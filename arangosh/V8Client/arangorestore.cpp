--- conflicted
+++ resolved
@@ -663,7 +663,6 @@
 
     std::sort(collections.begin(), collections.end(), SortCollections);
 
-<<<<<<< HEAD
     StringBuffer buffer(TRI_UNKNOWN_MEM_ZONE);
 
     // step2: run the actual import
@@ -673,28 +672,7 @@
       std::string const cname = triagens::basics::VelocyPackHelper::getStringValue(parameters, "name", "");
       std::string const cid   = triagens::basics::VelocyPackHelper::getStringValue(parameters, "cid", "");
       int type = triagens::basics::VelocyPackHelper::getNumericValue<int>(parameters, "type", 2);
-=======
-      TRI_PushBack3ArrayJson(TRI_UNKNOWN_MEM_ZONE, collections, json);
-    }
-  }
     
-  size_t const n = TRI_LengthArrayJson(collections);
-
-  // sort collections according to type (documents before edges)
-  qsort(collections->_value._objects._buffer, n, sizeof(TRI_json_t), &SortCollections);
-
-  StringBuffer buffer(TRI_UNKNOWN_MEM_ZONE);
-
-  // step2: run the actual import
-  {
-    for (size_t i = 0; i < n; ++i) {
-      TRI_json_t const* json = static_cast<TRI_json_t const*>(TRI_AtVector(&collections->_value._objects, i));
-      TRI_json_t const* parameters = JsonHelper::getObjectElement(json, "parameters");
-      TRI_json_t const* indexes = JsonHelper::getObjectElement(json, "indexes");
-      std::string const cname = JsonHelper::getStringValue(parameters, "name", "");
-          
-      int type = JsonHelper::getNumericValue<int>(parameters, "type", 2);
->>>>>>> c4f5f69b
       std::string const collectionType(type == 2 ? "document" : "edge");
 
       if (ImportStructure) {
