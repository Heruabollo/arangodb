/// @brief V8 shell
///
/// @file
///
/// DISCLAIMER
///
/// Copyright 2004-2012 triagens GmbH, Cologne, Germany
///
/// Licensed under the Apache License, Version 2.0 (the "License");
/// you may not use this file except in compliance with the License.
/// You may obtain a copy of the License at
///
///     http://www.apache.org/licenses/LICENSE-2.0
///
/// Unless required by applicable law or agreed to in writing, software
/// distributed under the License is distributed on an "AS IS" BASIS,
/// WITHOUT WARRANTIES OR CONDITIONS OF ANY KIND, either express or implied.
/// See the License for the specific language governing permissions and
/// limitations under the License.
///
/// Copyright holder is triAGENS GmbH, Cologne, Germany
///
/// @author Dr. Frank Celler
/// @author Copyright 2011-2012, triAGENS GmbH, Cologne, Germany
////////////////////////////////////////////////////////////////////////////////

#include <v8.h>

#include <stdio.h>
#include <fstream>

#include "build.h"

#include "3rdParty/valgrind/valgrind.h"

#include "ArangoShell/ArangoClient.h"
#include "Basics/FileUtils.h"
#include "Basics/ProgramOptions.h"
#include "Basics/ProgramOptionsDescription.h"
#include "Basics/StringUtils.h"
#include "Basics/Utf8Helper.h"
#include "BasicsC/csv.h"
#include "BasicsC/files.h"
#include "BasicsC/init.h"
#include "BasicsC/strings.h"
#include "Rest/Endpoint.h"
#include "Rest/InitialiseRest.h"
#include "SimpleHttpClient/SimpleHttpClient.h"
#include "SimpleHttpClient/SimpleHttpResult.h"
#include "V8/JSLoader.h"
#include "V8/V8LineEditor.h"
#include "V8/v8-conv.h"
#include "V8/v8-shell.h"
#include "V8/v8-utils.h"
#include "V8Client/ImportHelper.h"
#include "V8Client/V8ClientConnection.h"

using namespace std;
using namespace triagens::basics;
using namespace triagens::rest;
using namespace triagens::httpclient;
using namespace triagens::v8client;
using namespace triagens::arango;

#include "js/common/bootstrap/js-print.h"
#include "js/common/bootstrap/js-modules.h"
#include "js/common/bootstrap/js-monkeypatches.h"
#include "js/common/bootstrap/js-errors.h"
#include "js/client/js-client.h"

// -----------------------------------------------------------------------------
// --SECTION--                                                 private variables
// -----------------------------------------------------------------------------

////////////////////////////////////////////////////////////////////////////////
/// @addtogroup V8Shell
/// @{
////////////////////////////////////////////////////////////////////////////////

////////////////////////////////////////////////////////////////////////////////
/// @brief base class for clients
////////////////////////////////////////////////////////////////////////////////

ArangoClient BaseClient;

////////////////////////////////////////////////////////////////////////////////
/// @brief the initial default connection
////////////////////////////////////////////////////////////////////////////////

V8ClientConnection* ClientConnection = 0;

////////////////////////////////////////////////////////////////////////////////
/// @brief object template for the initial connection
////////////////////////////////////////////////////////////////////////////////

v8::Persistent<v8::ObjectTemplate> ConnectionTempl;

////////////////////////////////////////////////////////////////////////////////
/// @brief max size body size (used for imports)
////////////////////////////////////////////////////////////////////////////////

static uint64_t MaxUploadSize = 500000;

////////////////////////////////////////////////////////////////////////////////
/// @brief startup JavaScript files
////////////////////////////////////////////////////////////////////////////////

static JSLoader StartupLoader;

////////////////////////////////////////////////////////////////////////////////
/// @brief path for JavaScript modules files
////////////////////////////////////////////////////////////////////////////////

static string StartupModules = "";

////////////////////////////////////////////////////////////////////////////////
/// @brief path for JavaScript bootstrap files
////////////////////////////////////////////////////////////////////////////////

static string StartupPath = "";

////////////////////////////////////////////////////////////////////////////////
/// @brief javascript files to execute
////////////////////////////////////////////////////////////////////////////////

static vector<string> ExecuteScripts;

////////////////////////////////////////////////////////////////////////////////
/// @brief javascript files to syntax check
////////////////////////////////////////////////////////////////////////////////

static vector<string> CheckScripts;

////////////////////////////////////////////////////////////////////////////////
/// @brief unit file test cases
////////////////////////////////////////////////////////////////////////////////

static vector<string> UnitTests;

////////////////////////////////////////////////////////////////////////////////
/// @brief files to jslint
////////////////////////////////////////////////////////////////////////////////

static vector<string> JsLint;

////////////////////////////////////////////////////////////////////////////////
/// @}
////////////////////////////////////////////////////////////////////////////////

// -----------------------------------------------------------------------------
// --SECTION--                                              JavaScript functions
// -----------------------------------------------------------------------------

////////////////////////////////////////////////////////////////////////////////
/// @addtogroup V8Shell
/// @{
////////////////////////////////////////////////////////////////////////////////

////////////////////////////////////////////////////////////////////////////////
/// @brief outputs the arguments
///
/// @FUN{internal.output(@FA{string1}, @FA{string2}, @FA{string3}, ...)}
///
/// Outputs the arguments to standard output.
///
/// @verbinclude fluent39
////////////////////////////////////////////////////////////////////////////////

static v8::Handle<v8::Value> JS_PagerOutput (v8::Arguments const& argv) {
  for (int i = 0; i < argv.Length(); i++) {
    v8::HandleScope scope;

    // extract the next argument
    v8::Handle<v8::Value> val = argv[i];

    string str = TRI_ObjectToString(val);

    BaseClient.internalPrint(str.c_str());
  }

  return v8::Undefined();
}

////////////////////////////////////////////////////////////////////////////////
/// @brief starts the output pager
////////////////////////////////////////////////////////////////////////////////

static v8::Handle<v8::Value> JS_StartOutputPager (v8::Arguments const& ) {
  if (BaseClient.usePager()) {
    BaseClient.internalPrint("Using pager already.\n");        
  }
  else {
    BaseClient.setUsePager(true);
    BaseClient.internalPrint("Using pager '%s' for output buffering.\n", BaseClient.outputPager().c_str());    
  }

  return v8::Undefined();
}

////////////////////////////////////////////////////////////////////////////////
/// @brief stops the output pager
////////////////////////////////////////////////////////////////////////////////

static v8::Handle<v8::Value> JS_StopOutputPager (v8::Arguments const& ) {
  if (BaseClient.usePager()) {
    BaseClient.internalPrint("Stopping pager.\n");
  }
  else {
    BaseClient.internalPrint("Pager not running.\n");    
  }
  
  BaseClient.setUsePager(false);

  return v8::Undefined();
}

////////////////////////////////////////////////////////////////////////////////
/// @}
////////////////////////////////////////////////////////////////////////////////

// -----------------------------------------------------------------------------
// --SECTION--                                                   import function
// -----------------------------------------------------------------------------

////////////////////////////////////////////////////////////////////////////////
/// @addtogroup V8Shell
/// @{
////////////////////////////////////////////////////////////////////////////////

////////////////////////////////////////////////////////////////////////////////
/// @brief imports a CSV file
///
/// @FUN{importCsvFile(@FA{filename}, @FA{collection})}
///
/// Imports data of a CSV file. The data is imported to @FA{collection}.
////The seperator is @CODE{\,} and the quote is @CODE{"}.
///
/// @FUN{importCsvFile(@FA{filename}, @FA{collection}, @FA{options})}
///
/// Imports data of a CSV file. The data is imported to @FA{collection}.
////The seperator is @CODE{\,} and the quote is @CODE{"}.
////////////////////////////////////////////////////////////////////////////////

static v8::Handle<v8::Value> JS_ImportCsvFile (v8::Arguments const& argv) {
  v8::HandleScope scope;

  if (argv.Length() < 2) {
    return scope.Close(v8::ThrowException(v8::String::New("usage: importCsvFile(<filename>, <collection>[, <options>])")));
  }

  // extract the filename
  v8::String::Utf8Value filename(argv[0]);

  if (*filename == 0) {
    return scope.Close(v8::ThrowException(v8::String::New("<filename> must be an UTF8 filename")));
  }

  v8::String::Utf8Value collection(argv[1]);

  if (*collection == 0) {
    return scope.Close(v8::ThrowException(v8::String::New("<collection> must be an UTF8 filename")));
  }

  // extract the options
  v8::Handle<v8::String> separatorKey = v8::String::New("separator");
  v8::Handle<v8::String> quoteKey = v8::String::New("quote");

  string separator = ",";
  string quote = "\"";

  if (3 <= argv.Length()) {
    v8::Handle<v8::Object> options = argv[2]->ToObject();
    // separator
    if (options->Has(separatorKey)) {
      separator = TRI_ObjectToString(options->Get(separatorKey));

      if (separator.length() < 1) {
        return scope.Close(v8::ThrowException(v8::String::New("<options>.separator must be at least one character")));
      }
    }

    // quote
    if (options->Has(quoteKey)) {
      quote = TRI_ObjectToString(options->Get(quoteKey));

      if (quote.length() > 1) {
        return scope.Close(v8::ThrowException(v8::String::New("<options>.quote must be at most one character")));
      }
    }
  }

  ImportHelper ih(ClientConnection->getHttpClient(), MaxUploadSize);
  
  ih.setQuote(quote);
  ih.setSeparator(separator.c_str());

  string fileName = TRI_ObjectToString(argv[0]);
  string collectionName = TRI_ObjectToString(argv[1]);
 
  if (ih.importDelimited(collectionName, fileName, ImportHelper::CSV)) {
    v8::Handle<v8::Object> result = v8::Object::New();
    result->Set(v8::String::New("lines"), v8::Integer::New(ih.getReadLines()));
    result->Set(v8::String::New("created"), v8::Integer::New(ih.getImportedLines()));
    result->Set(v8::String::New("errors"), v8::Integer::New(ih.getErrorLines()));
    return scope.Close(result);
  }
  
  return scope.Close(v8::ThrowException(v8::String::New(ih.getErrorMessage().c_str())));
}

////////////////////////////////////////////////////////////////////////////////
/// @brief imports a JSON file
///
/// @FUN{importJsonFile(@FA{filename}, @FA{collection})}
///
/// Imports data of a CSV file. The data is imported to @FA{collection}.
///
////////////////////////////////////////////////////////////////////////////////

static v8::Handle<v8::Value> JS_ImportJsonFile (v8::Arguments const& argv) {
  v8::HandleScope scope;

  if (argv.Length() < 2) {
    return scope.Close(v8::ThrowException(v8::String::New("usage: importJsonFile(<filename>, <collection>)")));
  }

  // extract the filename
  v8::String::Utf8Value filename(argv[0]);

  if (*filename == 0) {
    return scope.Close(v8::ThrowException(v8::String::New("<filename> must be an UTF8 filename")));
  }

  v8::String::Utf8Value collection(argv[1]);

  if (*collection == 0) {
    return scope.Close(v8::ThrowException(v8::String::New("<collection> must be an UTF8 filename")));
  }

  
  ImportHelper ih(ClientConnection->getHttpClient(), MaxUploadSize);
  
  string fileName = TRI_ObjectToString(argv[0]);
  string collectionName = TRI_ObjectToString(argv[1]);
 
  if (ih.importJson(collectionName, fileName)) {
    v8::Handle<v8::Object> result = v8::Object::New();
    result->Set(v8::String::New("lines"), v8::Integer::New(ih.getReadLines()));
    result->Set(v8::String::New("created"), v8::Integer::New(ih.getImportedLines()));
    result->Set(v8::String::New("errors"), v8::Integer::New(ih.getErrorLines()));
    return scope.Close(result);
  }
  
  return scope.Close(v8::ThrowException(v8::String::New(ih.getErrorMessage().c_str())));
}

////////////////////////////////////////////////////////////////////////////////
/// @}
////////////////////////////////////////////////////////////////////////////////


////////////////////////////////////////////////////////////////////////////////
/// @brief normalize UTF 16 strings
////////////////////////////////////////////////////////////////////////////////

static v8::Handle<v8::Value> JS_normalize_string (v8::Arguments const& argv) {
  v8::HandleScope scope;

  if (argv.Length() != 1) {
    return scope.Close(v8::ThrowException(
                         TRI_CreateErrorObject(TRI_ERROR_ILLEGAL_OPTION,
                                               "usage: NORMALIZE_STRING(<string>)")));
  }

  return scope.Close(TRI_normalize_V8_Obj(argv[0]));
}

////////////////////////////////////////////////////////////////////////////////
/// @brief compare two UTF 16 strings
////////////////////////////////////////////////////////////////////////////////

static v8::Handle<v8::Value> JS_compare_string (v8::Arguments const& argv) {
  v8::HandleScope scope;

  if (argv.Length() != 2) {
    return scope.Close(v8::ThrowException(
                         TRI_CreateErrorObject(TRI_ERROR_ILLEGAL_OPTION,
                                               "usage: COMPARE_STRING(<left string>, <right string>)")));
  }

  v8::String::Value left(argv[0]);
  v8::String::Value right(argv[1]);
  
  int result = Utf8Helper::DefaultUtf8Helper.compareUtf16(*left, left.length(), *right, right.length());
  
  return scope.Close(v8::Integer::New(result));
}

// -----------------------------------------------------------------------------
// --SECTION--                                                 private functions
// -----------------------------------------------------------------------------

////////////////////////////////////////////////////////////////////////////////
/// @addtogroup V8Shell
/// @{
////////////////////////////////////////////////////////////////////////////////

////////////////////////////////////////////////////////////////////////////////
/// @brief return a new client connection instance
////////////////////////////////////////////////////////////////////////////////
  
static V8ClientConnection* CreateConnection () {
  return new V8ClientConnection(BaseClient.endpointServer(),
                                BaseClient.username(),
                                BaseClient.password(), 
                                BaseClient.requestTimeout(), 
                                BaseClient.connectTimeout(), 
                                ArangoClient::DEFAULT_RETRIES,
                                false);
}

////////////////////////////////////////////////////////////////////////////////
/// @brief parses the program options
////////////////////////////////////////////////////////////////////////////////

static void ParseProgramOptions (int argc, char* argv[]) {
  ProgramOptionsDescription description("STANDARD options");
  ProgramOptionsDescription javascript("JAVASCRIPT options");

  javascript
    ("javascript.execute", &ExecuteScripts, "execute Javascript code from file")
    ("javascript.check", &CheckScripts, "syntax check code Javascript code from file")
    ("javascript.modules-path", &StartupModules, "one or more directories separated by cola")
    ("javascript.startup-directory", &StartupPath, "startup paths containing the JavaScript files; multiple directories can be separated by cola")
    ("javascript.unit-tests", &UnitTests, "do not start as shell, run unit tests instead")
    ("jslint", &JsLint, "do not start as shell, run jslint instead")
  ;

  description
    ("max-upload-size", &MaxUploadSize, "maximum size of import chunks (in bytes)")
    (javascript, false)
  ;

  // fill in used options
  BaseClient.setupGeneral(description);
  BaseClient.setupColors(description);
  BaseClient.setupAutoComplete(description);
  BaseClient.setupPrettyPrint(description);
  BaseClient.setupPager(description);
  BaseClient.setupLog(description);
  BaseClient.setupServer(description);

  // and parse the command line and config file
  ProgramOptions options;
  BaseClient.parse(options, description, argc, argv, "arangosh.conf");

  // set V8 options
  v8::V8::SetFlagsFromCommandLine(&argc, argv, true);

  // check module path
  if (StartupModules.empty()) {
    LOGGER_FATAL << "module path not known, please use '--javascript.modules-path'";
    exit(EXIT_FAILURE);
  }
  
  // turn on paging automatically if "pager" option is set
  if (options.has("pager") && ! options.has("use-pager")) {
    BaseClient.setUsePager(true);
  }

  // disable excessive output in non-interactive mode
  if (! ExecuteScripts.empty() || ! CheckScripts.empty() || ! UnitTests.empty() || ! JsLint.empty()) {
    BaseClient.shutup();
  }
}
    
////////////////////////////////////////////////////////////////////////////////
/// @brief copy v8::Object to std::map<string, string>
////////////////////////////////////////////////////////////////////////////////

static void objectToMap (map<string, string>& myMap, v8::Handle<v8::Value> val) {
  v8::Handle<v8::Object> v8Headers = val.As<v8::Object> ();
  if (v8Headers->IsObject()) {
    v8::Handle<v8::Array> props = v8Headers->GetPropertyNames();
    for (uint32_t i = 0; i < props->Length(); i++) {
      v8::Handle<v8::Value> key = props->Get(v8::Integer::New(i));
      myMap[TRI_ObjectToString(key)] = TRI_ObjectToString(v8Headers->Get(key));
    }
  }
}

////////////////////////////////////////////////////////////////////////////////
/// @brief ClientConnection class
////////////////////////////////////////////////////////////////////////////////

enum WRAP_CLASS_TYPES {WRAP_TYPE_CONNECTION = 1};

////////////////////////////////////////////////////////////////////////////////
/// @brief weak reference callback for queries (call the destructor here)
////////////////////////////////////////////////////////////////////////////////

static void ClientConnection_DestructorCallback (v8::Persistent<v8::Value> , void* parameter) {
  V8ClientConnection* client = (V8ClientConnection*) parameter;
  delete client;
}

////////////////////////////////////////////////////////////////////////////////
/// @brief wrap V8ClientConnection in a v8::Object
////////////////////////////////////////////////////////////////////////////////

static v8::Handle<v8::Object> wrapV8ClientConnection (V8ClientConnection* connection) {
  v8::Handle<v8::Object> result = ConnectionTempl->NewInstance();
  v8::Persistent<v8::Value> persistent = v8::Persistent<v8::Value>::New(v8::External::New(connection));
  result->SetInternalField(SLOT_CLASS_TYPE, v8::Integer::New(WRAP_TYPE_CONNECTION));
  result->SetInternalField(SLOT_CLASS, persistent);
  persistent.MakeWeak(connection, ClientConnection_DestructorCallback);

  return result;
}

////////////////////////////////////////////////////////////////////////////////
/// @brief ClientConnection constructor
////////////////////////////////////////////////////////////////////////////////

static v8::Handle<v8::Value> ClientConnection_ConstructorCallback (v8::Arguments const& argv) {
  v8::HandleScope scope;

  if (argv.Length() > 0 && argv[0]->IsString()) {
    string definition = TRI_ObjectToString(argv[0]);
  
    BaseClient.createEndpoint(definition);

    if (BaseClient.endpointServer() == 0) { 
      string errorMessage = "error in '" + definition + "'";
      return scope.Close(v8::ThrowException(v8::String::New(errorMessage.c_str())));      
    }
  }

  if (BaseClient.endpointServer() == 0) { 
    return v8::Undefined();
  }   
  
  V8ClientConnection* connection = CreateConnection();
  
  if (connection->isConnected()) {
    cout << "Connected to ArangoDB '" << BaseClient.endpointServer()->getSpecification() 
         << "' Version " << connection->getVersion() << endl; 
  }
  else {
    string errorMessage = "Could not connect. Error message: " + connection->getErrorMessage();
    delete connection;
    return scope.Close(v8::ThrowException(v8::String::New(errorMessage.c_str())));
  }

  return scope.Close(wrapV8ClientConnection(connection));
}

////////////////////////////////////////////////////////////////////////////////
/// @brief ClientConnection method "httpGet"
////////////////////////////////////////////////////////////////////////////////

static v8::Handle<v8::Value> ClientConnection_httpGet (v8::Arguments const& argv) {
  v8::HandleScope scope;

  // get the connection
  V8ClientConnection* connection = TRI_UnwrapClass<V8ClientConnection>(argv.Holder(), WRAP_TYPE_CONNECTION);

  if (connection == 0) {
    return scope.Close(v8::ThrowException(v8::String::New("connection class corrupted")));
  }
  
  // check params
  if (argv.Length() < 1 || argv.Length() > 2 || !argv[0]->IsString()) {
    return scope.Close(v8::ThrowException(v8::String::New("usage: get(<url>[, <headers>])")));
  }

  TRI_Utf8ValueNFC url(TRI_UNKNOWN_MEM_ZONE, argv[0]);

  // check header fields
  map<string, string> headerFields;

  if (argv.Length() > 1) {
    objectToMap(headerFields, argv[1]);
  }

  return scope.Close(connection->getData(*url, headerFields));
}

////////////////////////////////////////////////////////////////////////////////
/// @brief ClientConnection method "httpDelete"
////////////////////////////////////////////////////////////////////////////////

static v8::Handle<v8::Value> ClientConnection_httpDelete (v8::Arguments const& argv) {
  v8::HandleScope scope;

  // get the connection
  V8ClientConnection* connection = TRI_UnwrapClass<V8ClientConnection>(argv.Holder(), WRAP_TYPE_CONNECTION);

  if (connection == 0) {
    return scope.Close(v8::ThrowException(v8::String::New("connection class corrupted")));
  }
  
  // check params
  if (argv.Length() < 1 || argv.Length() > 2 || !argv[0]->IsString()) {
    return scope.Close(v8::ThrowException(v8::String::New("usage: delete(<url>[, <headers>])")));
  }

  TRI_Utf8ValueNFC url(TRI_UNKNOWN_MEM_ZONE, argv[0]);

  // check header fields
  map<string, string> headerFields;
  if (argv.Length() > 1) {
    objectToMap(headerFields, argv[1]);
  }

  return scope.Close(connection->deleteData(*url, headerFields));
}

////////////////////////////////////////////////////////////////////////////////
/// @brief ClientConnection method "httpPost"
////////////////////////////////////////////////////////////////////////////////

static v8::Handle<v8::Value> ClientConnection_httpPost (v8::Arguments const& argv) {
  v8::HandleScope scope;

  // get the connection
  V8ClientConnection* connection = TRI_UnwrapClass<V8ClientConnection>(argv.Holder(), WRAP_TYPE_CONNECTION);

  if (connection == 0) {
    return scope.Close(v8::ThrowException(v8::String::New("connection class corrupted")));
  }
  
  // check params
  if (argv.Length() < 2 || argv.Length() > 3 || !argv[0]->IsString() || !argv[1]->IsString()) {
    return scope.Close(v8::ThrowException(v8::String::New("usage: post(<url>, <body>[, <headers>])")));
  }

  TRI_Utf8ValueNFC url(TRI_UNKNOWN_MEM_ZONE, argv[0]);
  v8::String::Utf8Value body(argv[1]);

  // check header fields
  map<string, string> headerFields;
  if (argv.Length() > 2) {
    objectToMap(headerFields, argv[2]);
  }

  return scope.Close(connection->postData(*url, *body, headerFields));
}

////////////////////////////////////////////////////////////////////////////////
/// @brief ClientConnection method "httpPut"
////////////////////////////////////////////////////////////////////////////////

static v8::Handle<v8::Value> ClientConnection_httpPut (v8::Arguments const& argv) {
  v8::HandleScope scope;

  // get the connection
  V8ClientConnection* connection = TRI_UnwrapClass<V8ClientConnection>(argv.Holder(), WRAP_TYPE_CONNECTION);

  if (connection == 0) {
    return scope.Close(v8::ThrowException(v8::String::New("connection class corrupted")));
  }
  
  // check params
  if (argv.Length() < 2 || argv.Length() > 3 || !argv[0]->IsString() || !argv[1]->IsString()) {
    return scope.Close(v8::ThrowException(v8::String::New("usage: put(<url>, <body>[, <headers>])")));
  }

  TRI_Utf8ValueNFC url(TRI_UNKNOWN_MEM_ZONE, argv[0]);
  v8::String::Utf8Value body(argv[1]);

  // check header fields
  map<string, string> headerFields;
  if (argv.Length() > 2) {
    objectToMap(headerFields, argv[2]);
  }

  return scope.Close(connection->putData(*url, *body, headerFields));
}

////////////////////////////////////////////////////////////////////////////////
/// @brief ClientConnection method "httpPatch"
////////////////////////////////////////////////////////////////////////////////

static v8::Handle<v8::Value> ClientConnection_httpPatch (v8::Arguments const& argv) {
  v8::HandleScope scope;

  // get the connection
  V8ClientConnection* connection = TRI_UnwrapClass<V8ClientConnection>(argv.Holder(), WRAP_TYPE_CONNECTION);

  if (connection == 0) {
    return scope.Close(v8::ThrowException(v8::String::New("connection class corrupted")));
  }
  
  // check params
  if (argv.Length() < 2 || argv.Length() > 3 || !argv[0]->IsString() || !argv[1]->IsString()) {
    return scope.Close(v8::ThrowException(v8::String::New("usage: patch(<url>, <body>[, <headers>])")));
  }

  TRI_Utf8ValueNFC url(TRI_UNKNOWN_MEM_ZONE, argv[0]);
  v8::String::Utf8Value body(argv[1]);

  // check header fields
  map<string, string> headerFields;
  if (argv.Length() > 2) {
    objectToMap(headerFields, argv[2]);
  }

  return scope.Close(connection->patchData(*url, *body, headerFields));
}

////////////////////////////////////////////////////////////////////////////////
/// @brief ClientConnection method "lastError"
////////////////////////////////////////////////////////////////////////////////

static v8::Handle<v8::Value> ClientConnection_lastHttpReturnCode (v8::Arguments const& argv) {
  v8::HandleScope scope;

  // get the connection
  V8ClientConnection* connection = TRI_UnwrapClass<V8ClientConnection>(argv.Holder(), WRAP_TYPE_CONNECTION);

  if (connection == 0) {
    return scope.Close(v8::ThrowException(v8::String::New("connection class corrupted")));
  }
  
  // check params
  if (argv.Length() != 0) {
    return scope.Close(v8::ThrowException(v8::String::New("usage: lastHttpReturnCode()")));
  }

  return scope.Close(v8::Integer::New(connection->getLastHttpReturnCode()));
}

////////////////////////////////////////////////////////////////////////////////
/// @brief ClientConnection method "lastErrorMessage"
////////////////////////////////////////////////////////////////////////////////

static v8::Handle<v8::Value> ClientConnection_lastErrorMessage (v8::Arguments const& argv) {
  v8::HandleScope scope;

  // get the connection
  V8ClientConnection* connection = TRI_UnwrapClass<V8ClientConnection>(argv.Holder(), WRAP_TYPE_CONNECTION);

  if (connection == 0) {
    return scope.Close(v8::ThrowException(v8::String::New("connection class corrupted")));
  }
  
  // check params
  if (argv.Length() != 0) {
    return scope.Close(v8::ThrowException(v8::String::New("usage: lastErrorMessage()")));
  }

  return scope.Close(v8::String::New(connection->getErrorMessage().c_str()));
}

////////////////////////////////////////////////////////////////////////////////
/// @brief ClientConnection method "isConnected"
////////////////////////////////////////////////////////////////////////////////

static v8::Handle<v8::Value> ClientConnection_isConnected (v8::Arguments const& argv) {
  v8::HandleScope scope;

  // get the connection
  V8ClientConnection* connection = TRI_UnwrapClass<V8ClientConnection>(argv.Holder(), WRAP_TYPE_CONNECTION);

  if (connection == 0) {
    return scope.Close(v8::ThrowException(v8::String::New("connection class corrupted")));
  }
  
  if (argv.Length() != 0) {
    return scope.Close(v8::ThrowException(v8::String::New("usage: isConnected()")));
  }

  return scope.Close(v8::Boolean::New(connection->isConnected()));
}

////////////////////////////////////////////////////////////////////////////////
/// @brief ClientConnection method "isConnected"
////////////////////////////////////////////////////////////////////////////////

static v8::Handle<v8::Value> ClientConnection_toString (v8::Arguments const& argv) {
  v8::HandleScope scope;

  // get the connection
  V8ClientConnection* connection = TRI_UnwrapClass<V8ClientConnection>(argv.Holder(), WRAP_TYPE_CONNECTION);

  if (connection == 0) {
    return scope.Close(v8::ThrowException(v8::String::New("connection class corrupted")));
  }
  
  if (argv.Length() != 0) {
    return scope.Close(v8::ThrowException(v8::String::New("usage: toString()")));
  }
  
  string result = "[object ArangoConnection:" + BaseClient.endpointServer()->getSpecification();
          
  if (connection->isConnected()) {
    result += ","
            + connection->getVersion()
            + ",connected]";
  }
  else {
    result += ",unconnected]";    
  }
  
  return scope.Close(v8::String::New(result.c_str()));
}

////////////////////////////////////////////////////////////////////////////////
/// @brief ClientConnection method "getVersion"
////////////////////////////////////////////////////////////////////////////////

static v8::Handle<v8::Value> ClientConnection_getVersion (v8::Arguments const& argv) {
  v8::HandleScope scope;

  // get the connection
  V8ClientConnection* connection = TRI_UnwrapClass<V8ClientConnection>(argv.Holder(), WRAP_TYPE_CONNECTION);

  if (connection == 0) {
    return scope.Close(v8::ThrowException(v8::String::New("connection class corrupted")));
  }
  
  if (argv.Length() != 0) {
    return scope.Close(v8::ThrowException(v8::String::New("usage: getVersion()")));
  }

  return scope.Close(v8::String::New(connection->getVersion().c_str()));
}

////////////////////////////////////////////////////////////////////////////////
/// @brief executes the shell
////////////////////////////////////////////////////////////////////////////////

static void RunShell (v8::Handle<v8::Context> context, bool promptError) {
  v8::Context::Scope contextScope(context);
  v8::Local<v8::String> name(v8::String::New("(shell)"));

  V8LineEditor console(context, ".arangosh");

  console.open(BaseClient.autoComplete());

  // set up prompts
  string goodPrompt;
  string badPrompt;
  
  if (BaseClient.colors()) {
    goodPrompt = string(ArangoClient::PROMPT_IGNORE_START) + string(ArangoClient::COLOR_BOLD_GREEN) + string(ArangoClient::PROMPT_IGNORE_END) + 
                 string("arangosh>") + 
                 string(ArangoClient::PROMPT_IGNORE_START) + string(ArangoClient::COLOR_RESET) + string(ArangoClient::PROMPT_IGNORE_END) + 
                 ' ';

    badPrompt  = string(ArangoClient::PROMPT_IGNORE_START) + string(ArangoClient::COLOR_BOLD_RED)   + string(ArangoClient::PROMPT_IGNORE_END) + 
                 string("arangosh>") + 
                 string(ArangoClient::PROMPT_IGNORE_START) + string(ArangoClient::COLOR_RESET) + string(ArangoClient::PROMPT_IGNORE_END) + 
                 ' ';
  }
  else {
    goodPrompt = badPrompt = string("arangosh> ");
  }
  
  cout << endl;

  while (true) {
    // gc
    while (! v8::V8::IdleNotification()) {
    }
  
    char* input = console.prompt(promptError ? badPrompt.c_str() : goodPrompt.c_str());

    if (input == 0) {
      break;
    }

    if (*input == '\0') {
      continue;
    }
    
    BaseClient.log("arangosh> %s\n", input); 

    string i = triagens::basics::StringUtils::trim(input);

    if (i == "exit" || i == "quit" || i == "exit;" || i == "quit;") {
      TRI_FreeString(TRI_CORE_MEM_ZONE, input);
      break;
    }

    if (i == "help" || i == "help;") {
      TRI_FreeString(TRI_CORE_MEM_ZONE, input);
      input = TRI_DuplicateString("help()");
    }
   
    console.addHistory(input);
    
    v8::HandleScope scope;
    v8::TryCatch tryCatch;
    
    BaseClient.startPager();

    // assume the command succeeds
    promptError = false;
    TRI_ExecuteJavaScriptString(context, v8::String::New(input), name, true);
    TRI_FreeString(TRI_UNKNOWN_MEM_ZONE, input);

    if (tryCatch.HasCaught()) {
<<<<<<< HEAD
      // command failed
=======
>>>>>>> f188357f
      string exception(TRI_StringifyV8Exception(&tryCatch));

      cerr << exception;
      BaseClient.log("%s", exception.c_str()); 
<<<<<<< HEAD

      // this will change the prompt for the next round
      promptError = true;
=======
>>>>>>> f188357f
    }

    BaseClient.stopPager();
    cout << endl;

    BaseClient.log("%s\n", "");
    // make sure the last command result makes it into the log file
    BaseClient.flushLog();
  }

  console.close();

  cout << endl;

  BaseClient.printByeBye();
}

////////////////////////////////////////////////////////////////////////////////
/// @brief runs the unit tests
////////////////////////////////////////////////////////////////////////////////

static bool RunUnitTests (v8::Handle<v8::Context> context) {
  v8::HandleScope scope;
  v8::TryCatch tryCatch;
  bool ok;

  // set-up unit tests array
  v8::Handle<v8::Array> sysTestFiles = v8::Array::New();

  for (size_t i = 0;  i < UnitTests.size();  ++i) {
    sysTestFiles->Set((uint32_t) i, v8::String::New(UnitTests[i].c_str()));
  }

  context->Global()->Set(v8::String::New("SYS_UNIT_TESTS"), sysTestFiles);
  context->Global()->Set(v8::String::New("SYS_UNIT_TESTS_RESULT"), v8::True());

  // run tests
  char const* input = "require(\"jsunity\").runCommandLineTests();";
  v8::Local<v8::String> name(v8::String::New("(arangosh)"));
  TRI_ExecuteJavaScriptString(context, v8::String::New(input), name, true);
      
  if (tryCatch.HasCaught()) {
    cerr << TRI_StringifyV8Exception(&tryCatch);
    ok = false;
  }
  else {
    ok = TRI_ObjectToBoolean(context->Global()->Get(v8::String::New("SYS_UNIT_TESTS_RESULT")));
  }

  return ok;
}

////////////////////////////////////////////////////////////////////////////////
/// @brief executes the Javascript files
////////////////////////////////////////////////////////////////////////////////

static bool RunScripts (v8::Handle<v8::Context> context, 
                        const vector<string>& scripts, 
                        const bool execute) {
  v8::HandleScope scope;
  v8::TryCatch tryCatch;
  bool ok;

  ok = true;

  for (size_t i = 0;  i < scripts.size();  ++i) {
    if (! FileUtils::exists(scripts[i])) {
      cerr << "error: Javascript file not found: '" << scripts[i].c_str() << "'" << endl;
      BaseClient.log("error: Javascript file not found: '%s'\n", scripts[i].c_str());
      ok = false;
      break;
    }

    if (execute) {
<<<<<<< HEAD
      TRI_ExecuteJavaScriptFile(context, scripts[i].c_str());
    }
    else {
      TRI_LoadJavaScriptFile(context, scripts[i].c_str());
=======
      TRI_ExecuteLocalJavaScriptFile(scripts[i].c_str());
    }
    else {
      TRI_ParseJavaScriptFile(scripts[i].c_str());
>>>>>>> f188357f
    }
  
    if (tryCatch.HasCaught()) {
      string exception(TRI_StringifyV8Exception(&tryCatch));

      cerr << exception << endl;
      BaseClient.log("%s\n", exception.c_str()); 
      ok = false;
      break;
    }
  }

  BaseClient.flushLog();

  return ok;
}

////////////////////////////////////////////////////////////////////////////////
/// @brief runs the jslint tests
////////////////////////////////////////////////////////////////////////////////

static bool RunJsLint (v8::Handle<v8::Context> context) {
  v8::HandleScope scope;
  v8::TryCatch tryCatch;
  bool ok;

  // set-up jslint files array
  v8::Handle<v8::Array> sysTestFiles = v8::Array::New();

  for (size_t i = 0;  i < JsLint.size();  ++i) {
    sysTestFiles->Set((uint32_t) i, v8::String::New(JsLint[i].c_str()));
  }

  context->Global()->Set(v8::String::New("SYS_UNIT_TESTS"), sysTestFiles);
  context->Global()->Set(v8::String::New("SYS_UNIT_TESTS_RESULT"), v8::True());

  // run tests
  char const* input = "require(\"jslint\").runCommandLineTests({ });";
  v8::Local<v8::String> name(v8::String::New("(arangosh)"));
  TRI_ExecuteJavaScriptString(context, v8::String::New(input), name, true);
      
  if (tryCatch.HasCaught()) {
    cerr << TRI_StringifyV8Exception(&tryCatch);
    ok = false;
  }
  else {
    ok = TRI_ObjectToBoolean(context->Global()->Get(v8::String::New("SYS_UNIT_TESTS_RESULT")));
  }

  return ok;
}

////////////////////////////////////////////////////////////////////////////////
/// @brief adding colors for output
////////////////////////////////////////////////////////////////////////////////

static void AddColors (v8::Handle<v8::Context> context) {  
  context->Global()->Set(v8::String::New("COLOR_RED"),
                         v8::String::New(ArangoClient::COLOR_RED),
                         v8::ReadOnly);

  context->Global()->Set(v8::String::New("COLOR_BOLD_RED"),
                         v8::String::New(ArangoClient::COLOR_BOLD_RED),
                         v8::ReadOnly);

  context->Global()->Set(v8::String::New("COLOR_GREEN"),
                         v8::String::New(ArangoClient::COLOR_GREEN),
                         v8::ReadOnly);

  context->Global()->Set(v8::String::New("COLOR_BOLD_GREEN"),
                         v8::String::New(ArangoClient::COLOR_BOLD_GREEN),
                         v8::ReadOnly);

  context->Global()->Set(v8::String::New("COLOR_BLUE"),
                         v8::String::New(ArangoClient::COLOR_BLUE),
                         v8::ReadOnly);

  context->Global()->Set(v8::String::New("COLOR_BOLD_BLUE"),
                         v8::String::New(ArangoClient::COLOR_BOLD_BLUE),
                         v8::ReadOnly);

  context->Global()->Set(v8::String::New("COLOR_YELLOW"),
                         v8::String::New(ArangoClient::COLOR_YELLOW),
                         v8::ReadOnly);

  context->Global()->Set(v8::String::New("COLOR_BOLD_YELLOW"),
                         v8::String::New(ArangoClient::COLOR_BOLD_YELLOW),
                         v8::ReadOnly);

  context->Global()->Set(v8::String::New("COLOR_WHITE"),
                         v8::String::New(ArangoClient::COLOR_WHITE),
                         v8::ReadOnly);

  context->Global()->Set(v8::String::New("COLOR_BOLD_WHITE"),
                         v8::String::New(ArangoClient::COLOR_BOLD_WHITE),
                         v8::ReadOnly);

  context->Global()->Set(v8::String::New("COLOR_BLACK"),
                         v8::String::New(ArangoClient::COLOR_BLACK),
                         v8::ReadOnly);

  context->Global()->Set(v8::String::New("COLOR_BOLD_BLACK"),
                         v8::String::New(ArangoClient::COLOR_BOLD_BLACK),
                         v8::ReadOnly);

  context->Global()->Set(v8::String::New("COLOR_BLINK"),
                         v8::String::New(ArangoClient::COLOR_BLINK),
                         v8::ReadOnly);

  context->Global()->Set(v8::String::New("COLOR_BRIGHT"),
                         v8::String::New(ArangoClient::COLOR_BRIGHT),
                         v8::ReadOnly);

  context->Global()->Set(v8::String::New("COLOR_OUTPUT_RESET"),
                         v8::String::New(ArangoClient::COLOR_RESET),
                         v8::ReadOnly);    

  context->Global()->Set(v8::String::New("COLOR_OUTPUT"), v8::Boolean::New(BaseClient.colors()));
}

////////////////////////////////////////////////////////////////////////////////
/// @}
////////////////////////////////////////////////////////////////////////////////

// -----------------------------------------------------------------------------
// --SECTION--                                                  public functions
// -----------------------------------------------------------------------------

////////////////////////////////////////////////////////////////////////////////
/// @addtogroup V8Shell
/// @{
////////////////////////////////////////////////////////////////////////////////

////////////////////////////////////////////////////////////////////////////////
/// @brief main
////////////////////////////////////////////////////////////////////////////////

int main (int argc, char* argv[]) {
  TRIAGENS_C_INITIALISE(argc, argv);
  TRIAGENS_REST_INITIALISE(argc, argv);
  
  TRI_InitialiseLogging(false);
  int ret = EXIT_SUCCESS;

  BaseClient.setEndpointString(Endpoint::getDefaultEndpoint());

  // .............................................................................
  // parse the program options
  // .............................................................................

  ParseProgramOptions(argc, argv);

  // .............................................................................
  // set-up client connection
  // .............................................................................

  // check if we want to connect to a server
  bool useServer = (BaseClient.endpointString() != "none");

  // if we are in jslint mode, we will not need the server at all
  if (! JsLint.empty()) {
    useServer = false;
  }

  if (useServer) {
    BaseClient.createEndpoint();

    if (BaseClient.endpointServer() == 0) {
      cerr << "invalid value for --server.endpoint ('" << BaseClient.endpointString() << "')" << endl;
      exit(EXIT_FAILURE);
    }

    ClientConnection = CreateConnection();
  }
  
  // .............................................................................
  // set-up V8 objects
  // .............................................................................

  v8::HandleScope handle_scope;

  // create the global template
  v8::Handle<v8::ObjectTemplate> global = v8::ObjectTemplate::New();

  // create the context
  v8::Persistent<v8::Context> context = v8::Context::New(0, global);

  if (context.IsEmpty()) {
    cerr << "cannot initialize V8 engine" << endl;
    exit(EXIT_FAILURE);
  }

  context->Enter();

  // add function SYS_OUTPUT to use pager
  context->Global()->Set(v8::String::New("SYS_OUTPUT"),
                         v8::FunctionTemplate::New(JS_PagerOutput)->GetFunction(),
                         v8::ReadOnly);
  
  TRI_InitV8Utils(context, StartupModules);
  
  TRI_InitV8Shell(context);

  // set pretty print default: (used in print.js)
  context->Global()->Set(v8::String::New("PRETTY_PRINT"), v8::Boolean::New(BaseClient.prettyPrint()));
  
  // add colors for print.js
  AddColors(context);

  // reset the prompt error flag (will determine prompt colors)
  bool promptError = false;  

  // .............................................................................
  // define ArangoConnection class
  // .............................................................................  

  if (useServer) {
    v8::Handle<v8::FunctionTemplate> connection_templ = v8::FunctionTemplate::New();
    connection_templ->SetClassName(v8::String::New("ArangoConnection"));

    v8::Handle<v8::ObjectTemplate> connection_proto = connection_templ->PrototypeTemplate();
    
    connection_proto->Set("GET", v8::FunctionTemplate::New(ClientConnection_httpGet));
    connection_proto->Set("POST", v8::FunctionTemplate::New(ClientConnection_httpPost));
    connection_proto->Set("DELETE", v8::FunctionTemplate::New(ClientConnection_httpDelete));
    connection_proto->Set("PUT", v8::FunctionTemplate::New(ClientConnection_httpPut));
    connection_proto->Set("PATCH", v8::FunctionTemplate::New(ClientConnection_httpPatch));
    connection_proto->Set("lastHttpReturnCode", v8::FunctionTemplate::New(ClientConnection_lastHttpReturnCode));
    connection_proto->Set("lastErrorMessage", v8::FunctionTemplate::New(ClientConnection_lastErrorMessage));
    connection_proto->Set("isConnected", v8::FunctionTemplate::New(ClientConnection_isConnected));
    connection_proto->Set("toString", v8::FunctionTemplate::New(ClientConnection_toString));
    connection_proto->Set("getVersion", v8::FunctionTemplate::New(ClientConnection_getVersion));
    connection_proto->SetCallAsFunctionHandler(ClientConnection_ConstructorCallback);    
    
    v8::Handle<v8::ObjectTemplate> connection_inst = connection_templ->InstanceTemplate();
    connection_inst->SetInternalFieldCount(2);    
    
    context->Global()->Set(v8::String::New("ArangoConnection"), connection_proto->NewInstance());    
    ConnectionTempl = v8::Persistent<v8::ObjectTemplate>::New(connection_inst);

    // add the client connection to the context:
    context->Global()->Set(v8::String::New("arango"), 
                           wrapV8ClientConnection(ClientConnection),
                           v8::ReadOnly);
  }
    
  context->Global()->Set(v8::String::New("SYS_START_PAGER"),
                         v8::FunctionTemplate::New(JS_StartOutputPager)->GetFunction(),
                         v8::ReadOnly);
  context->Global()->Set(v8::String::New("SYS_STOP_PAGER"),
                         v8::FunctionTemplate::New(JS_StopOutputPager)->GetFunction(),
                         v8::ReadOnly);

  context->Global()->Set(v8::String::New("importCsvFile"),
                         v8::FunctionTemplate::New(JS_ImportCsvFile)->GetFunction(),
                         v8::ReadOnly);
  context->Global()->Set(v8::String::New("importJsonFile"),
                         v8::FunctionTemplate::New(JS_ImportJsonFile)->GetFunction(),
                         v8::ReadOnly);
 
  context->Global()->Set(v8::String::New("NORMALIZE_STRING"),
                         v8::FunctionTemplate::New(JS_normalize_string)->GetFunction(),
                         v8::ReadOnly);

  context->Global()->Set(v8::String::New("COMPARE_STRING"),
                         v8::FunctionTemplate::New(JS_compare_string)->GetFunction(),
                         v8::ReadOnly);
  
  context->Global()->Set(v8::String::New("HAS_ICU"),
#ifdef TRI_ICU_VERSION
                         v8::Boolean::New(true),
#else
                         v8::Boolean::New(false),
#endif
                         v8::ReadOnly);

  // .............................................................................
  // banner
  // .............................................................................  

  // http://www.network-science.de/ascii/   Font: ogre
  if (! BaseClient.quiet()) {
    char const* g = ArangoClient::COLOR_GREEN;
    char const* r = ArangoClient::COLOR_RED;
    char const* z = ArangoClient::COLOR_RESET;

    if (! BaseClient.colors()) {
      g = "";
      r = "";
      z = "";
    }

    cout << endl;

    printf("%s                                  %s     _     %s\n", g, r, z);
    printf("%s  __ _ _ __ __ _ _ __   __ _  ___ %s ___| |__  %s\n", g, r, z);
    printf("%s / _` | '__/ _` | '_ \\ / _` |/ _ \\%s/ __| '_ \\ %s\n", g, r, z);
    printf("%s| (_| | | | (_| | | | | (_| | (_) %s\\__ \\ | | |%s\n", g, r, z);
    printf("%s \\__,_|_|  \\__,_|_| |_|\\__, |\\___/%s|___/_| |_|%s\n", g, r, z);
    printf("%s                       |___/      %s           %s\n", g, r, z);

    cout << endl << "Welcome to arangosh " << TRIAGENS_VERSION << ". Copyright (c) 2012 triAGENS GmbH" << endl;

    ostringstream info;

#ifdef TRI_V8_VERSION
    info << "Google V8 " << TRI_V8_VERSION << " JavaScript engine";
#else
    info << "Google V8 JavaScript engine";
#endif
  
#ifdef TRI_READLINE_VERSION
    info << ", READLINE " << TRI_READLINE_VERSION;
#endif

#ifdef TRI_ICU_VERSION
    info << ", ICU " << TRI_ICU_VERSION;
#endif
    
    cout << "Using " << info.str() << endl << endl;

    BaseClient.printWelcomeInfo();

    if (useServer) {
      if (ClientConnection->isConnected()) {
        cout << "Connected to ArangoDB '" << BaseClient.endpointServer()->getSpecification()
             << "' version " << ClientConnection->getVersion() << endl; 
      }
      else {
        cerr << "Could not connect to endpoint '" << BaseClient.endpointString() << "'" << endl;
        if (ClientConnection->getErrorMessage() != "") {
          cerr << "Error message '" << ClientConnection->getErrorMessage() << "'" << endl;
        }
        promptError = true;
      }
    
      cout << endl;
    }
  }

  // .............................................................................
  // read files
  // .............................................................................

  // load java script from js/bootstrap/*.h files
  if (StartupPath.empty()) {
    StartupLoader.defineScript("common/bootstrap/modules.js", JS_common_bootstrap_modules);
    StartupLoader.defineScript("common/bootstrap/monkeypatches.js", JS_common_bootstrap_monkeypatches);
    StartupLoader.defineScript("common/bootstrap/print.js", JS_common_bootstrap_print);
    StartupLoader.defineScript("common/bootstrap/errors.js", JS_common_bootstrap_errors);
    StartupLoader.defineScript("client/client.js", JS_client_client);
  }
  else {
    LOGGER_DEBUG << "using JavaScript startup files at '" << StartupPath << "'";
    StartupLoader.setDirectory(StartupPath);
  }

  context->Global()->Set(v8::String::New("ARANGO_QUIET"), v8::Boolean::New(BaseClient.quiet()), v8::ReadOnly);
  context->Global()->Set(v8::String::New("VALGRIND"), v8::Boolean::New((RUNNING_ON_VALGRIND) > 0));

  // load all init files
  char const* files[] = {
    "common/bootstrap/modules.js",
    "common/bootstrap/monkeypatches.js",
    "common/bootstrap/print.js",
    "common/bootstrap/errors.js",
    "client/client.js"
  };
  
  for (size_t i = 0;  i < sizeof(files) / sizeof(files[0]);  ++i) {
    bool ok = StartupLoader.loadScript(context, files[i]);
    
    if (ok) {
      LOGGER_TRACE << "loaded JavaScript file '" << files[i] << "'";
    }
    else {
      LOGGER_ERROR << "cannot load JavaScript file '" << files[i] << "'";
      exit(EXIT_FAILURE);
    }
  }

  BaseClient.openLog();

  // .............................................................................
  // run normal shell
  // .............................................................................

  if (ExecuteScripts.empty() && CheckScripts.empty() && UnitTests.empty() && JsLint.empty()) {
<<<<<<< HEAD
    RunShell(context, promptError);
=======
    RunShell(context);
>>>>>>> f188357f
  }

  // .............................................................................
  // run unit tests or jslint
  // .............................................................................

  else {
    bool ok = false;

    if (! ExecuteScripts.empty()) {
      // we have scripts to execute or syntax check
      ok = RunScripts(context, ExecuteScripts, true);
    }
    else if (! CheckScripts.empty()) {
      // we have scripts to syntax check
      ok = RunScripts(context, CheckScripts, false);
    }
    else if (! UnitTests.empty()) {
      // we have unit tests
      ok = RunUnitTests(context);
    }
    else if (! JsLint.empty()) {
      // we don't have unittests, but we have files to jslint
      ok = RunJsLint(context);
    }

    if (! ok) {
      ret = EXIT_FAILURE;
    }
  }
  
  // .............................................................................
  // cleanup
  // .............................................................................

  context->Exit();
  context.Dispose();
  
  BaseClient.closeLog();

  // calling dispose in V8 3.10.x causes a segfault. the v8 docs says its not necessary to call it upon program termination
  // v8::V8::Dispose();

  TRIAGENS_REST_SHUTDOWN;

  return ret;
}

////////////////////////////////////////////////////////////////////////////////
/// @}
////////////////////////////////////////////////////////////////////////////////

// -----------------------------------------------------------------------------
// --SECTION--                                                       END-OF-FILE
// -----------------------------------------------------------------------------

// Local Variables:
// mode: outline-minor
// outline-regexp: "^\\(/// @brief\\|/// {@inheritDoc}\\|/// @addtogroup\\|// --SECTION--\\|/// @\\}\\)"
// End:<|MERGE_RESOLUTION|>--- conflicted
+++ resolved
@@ -902,20 +902,14 @@
     TRI_FreeString(TRI_UNKNOWN_MEM_ZONE, input);
 
     if (tryCatch.HasCaught()) {
-<<<<<<< HEAD
       // command failed
-=======
->>>>>>> f188357f
       string exception(TRI_StringifyV8Exception(&tryCatch));
 
       cerr << exception;
       BaseClient.log("%s", exception.c_str()); 
-<<<<<<< HEAD
 
       // this will change the prompt for the next round
       promptError = true;
-=======
->>>>>>> f188357f
     }
 
     BaseClient.stopPager();
@@ -990,17 +984,10 @@
     }
 
     if (execute) {
-<<<<<<< HEAD
-      TRI_ExecuteJavaScriptFile(context, scripts[i].c_str());
-    }
-    else {
-      TRI_LoadJavaScriptFile(context, scripts[i].c_str());
-=======
       TRI_ExecuteLocalJavaScriptFile(scripts[i].c_str());
     }
     else {
       TRI_ParseJavaScriptFile(scripts[i].c_str());
->>>>>>> f188357f
     }
   
     if (tryCatch.HasCaught()) {
@@ -1389,11 +1376,7 @@
   // .............................................................................
 
   if (ExecuteScripts.empty() && CheckScripts.empty() && UnitTests.empty() && JsLint.empty()) {
-<<<<<<< HEAD
     RunShell(context, promptError);
-=======
-    RunShell(context);
->>>>>>> f188357f
   }
 
   // .............................................................................
