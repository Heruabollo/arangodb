--- conflicted
+++ resolved
@@ -1,7 +1,6 @@
 v1.5.0 (XXXX-XX-XX)
 -------------------
 
-<<<<<<< HEAD
 * always start networking and HTTP listeners when starting the server (even in 
   console mode)
 
@@ -27,12 +26,10 @@
         return [ ]; // include everything else
       }, false);
 
-=======
 * fail if invalid `strategy`, `order` or `itemOrder` attribute values
   are passed to the AQL TRAVERSAL function. Omitting these attributes 
   is not considered an error, but specifying an invalid value for any
   of these attributes will make an AQL query fail.
->>>>>>> bd7c5d41
 
 * added SHORTEST_PATH AQL function 
 
