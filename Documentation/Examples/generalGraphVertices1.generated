arangosh&gt; <span class="hljs-keyword">var</span> examples = <span class="hljs-built_in">require</span>(<span class="hljs-string">"org/arangodb/graph-examples/example-graph.js"</span>);
arangosh&gt; <span class="hljs-keyword">var</span> g = examples.loadGraph(<span class="hljs-string">"routeplanner"</span>);
arangosh&gt; db._query(<span class="hljs-string">"FOR e IN GRAPH_VERTICES("</span>
........&gt; +<span class="hljs-string">"'routeplanner', {}) RETURN e"</span>).toArray();
[ 
  { 
<<<<<<< HEAD
    "_id" : "germanCity/Berlin", 
    "_key" : "Berlin", 
    "_rev" : "1849369537", 
    "isCapital" : true, 
    "population" : 3000000 
  }, 
  { 
    "_id" : "germanCity/Hamburg", 
    "_key" : "Hamburg", 
    "_rev" : "1849762753", 
    "isCapital" : false, 
    "population" : 1000000 
  }, 
  { 
    "_id" : "germanCity/Cologne", 
    "_key" : "Cologne", 
    "_rev" : "1849566145", 
    "isCapital" : false, 
    "population" : 1000000 
  }, 
  { 
    "_id" : "frenchCity/Paris", 
    "_key" : "Paris", 
    "_rev" : "1850352577", 
    "isCapital" : true, 
    "population" : 4000000 
  }, 
  { 
    "_id" : "frenchCity/Lyon", 
    "_key" : "Lyon", 
    "_rev" : "1850155969", 
    "isCapital" : false, 
    "population" : 80000 
=======
    <span class="hljs-string">"_id"</span> : <span class="hljs-string">"germanCity/Berlin"</span>, 
    <span class="hljs-string">"_key"</span> : <span class="hljs-string">"Berlin"</span>, 
    <span class="hljs-string">"_rev"</span> : <span class="hljs-string">"1862143522"</span>, 
    <span class="hljs-string">"isCapital"</span> : <span class="hljs-literal">true</span>, 
    <span class="hljs-string">"population"</span> : <span class="hljs-number">3000000</span> 
  }, 
  { 
    <span class="hljs-string">"_id"</span> : <span class="hljs-string">"germanCity/Cologne"</span>, 
    <span class="hljs-string">"_key"</span> : <span class="hljs-string">"Cologne"</span>, 
    <span class="hljs-string">"_rev"</span> : <span class="hljs-string">"1862340130"</span>, 
    <span class="hljs-string">"isCapital"</span> : <span class="hljs-literal">false</span>, 
    <span class="hljs-string">"population"</span> : <span class="hljs-number">1000000</span> 
  }, 
  { 
    <span class="hljs-string">"_id"</span> : <span class="hljs-string">"germanCity/Hamburg"</span>, 
    <span class="hljs-string">"_key"</span> : <span class="hljs-string">"Hamburg"</span>, 
    <span class="hljs-string">"_rev"</span> : <span class="hljs-string">"1862536738"</span>, 
    <span class="hljs-string">"isCapital"</span> : <span class="hljs-literal">false</span>, 
    <span class="hljs-string">"population"</span> : <span class="hljs-number">1000000</span> 
  }, 
  { 
    <span class="hljs-string">"_id"</span> : <span class="hljs-string">"frenchCity/Paris"</span>, 
    <span class="hljs-string">"_key"</span> : <span class="hljs-string">"Paris"</span>, 
    <span class="hljs-string">"_rev"</span> : <span class="hljs-string">"1863126562"</span>, 
    <span class="hljs-string">"isCapital"</span> : <span class="hljs-literal">true</span>, 
    <span class="hljs-string">"population"</span> : <span class="hljs-number">4000000</span> 
  }, 
  { 
    <span class="hljs-string">"_id"</span> : <span class="hljs-string">"frenchCity/Lyon"</span>, 
    <span class="hljs-string">"_key"</span> : <span class="hljs-string">"Lyon"</span>, 
    <span class="hljs-string">"_rev"</span> : <span class="hljs-string">"1862929954"</span>, 
    <span class="hljs-string">"isCapital"</span> : <span class="hljs-literal">false</span>, 
    <span class="hljs-string">"population"</span> : <span class="hljs-number">80000</span> 
>>>>>>> 1a748b46
  } 
]<|MERGE_RESOLUTION|>--- conflicted
+++ resolved
@@ -4,41 +4,6 @@
 ........&gt; +<span class="hljs-string">"'routeplanner', {}) RETURN e"</span>).toArray();
 [ 
   { 
-<<<<<<< HEAD
-    "_id" : "germanCity/Berlin", 
-    "_key" : "Berlin", 
-    "_rev" : "1849369537", 
-    "isCapital" : true, 
-    "population" : 3000000 
-  }, 
-  { 
-    "_id" : "germanCity/Hamburg", 
-    "_key" : "Hamburg", 
-    "_rev" : "1849762753", 
-    "isCapital" : false, 
-    "population" : 1000000 
-  }, 
-  { 
-    "_id" : "germanCity/Cologne", 
-    "_key" : "Cologne", 
-    "_rev" : "1849566145", 
-    "isCapital" : false, 
-    "population" : 1000000 
-  }, 
-  { 
-    "_id" : "frenchCity/Paris", 
-    "_key" : "Paris", 
-    "_rev" : "1850352577", 
-    "isCapital" : true, 
-    "population" : 4000000 
-  }, 
-  { 
-    "_id" : "frenchCity/Lyon", 
-    "_key" : "Lyon", 
-    "_rev" : "1850155969", 
-    "isCapital" : false, 
-    "population" : 80000 
-=======
     <span class="hljs-string">"_id"</span> : <span class="hljs-string">"germanCity/Berlin"</span>, 
     <span class="hljs-string">"_key"</span> : <span class="hljs-string">"Berlin"</span>, 
     <span class="hljs-string">"_rev"</span> : <span class="hljs-string">"1862143522"</span>, 
@@ -72,6 +37,5 @@
     <span class="hljs-string">"_rev"</span> : <span class="hljs-string">"1862929954"</span>, 
     <span class="hljs-string">"isCapital"</span> : <span class="hljs-literal">false</span>, 
     <span class="hljs-string">"population"</span> : <span class="hljs-number">80000</span> 
->>>>>>> 1a748b46
   } 
 ]