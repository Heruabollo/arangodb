--- conflicted
+++ resolved
@@ -14,24 +14,6 @@
     <span class="hljs-string">"visited"</span> : { 
       <span class="hljs-string">"vertices"</span> : [ 
         { 
-<<<<<<< HEAD
-          "_id" : "persons/alice", 
-          "_key" : "alice", 
-          "_rev" : "961422273", 
-          "name" : "Alice" 
-        }, 
-        { 
-          "_id" : "persons/eve", 
-          "_key" : "eve", 
-          "_rev" : "962274241", 
-          "name" : "Eve" 
-        }, 
-        { 
-          "_id" : "persons/bob", 
-          "_key" : "bob", 
-          "_rev" : "961618881", 
-          "name" : "Bob" 
-=======
           <span class="hljs-string">"_id"</span> : <span class="hljs-string">"persons/alice"</span>, 
           <span class="hljs-string">"_key"</span> : <span class="hljs-string">"alice"</span>, 
           <span class="hljs-string">"_rev"</span> : <span class="hljs-string">"972885538"</span>, 
@@ -48,7 +30,6 @@
           <span class="hljs-string">"_key"</span> : <span class="hljs-string">"bob"</span>, 
           <span class="hljs-string">"_rev"</span> : <span class="hljs-string">"973082146"</span>, 
           <span class="hljs-string">"name"</span> : <span class="hljs-string">"Bob"</span> 
->>>>>>> 1a748b46
         } 
       ], 
       <span class="hljs-string">"paths"</span> : [ 
@@ -56,52 +37,25 @@
           <span class="hljs-string">"edges"</span> : [ ], 
           <span class="hljs-string">"vertices"</span> : [ 
             { 
-<<<<<<< HEAD
-              "_id" : "persons/alice", 
-              "_key" : "alice", 
-              "_rev" : "961422273", 
-              "name" : "Alice" 
-=======
               <span class="hljs-string">"_id"</span> : <span class="hljs-string">"persons/alice"</span>, 
               <span class="hljs-string">"_key"</span> : <span class="hljs-string">"alice"</span>, 
               <span class="hljs-string">"_rev"</span> : <span class="hljs-string">"972885538"</span>, 
               <span class="hljs-string">"name"</span> : <span class="hljs-string">"Alice"</span> 
->>>>>>> 1a748b46
             } 
           ] 
         }, 
         { 
           <span class="hljs-string">"edges"</span> : [ 
             { 
-<<<<<<< HEAD
-              "_id" : "knows/963126209", 
-              "_key" : "963126209", 
-              "_rev" : "963126209", 
-              "_from" : "persons/eve", 
-              "_to" : "persons/alice" 
-=======
               <span class="hljs-string">"_id"</span> : <span class="hljs-string">"knows/974589474"</span>, 
               <span class="hljs-string">"_key"</span> : <span class="hljs-string">"974589474"</span>, 
               <span class="hljs-string">"_rev"</span> : <span class="hljs-string">"974589474"</span>, 
               <span class="hljs-string">"_from"</span> : <span class="hljs-string">"persons/eve"</span>, 
               <span class="hljs-string">"_to"</span> : <span class="hljs-string">"persons/alice"</span> 
->>>>>>> 1a748b46
             } 
           ], 
           <span class="hljs-string">"vertices"</span> : [ 
             { 
-<<<<<<< HEAD
-              "_id" : "persons/alice", 
-              "_key" : "alice", 
-              "_rev" : "961422273", 
-              "name" : "Alice" 
-            }, 
-            { 
-              "_id" : "persons/eve", 
-              "_key" : "eve", 
-              "_rev" : "962274241", 
-              "name" : "Eve" 
-=======
               <span class="hljs-string">"_id"</span> : <span class="hljs-string">"persons/alice"</span>, 
               <span class="hljs-string">"_key"</span> : <span class="hljs-string">"alice"</span>, 
               <span class="hljs-string">"_rev"</span> : <span class="hljs-string">"972885538"</span>, 
@@ -112,27 +66,12 @@
               <span class="hljs-string">"_key"</span> : <span class="hljs-string">"eve"</span>, 
               <span class="hljs-string">"_rev"</span> : <span class="hljs-string">"973737506"</span>, 
               <span class="hljs-string">"name"</span> : <span class="hljs-string">"Eve"</span> 
->>>>>>> 1a748b46
             } 
           ] 
         }, 
         { 
           <span class="hljs-string">"edges"</span> : [ 
             { 
-<<<<<<< HEAD
-              "_id" : "knows/963126209", 
-              "_key" : "963126209", 
-              "_rev" : "963126209", 
-              "_from" : "persons/eve", 
-              "_to" : "persons/alice" 
-            }, 
-            { 
-              "_id" : "knows/963322817", 
-              "_key" : "963322817", 
-              "_rev" : "963322817", 
-              "_from" : "persons/eve", 
-              "_to" : "persons/bob" 
-=======
               <span class="hljs-string">"_id"</span> : <span class="hljs-string">"knows/974589474"</span>, 
               <span class="hljs-string">"_key"</span> : <span class="hljs-string">"974589474"</span>, 
               <span class="hljs-string">"_rev"</span> : <span class="hljs-string">"974589474"</span>, 
@@ -145,29 +84,10 @@
               <span class="hljs-string">"_rev"</span> : <span class="hljs-string">"974786082"</span>, 
               <span class="hljs-string">"_from"</span> : <span class="hljs-string">"persons/eve"</span>, 
               <span class="hljs-string">"_to"</span> : <span class="hljs-string">"persons/bob"</span> 
->>>>>>> 1a748b46
             } 
           ], 
           <span class="hljs-string">"vertices"</span> : [ 
             { 
-<<<<<<< HEAD
-              "_id" : "persons/alice", 
-              "_key" : "alice", 
-              "_rev" : "961422273", 
-              "name" : "Alice" 
-            }, 
-            { 
-              "_id" : "persons/eve", 
-              "_key" : "eve", 
-              "_rev" : "962274241", 
-              "name" : "Eve" 
-            }, 
-            { 
-              "_id" : "persons/bob", 
-              "_key" : "bob", 
-              "_rev" : "961618881", 
-              "name" : "Bob" 
-=======
               <span class="hljs-string">"_id"</span> : <span class="hljs-string">"persons/alice"</span>, 
               <span class="hljs-string">"_key"</span> : <span class="hljs-string">"alice"</span>, 
               <span class="hljs-string">"_rev"</span> : <span class="hljs-string">"972885538"</span>, 
@@ -184,7 +104,6 @@
               <span class="hljs-string">"_key"</span> : <span class="hljs-string">"bob"</span>, 
               <span class="hljs-string">"_rev"</span> : <span class="hljs-string">"973082146"</span>, 
               <span class="hljs-string">"name"</span> : <span class="hljs-string">"Bob"</span> 
->>>>>>> 1a748b46
             } 
           ] 
         } 
