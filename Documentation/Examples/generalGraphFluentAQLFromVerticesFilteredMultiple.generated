--- conflicted
+++ resolved
@@ -4,54 +4,6 @@
 arangosh&gt; query.fromVertices([{name: <span class="hljs-string">"Alice"</span>}, {name: <span class="hljs-string">"Charly"</span>}]).toArray();
 [ 
   { 
-<<<<<<< HEAD
-    "_id" : "female/diana", 
-    "_key" : "diana", 
-    "_rev" : "1402676161", 
-    "name" : "Diana" 
-  }, 
-  { 
-    "_id" : "female/alice", 
-    "_key" : "alice", 
-    "_rev" : "1401955265", 
-    "name" : "Alice" 
-  }, 
-  { 
-    "_id" : "male/bob", 
-    "_key" : "bob", 
-    "_rev" : "1402282945", 
-    "name" : "Bob" 
-  }, 
-  { 
-    "_id" : "male/charly", 
-    "_key" : "charly", 
-    "_rev" : "1402479553", 
-    "name" : "Charly" 
-  }, 
-  { 
-    "_id" : "female/diana", 
-    "_key" : "diana", 
-    "_rev" : "1402676161", 
-    "name" : "Diana" 
-  }, 
-  { 
-    "_id" : "female/alice", 
-    "_key" : "alice", 
-    "_rev" : "1401955265", 
-    "name" : "Alice" 
-  }, 
-  { 
-    "_id" : "male/bob", 
-    "_key" : "bob", 
-    "_rev" : "1402282945", 
-    "name" : "Bob" 
-  }, 
-  { 
-    "_id" : "male/charly", 
-    "_key" : "charly", 
-    "_rev" : "1402479553", 
-    "name" : "Charly" 
-=======
     <span class="hljs-string">"_id"</span> : <span class="hljs-string">"female/diana"</span>, 
     <span class="hljs-string">"_key"</span> : <span class="hljs-string">"diana"</span>, 
     <span class="hljs-string">"_rev"</span> : <span class="hljs-string">"1414073890"</span>, 
@@ -98,6 +50,5 @@
     <span class="hljs-string">"_key"</span> : <span class="hljs-string">"charly"</span>, 
     <span class="hljs-string">"_rev"</span> : <span class="hljs-string">"1413877282"</span>, 
     <span class="hljs-string">"name"</span> : <span class="hljs-string">"Charly"</span> 
->>>>>>> 1a748b46
   } 
 ]