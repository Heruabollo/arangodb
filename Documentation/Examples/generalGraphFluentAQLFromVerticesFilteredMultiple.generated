arangosh&gt; <span class="hljs-keyword">var</span> examples = <span class="hljs-built_in">require</span>(<span class="hljs-string">"@arangodb/graph-examples/example-graph.js"</span>);
arangosh&gt; <span class="hljs-keyword">var</span> graph = examples.loadGraph(<span class="hljs-string">"social"</span>);
arangosh&gt; <span class="hljs-keyword">var</span> query = graph._edges({type: <span class="hljs-string">"married"</span>});
arangosh&gt; query.fromVertices([{name: <span class="hljs-string">"Alice"</span>}, {name: <span class="hljs-string">"Charly"</span>}]).toArray();
[ 
  { 
    <span class="hljs-string">"_key"</span> : <span class="hljs-string">"alice"</span>, 
    <span class="hljs-string">"_id"</span> : <span class="hljs-string">"female/alice"</span>, 
<<<<<<< HEAD
    <span class="hljs-string">"_rev"</span> : <span class="hljs-string">"19511"</span>, 
=======
    <span class="hljs-string">"_rev"</span> : <span class="hljs-string">"19558"</span>, 
>>>>>>> c1e90bb4
    <span class="hljs-string">"name"</span> : <span class="hljs-string">"Alice"</span> 
  }, 
  { 
    <span class="hljs-string">"_key"</span> : <span class="hljs-string">"charly"</span>, 
    <span class="hljs-string">"_id"</span> : <span class="hljs-string">"male/charly"</span>, 
<<<<<<< HEAD
    <span class="hljs-string">"_rev"</span> : <span class="hljs-string">"19519"</span>, 
=======
    <span class="hljs-string">"_rev"</span> : <span class="hljs-string">"19566"</span>, 
>>>>>>> c1e90bb4
    <span class="hljs-string">"name"</span> : <span class="hljs-string">"Charly"</span> 
  } 
]<|MERGE_RESOLUTION|>--- conflicted
+++ resolved
@@ -6,21 +6,13 @@
   { 
     <span class="hljs-string">"_key"</span> : <span class="hljs-string">"alice"</span>, 
     <span class="hljs-string">"_id"</span> : <span class="hljs-string">"female/alice"</span>, 
-<<<<<<< HEAD
-    <span class="hljs-string">"_rev"</span> : <span class="hljs-string">"19511"</span>, 
-=======
     <span class="hljs-string">"_rev"</span> : <span class="hljs-string">"19558"</span>, 
->>>>>>> c1e90bb4
     <span class="hljs-string">"name"</span> : <span class="hljs-string">"Alice"</span> 
   }, 
   { 
     <span class="hljs-string">"_key"</span> : <span class="hljs-string">"charly"</span>, 
     <span class="hljs-string">"_id"</span> : <span class="hljs-string">"male/charly"</span>, 
-<<<<<<< HEAD
-    <span class="hljs-string">"_rev"</span> : <span class="hljs-string">"19519"</span>, 
-=======
     <span class="hljs-string">"_rev"</span> : <span class="hljs-string">"19566"</span>, 
->>>>>>> c1e90bb4
     <span class="hljs-string">"name"</span> : <span class="hljs-string">"Charly"</span> 
   } 
 ]