shell> curl -X POST --data-binary @- --dump - http://localhost:8529/_api/index?collection=products &lt;&lt;EOF
{ 
  <span class="hljs-string">"type"</span> : <span class="hljs-string">"geo"</span>, 
  <span class="hljs-string">"fields"</span> : [ 
    <span class="hljs-string">"b"</span> 
  ] 
}
EOF

HTTP/<span class="hljs-number">1.1</span> <span class="hljs-number">201</span> Created
content-type: application/json; charset=utf<span class="hljs-number">-8</span>

{ 
<<<<<<< HEAD
  <span class="hljs-string">"id"</span> : <span class="hljs-string">"products/10316"</span>, 
=======
  <span class="hljs-string">"id"</span> : <span class="hljs-string">"products/10271"</span>, 
>>>>>>> 014de716
  <span class="hljs-string">"type"</span> : <span class="hljs-string">"geo1"</span>, 
  <span class="hljs-string">"fields"</span> : [ 
    <span class="hljs-string">"b"</span> 
  ], 
  <span class="hljs-string">"geoJson"</span> : <span class="hljs-literal">false</span>, 
  <span class="hljs-string">"constraint"</span> : <span class="hljs-literal">false</span>, 
  <span class="hljs-string">"unique"</span> : <span class="hljs-literal">false</span>, 
  <span class="hljs-string">"ignoreNull"</span> : <span class="hljs-literal">true</span>, 
  <span class="hljs-string">"sparse"</span> : <span class="hljs-literal">true</span>, 
  <span class="hljs-string">"isNewlyCreated"</span> : <span class="hljs-literal">true</span>, 
  <span class="hljs-string">"error"</span> : <span class="hljs-literal">false</span>, 
  <span class="hljs-string">"code"</span> : <span class="hljs-number">201</span> 
}<|MERGE_RESOLUTION|>--- conflicted
+++ resolved
@@ -11,11 +11,7 @@
 content-type: application/json; charset=utf<span class="hljs-number">-8</span>
 
 { 
-<<<<<<< HEAD
-  <span class="hljs-string">"id"</span> : <span class="hljs-string">"products/10316"</span>, 
-=======
   <span class="hljs-string">"id"</span> : <span class="hljs-string">"products/10271"</span>, 
->>>>>>> 014de716
   <span class="hljs-string">"type"</span> : <span class="hljs-string">"geo1"</span>, 
   <span class="hljs-string">"fields"</span> : [ 
     <span class="hljs-string">"b"</span> 
