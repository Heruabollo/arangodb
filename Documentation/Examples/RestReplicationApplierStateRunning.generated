shell> curl --dump - http://localhost:8529/_api/replication/applier-state

HTTP/1.1 200 OK
content-type: application/json; charset=utf-8

{ 
  "state" : { 
    "running" : true, 
    "lastAppliedContinuousTick" : null, 
    "lastProcessedContinuousTick" : null, 
    "lastAvailableContinuousTick" : null, 
    "progress" : { 
<<<<<<< HEAD
      "time" : "2015-05-26T14:49:17Z", 
=======
      "time" : "2015-05-27T08:55:21Z", 
>>>>>>> 25aa2a58
      "message" : "fetching master state information", 
      "failedConnects" : 1 
    }, 
    "totalRequests" : 2, 
    "totalFailedConnects" : 2, 
    "totalEvents" : 0, 
    "totalOperationsExcluded" : 0, 
    "lastError" : { 
      "errorNum" : 0 
    }, 
<<<<<<< HEAD
    "time" : "2015-05-26T14:49:17Z" 
  }, 
  "server" : { 
    "version" : "2.6.0-beta3", 
    "serverId" : "55387871229943" 
=======
    "time" : "2015-05-27T08:55:22Z" 
  }, 
  "server" : { 
    "version" : "2.6.0-devel", 
    "serverId" : "224029098555240" 
>>>>>>> 25aa2a58
  }, 
  "endpoint" : "tcp://127.0.0.1:8529", 
  "database" : "_system" 
}<|MERGE_RESOLUTION|>--- conflicted
+++ resolved
@@ -10,11 +10,7 @@
     "lastProcessedContinuousTick" : null, 
     "lastAvailableContinuousTick" : null, 
     "progress" : { 
-<<<<<<< HEAD
-      "time" : "2015-05-26T14:49:17Z", 
-=======
       "time" : "2015-05-27T08:55:21Z", 
->>>>>>> 25aa2a58
       "message" : "fetching master state information", 
       "failedConnects" : 1 
     }, 
@@ -25,19 +21,11 @@
     "lastError" : { 
       "errorNum" : 0 
     }, 
-<<<<<<< HEAD
-    "time" : "2015-05-26T14:49:17Z" 
-  }, 
-  "server" : { 
-    "version" : "2.6.0-beta3", 
-    "serverId" : "55387871229943" 
-=======
     "time" : "2015-05-27T08:55:22Z" 
   }, 
   "server" : { 
     "version" : "2.6.0-devel", 
     "serverId" : "224029098555240" 
->>>>>>> 25aa2a58
   }, 
   "endpoint" : "tcp://127.0.0.1:8529", 
   "database" : "_system" 
