--- conflicted
+++ resolved
@@ -35,11 +35,7 @@
           ], 
           "index" : { 
             "type" : "skiplist", 
-<<<<<<< HEAD
-            "id" : "1325022370", 
-=======
             "id" : "1341574387", 
->>>>>>> 25aa2a58
             "unique" : false, 
             "sparse" : false, 
             "fields" : [ 
