shell> curl -X POST --data-binary @- --dump - http://localhost:8529/_api/cursor &lt;&lt;EOF
{ 
  <span class="hljs-string">"query"</span> : <span class="hljs-string">"FOR p IN products LIMIT 5 RETURN p"</span>, 
  <span class="hljs-string">"count"</span> : <span class="hljs-literal">true</span>, 
  <span class="hljs-string">"batchSize"</span> : <span class="hljs-number">2</span> 
}
EOF

shell> curl -X PUT --dump - http://localhost:8529/_api/cursor/10009

HTTP/<span class="hljs-number">1.1</span> <span class="hljs-number">200</span> OK
content-type: application/json; charset=utf<span class="hljs-number">-8</span>

{ 
  <span class="hljs-string">"result"</span> : [ 
    { 
      <span class="hljs-string">"_key"</span> : <span class="hljs-string">"9997"</span>, 
      <span class="hljs-string">"_id"</span> : <span class="hljs-string">"products/9997"</span>, 
      <span class="hljs-string">"_rev"</span> : <span class="hljs-string">"9997"</span>, 
      <span class="hljs-string">"hello2"</span> : <span class="hljs-string">"world1"</span> 
    }, 
    { 
      <span class="hljs-string">"_key"</span> : <span class="hljs-string">"10006"</span>, 
      <span class="hljs-string">"_id"</span> : <span class="hljs-string">"products/10006"</span>, 
      <span class="hljs-string">"_rev"</span> : <span class="hljs-string">"10006"</span>, 
      <span class="hljs-string">"hello5"</span> : <span class="hljs-string">"world1"</span> 
    } 
  ], 
  <span class="hljs-string">"hasMore"</span> : <span class="hljs-literal">true</span>, 
  <span class="hljs-string">"id"</span> : <span class="hljs-string">"10009"</span>, 
  <span class="hljs-string">"count"</span> : <span class="hljs-number">5</span>, 
  <span class="hljs-string">"extra"</span> : { 
    <span class="hljs-string">"stats"</span> : { 
      <span class="hljs-string">"writesExecuted"</span> : <span class="hljs-number">0</span>, 
      <span class="hljs-string">"writesIgnored"</span> : <span class="hljs-number">0</span>, 
      <span class="hljs-string">"scannedFull"</span> : <span class="hljs-number">5</span>, 
      <span class="hljs-string">"scannedIndex"</span> : <span class="hljs-number">0</span>, 
      <span class="hljs-string">"filtered"</span> : <span class="hljs-number">0</span>, 
<<<<<<< HEAD
      <span class="hljs-string">"executionTime"</span> : <span class="hljs-number">0.00023889541625976562</span> 
=======
      <span class="hljs-string">"executionTime"</span> : <span class="hljs-number">0.00008797645568847656</span> 
>>>>>>> 7e16f1ff
    }, 
    <span class="hljs-string">"warnings"</span> : [ ] 
  }, 
  <span class="hljs-string">"cached"</span> : <span class="hljs-literal">false</span>, 
  <span class="hljs-string">"error"</span> : <span class="hljs-literal">false</span>, 
  <span class="hljs-string">"code"</span> : <span class="hljs-number">200</span> 
}<|MERGE_RESOLUTION|>--- conflicted
+++ resolved
@@ -36,11 +36,7 @@
       <span class="hljs-string">"scannedFull"</span> : <span class="hljs-number">5</span>, 
       <span class="hljs-string">"scannedIndex"</span> : <span class="hljs-number">0</span>, 
       <span class="hljs-string">"filtered"</span> : <span class="hljs-number">0</span>, 
-<<<<<<< HEAD
-      <span class="hljs-string">"executionTime"</span> : <span class="hljs-number">0.00023889541625976562</span> 
-=======
       <span class="hljs-string">"executionTime"</span> : <span class="hljs-number">0.00008797645568847656</span> 
->>>>>>> 7e16f1ff
     }, 
     <span class="hljs-string">"warnings"</span> : [ ] 
   }, 
