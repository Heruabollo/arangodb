--- conflicted
+++ resolved
@@ -5,14 +5,6 @@
 
 [ 
   { 
-<<<<<<< HEAD
-    <span class="hljs-string">"id"</span> : <span class="hljs-string">"97"</span>, 
-    <span class="hljs-string">"name"</span> : <span class="hljs-string">"user-defined task"</span>, 
-    <span class="hljs-string">"type"</span> : <span class="hljs-string">"periodic"</span>, 
-    <span class="hljs-string">"period"</span> : <span class="hljs-number">1</span>, 
-    <span class="hljs-string">"created"</span> : <span class="hljs-number">1464081772.462858</span>, 
-    <span class="hljs-string">"command"</span> : <span class="hljs-string">"(function () {\n        require('@arangodb/foxx/queues/manager').manage();\n      })(params)"</span>, 
-=======
     <span class="hljs-string">"id"</span> : <span class="hljs-string">"statistics-gc"</span>, 
     <span class="hljs-string">"name"</span> : <span class="hljs-string">"statistics-gc"</span>, 
     <span class="hljs-string">"type"</span> : <span class="hljs-string">"periodic"</span>, 
@@ -28,22 +20,15 @@
     <span class="hljs-string">"period"</span> : <span class="hljs-number">900</span>, 
     <span class="hljs-string">"created"</span> : <span class="hljs-number">1464600491.614534</span>, 
     <span class="hljs-string">"command"</span> : <span class="hljs-string">"require('@arangodb/statistics').historianAverage();"</span>, 
->>>>>>> c1e90bb4
     <span class="hljs-string">"database"</span> : <span class="hljs-string">"_system"</span> 
   }, 
   { 
     <span class="hljs-string">"id"</span> : <span class="hljs-string">"97"</span>, 
     <span class="hljs-string">"name"</span> : <span class="hljs-string">"user-defined task"</span>, 
     <span class="hljs-string">"type"</span> : <span class="hljs-string">"periodic"</span>, 
-<<<<<<< HEAD
-    <span class="hljs-string">"period"</span> : <span class="hljs-number">450</span>, 
-    <span class="hljs-string">"created"</span> : <span class="hljs-number">1464081772.396473</span>, 
-    <span class="hljs-string">"command"</span> : <span class="hljs-string">"require('@arangodb/statistics').garbageCollector();"</span>, 
-=======
     <span class="hljs-string">"period"</span> : <span class="hljs-number">1</span>, 
     <span class="hljs-string">"created"</span> : <span class="hljs-number">1464600491.731363</span>, 
     <span class="hljs-string">"command"</span> : <span class="hljs-string">"(function () {\n        require('@arangodb/foxx/queues/manager').manage();\n      })(params)"</span>, 
->>>>>>> c1e90bb4
     <span class="hljs-string">"database"</span> : <span class="hljs-string">"_system"</span> 
   }, 
   { 
@@ -51,22 +36,8 @@
     <span class="hljs-string">"name"</span> : <span class="hljs-string">"statistics-collector"</span>, 
     <span class="hljs-string">"type"</span> : <span class="hljs-string">"periodic"</span>, 
     <span class="hljs-string">"period"</span> : <span class="hljs-number">10</span>, 
-<<<<<<< HEAD
-    <span class="hljs-string">"created"</span> : <span class="hljs-number">1464081772.396146</span>, 
-    <span class="hljs-string">"command"</span> : <span class="hljs-string">"require('@arangodb/statistics').historian();"</span>, 
-    <span class="hljs-string">"database"</span> : <span class="hljs-string">"_system"</span> 
-  }, 
-  { 
-    <span class="hljs-string">"id"</span> : <span class="hljs-string">"statistics-average-collector"</span>, 
-    <span class="hljs-string">"name"</span> : <span class="hljs-string">"statistics-average-collector"</span>, 
-    <span class="hljs-string">"type"</span> : <span class="hljs-string">"periodic"</span>, 
-    <span class="hljs-string">"period"</span> : <span class="hljs-number">900</span>, 
-    <span class="hljs-string">"created"</span> : <span class="hljs-number">1464081772.396287</span>, 
-    <span class="hljs-string">"command"</span> : <span class="hljs-string">"require('@arangodb/statistics').historianAverage();"</span>, 
-=======
     <span class="hljs-string">"created"</span> : <span class="hljs-number">1464600491.614401</span>, 
     <span class="hljs-string">"command"</span> : <span class="hljs-string">"require('@arangodb/statistics').historian();"</span>, 
->>>>>>> c1e90bb4
     <span class="hljs-string">"database"</span> : <span class="hljs-string">"_system"</span> 
   } 
 ]