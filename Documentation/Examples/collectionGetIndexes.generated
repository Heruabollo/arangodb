--- conflicted
+++ resolved
@@ -11,11 +11,7 @@
     <span class="hljs-string">"sparse"</span> : <span class="hljs-literal">false</span> 
   }, 
   { 
-<<<<<<< HEAD
-    <span class="hljs-string">"id"</span> : <span class="hljs-string">"test/1132520697"</span>, 
-=======
     <span class="hljs-string">"id"</span> : <span class="hljs-string">"test/1131651628"</span>, 
->>>>>>> 1b8e6ddf
     <span class="hljs-string">"type"</span> : <span class="hljs-string">"skiplist"</span>, 
     <span class="hljs-string">"fields"</span> : [ 
       <span class="hljs-string">"skiplistAttribute"</span> 
@@ -24,11 +20,7 @@
     <span class="hljs-string">"sparse"</span> : <span class="hljs-literal">false</span> 
   }, 
   { 
-<<<<<<< HEAD
-    <span class="hljs-string">"id"</span> : <span class="hljs-string">"test/1132782841"</span>, 
-=======
     <span class="hljs-string">"id"</span> : <span class="hljs-string">"test/1131913772"</span>, 
->>>>>>> 1b8e6ddf
     <span class="hljs-string">"type"</span> : <span class="hljs-string">"skiplist"</span>, 
     <span class="hljs-string">"fields"</span> : [ 
       <span class="hljs-string">"skiplistUniqueAttribute"</span> 
@@ -37,11 +29,7 @@
     <span class="hljs-string">"sparse"</span> : <span class="hljs-literal">false</span> 
   }, 
   { 
-<<<<<<< HEAD
-    <span class="hljs-string">"id"</span> : <span class="hljs-string">"test/1133176057"</span>, 
-=======
     <span class="hljs-string">"id"</span> : <span class="hljs-string">"test/1132306988"</span>, 
->>>>>>> 1b8e6ddf
     <span class="hljs-string">"type"</span> : <span class="hljs-string">"hash"</span>, 
     <span class="hljs-string">"fields"</span> : [ 
       <span class="hljs-string">"hashListAttribute"</span>, 
