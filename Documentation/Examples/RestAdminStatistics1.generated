--- conflicted
+++ resolved
@@ -4,19 +4,6 @@
 content-type: application/json; charset=utf<span class="hljs-number">-8</span>
 
 { 
-<<<<<<< HEAD
-  <span class="hljs-string">"time"</span> : <span class="hljs-number">1464081808.629037</span>, 
-  <span class="hljs-string">"enabled"</span> : <span class="hljs-literal">true</span>, 
-  <span class="hljs-string">"system"</span> : { 
-    <span class="hljs-string">"minorPageFaults"</span> : <span class="hljs-number">55386</span>, 
-    <span class="hljs-string">"majorPageFaults"</span> : <span class="hljs-number">3906</span>, 
-    <span class="hljs-string">"userTime"</span> : <span class="hljs-number">2.440878</span>, 
-    <span class="hljs-string">"systemTime"</span> : <span class="hljs-number">2.629392</span>, 
-    <span class="hljs-string">"numberOfThreads"</span> : <span class="hljs-number">24</span>, 
-    <span class="hljs-string">"residentSize"</span> : <span class="hljs-number">184500224</span>, 
-    <span class="hljs-string">"residentSizePercent"</span> : <span class="hljs-number">0.010739326477050781</span>, 
-    <span class="hljs-string">"virtualSize"</span> : <span class="hljs-number">4601233408</span> 
-=======
   <span class="hljs-string">"time"</span> : <span class="hljs-number">1464600536.312845</span>, 
   <span class="hljs-string">"enabled"</span> : <span class="hljs-literal">true</span>, 
   <span class="hljs-string">"system"</span> : { 
@@ -28,16 +15,11 @@
     <span class="hljs-string">"residentSize"</span> : <span class="hljs-number">313417728</span>, 
     <span class="hljs-string">"residentSizePercent"</span> : <span class="hljs-number">0.009292008639413768</span>, 
     <span class="hljs-string">"virtualSize"</span> : <span class="hljs-number">2425044992</span> 
->>>>>>> c1e90bb4
   }, 
   <span class="hljs-string">"client"</span> : { 
     <span class="hljs-string">"httpConnections"</span> : <span class="hljs-number">1</span>, 
     <span class="hljs-string">"connectionTime"</span> : { 
-<<<<<<< HEAD
-      <span class="hljs-string">"sum"</span> : <span class="hljs-number">0.000225067138671875</span>, 
-=======
       <span class="hljs-string">"sum"</span> : <span class="hljs-number">0.0002739429473876953</span>, 
->>>>>>> c1e90bb4
       <span class="hljs-string">"count"</span> : <span class="hljs-number">1</span>, 
       <span class="hljs-string">"counts"</span> : [ 
         <span class="hljs-number">1</span>, 
@@ -47,15 +29,6 @@
       ] 
     }, 
     <span class="hljs-string">"totalTime"</span> : { 
-<<<<<<< HEAD
-      <span class="hljs-string">"sum"</span> : <span class="hljs-number">93.50159811973572</span>, 
-      <span class="hljs-string">"count"</span> : <span class="hljs-number">3730</span>, 
-      <span class="hljs-string">"counts"</span> : [ 
-        <span class="hljs-number">3493</span>, 
-        <span class="hljs-number">232</span>, 
-        <span class="hljs-number">2</span>, 
-        <span class="hljs-number">0</span>, 
-=======
       <span class="hljs-string">"sum"</span> : <span class="hljs-number">102.37579941749573</span>, 
       <span class="hljs-string">"count"</span> : <span class="hljs-number">3727</span>, 
       <span class="hljs-string">"counts"</span> : [ 
@@ -63,22 +36,12 @@
         <span class="hljs-number">125</span>, 
         <span class="hljs-number">100</span>, 
         <span class="hljs-number">6</span>, 
->>>>>>> c1e90bb4
         <span class="hljs-number">0</span>, 
         <span class="hljs-number">0</span>, 
         <span class="hljs-number">3</span> 
       ] 
     }, 
     <span class="hljs-string">"requestTime"</span> : { 
-<<<<<<< HEAD
-      <span class="hljs-string">"sum"</span> : <span class="hljs-number">93.1521303653717</span>, 
-      <span class="hljs-string">"count"</span> : <span class="hljs-number">3730</span>, 
-      <span class="hljs-string">"counts"</span> : [ 
-        <span class="hljs-number">3495</span>, 
-        <span class="hljs-number">231</span>, 
-        <span class="hljs-number">1</span>, 
-        <span class="hljs-number">0</span>, 
-=======
       <span class="hljs-string">"sum"</span> : <span class="hljs-number">102.0810534954071</span>, 
       <span class="hljs-string">"count"</span> : <span class="hljs-number">3727</span>, 
       <span class="hljs-string">"counts"</span> : [ 
@@ -86,28 +49,18 @@
         <span class="hljs-number">127</span>, 
         <span class="hljs-number">98</span>, 
         <span class="hljs-number">6</span>, 
->>>>>>> c1e90bb4
         <span class="hljs-number">0</span>, 
         <span class="hljs-number">0</span>, 
         <span class="hljs-number">3</span> 
       ] 
     }, 
     <span class="hljs-string">"queueTime"</span> : { 
-<<<<<<< HEAD
-      <span class="hljs-string">"sum"</span> : <span class="hljs-number">0.1271810531616211</span>, 
-      <span class="hljs-string">"count"</span> : <span class="hljs-number">3703</span>, 
-      <span class="hljs-string">"counts"</span> : [ 
-        <span class="hljs-number">3702</span>, 
-        <span class="hljs-number">0</span>, 
-        <span class="hljs-number">1</span>, 
-=======
       <span class="hljs-string">"sum"</span> : <span class="hljs-number">0.06676483154296875</span>, 
       <span class="hljs-string">"count"</span> : <span class="hljs-number">3702</span>, 
       <span class="hljs-string">"counts"</span> : [ 
         <span class="hljs-number">3702</span>, 
         <span class="hljs-number">0</span>, 
         <span class="hljs-number">0</span>, 
->>>>>>> c1e90bb4
         <span class="hljs-number">0</span>, 
         <span class="hljs-number">0</span>, 
         <span class="hljs-number">0</span>, 
@@ -115,19 +68,11 @@
       ] 
     }, 
     <span class="hljs-string">"ioTime"</span> : { 
-<<<<<<< HEAD
-      <span class="hljs-string">"sum"</span> : <span class="hljs-number">0.22228670120239258</span>, 
-      <span class="hljs-string">"count"</span> : <span class="hljs-number">3730</span>, 
-      <span class="hljs-string">"counts"</span> : [ 
-        <span class="hljs-number">3729</span>, 
-        <span class="hljs-number">1</span>, 
-=======
       <span class="hljs-string">"sum"</span> : <span class="hljs-number">0.2279810905456543</span>, 
       <span class="hljs-string">"count"</span> : <span class="hljs-number">3727</span>, 
       <span class="hljs-string">"counts"</span> : [ 
         <span class="hljs-number">3727</span>, 
         <span class="hljs-number">0</span>, 
->>>>>>> c1e90bb4
         <span class="hljs-number">0</span>, 
         <span class="hljs-number">0</span>, 
         <span class="hljs-number">0</span>, 
@@ -136,38 +81,22 @@
       ] 
     }, 
     <span class="hljs-string">"bytesSent"</span> : { 
-<<<<<<< HEAD
-      <span class="hljs-string">"sum"</span> : <span class="hljs-number">1202152</span>, 
-      <span class="hljs-string">"count"</span> : <span class="hljs-number">3730</span>, 
-      <span class="hljs-string">"counts"</span> : [ 
-        <span class="hljs-number">2688</span>, 
-        <span class="hljs-number">779</span>, 
-        <span class="hljs-number">258</span>, 
-=======
       <span class="hljs-string">"sum"</span> : <span class="hljs-number">1200657</span>, 
       <span class="hljs-string">"count"</span> : <span class="hljs-number">3727</span>, 
       <span class="hljs-string">"counts"</span> : [ 
         <span class="hljs-number">2686</span>, 
         <span class="hljs-number">779</span>, 
         <span class="hljs-number">257</span>, 
->>>>>>> c1e90bb4
         <span class="hljs-number">5</span>, 
         <span class="hljs-number">0</span>, 
         <span class="hljs-number">0</span> 
       ] 
     }, 
     <span class="hljs-string">"bytesReceived"</span> : { 
-<<<<<<< HEAD
-      <span class="hljs-string">"sum"</span> : <span class="hljs-number">808294</span>, 
-      <span class="hljs-string">"count"</span> : <span class="hljs-number">3730</span>, 
-      <span class="hljs-string">"counts"</span> : [ 
-        <span class="hljs-number">3467</span>, 
-=======
       <span class="hljs-string">"sum"</span> : <span class="hljs-number">807777</span>, 
       <span class="hljs-string">"count"</span> : <span class="hljs-number">3727</span>, 
       <span class="hljs-string">"counts"</span> : [ 
         <span class="hljs-number">3464</span>, 
->>>>>>> c1e90bb4
         <span class="hljs-number">263</span>, 
         <span class="hljs-number">0</span>, 
         <span class="hljs-number">0</span>, 
@@ -177,35 +106,20 @@
     } 
   }, 
   <span class="hljs-string">"http"</span> : { 
-<<<<<<< HEAD
-    <span class="hljs-string">"requestsTotal"</span> : <span class="hljs-number">3730</span>, 
-    <span class="hljs-string">"requestsAsync"</span> : <span class="hljs-number">11</span>, 
-    <span class="hljs-string">"requestsGet"</span> : <span class="hljs-number">742</span>, 
-=======
     <span class="hljs-string">"requestsTotal"</span> : <span class="hljs-number">3727</span>, 
     <span class="hljs-string">"requestsAsync"</span> : <span class="hljs-number">11</span>, 
     <span class="hljs-string">"requestsGet"</span> : <span class="hljs-number">740</span>, 
->>>>>>> c1e90bb4
     <span class="hljs-string">"requestsHead"</span> : <span class="hljs-number">0</span>, 
     <span class="hljs-string">"requestsPost"</span> : <span class="hljs-number">2728</span>, 
     <span class="hljs-string">"requestsPut"</span> : <span class="hljs-number">115</span>, 
     <span class="hljs-string">"requestsPatch"</span> : <span class="hljs-number">3</span>, 
-<<<<<<< HEAD
-    <span class="hljs-string">"requestsDelete"</span> : <span class="hljs-number">142</span>, 
-=======
     <span class="hljs-string">"requestsDelete"</span> : <span class="hljs-number">141</span>, 
->>>>>>> c1e90bb4
     <span class="hljs-string">"requestsOptions"</span> : <span class="hljs-number">0</span>, 
     <span class="hljs-string">"requestsOther"</span> : <span class="hljs-number">0</span> 
   }, 
   <span class="hljs-string">"server"</span> : { 
-<<<<<<< HEAD
-    <span class="hljs-string">"uptime"</span> : <span class="hljs-number">37.34460520744324</span>, 
-    <span class="hljs-string">"physicalMemory"</span> : <span class="hljs-number">17179869184</span> 
-=======
     <span class="hljs-string">"uptime"</span> : <span class="hljs-number">46.48437309265137</span>, 
     <span class="hljs-string">"physicalMemory"</span> : <span class="hljs-number">33729814528</span> 
->>>>>>> c1e90bb4
   }, 
   <span class="hljs-string">"error"</span> : <span class="hljs-literal">false</span>, 
   <span class="hljs-string">"code"</span> : <span class="hljs-number">200</span> 
