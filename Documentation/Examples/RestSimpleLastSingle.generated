shell> curl -X PUT --data-binary @- --dump - http://localhost:8529/_api/simple/last &lt;&lt;EOF
{ 
  <span class="hljs-string">"collection"</span> : <span class="hljs-string">"products"</span> 
}
EOF

HTTP/<span class="hljs-number">1.1</span> <span class="hljs-number">200</span> OK
content-type: application/json; charset=utf-<span class="hljs-number">8</span>

{ 
  <span class="hljs-string">"result"</span> : { 
<<<<<<< HEAD
    <span class="hljs-string">"_id"</span> : <span class="hljs-string">"products/857728249"</span>, 
    <span class="hljs-string">"_key"</span> : <span class="hljs-string">"857728249"</span>, 
    <span class="hljs-string">"_rev"</span> : <span class="hljs-string">"857728249"</span>, 
=======
    <span class="hljs-string">"_id"</span> : <span class="hljs-string">"products/857317932"</span>, 
    <span class="hljs-string">"_key"</span> : <span class="hljs-string">"857317932"</span>, 
    <span class="hljs-string">"_rev"</span> : <span class="hljs-string">"857317932"</span>, 
>>>>>>> 1b8e6ddf
    <span class="hljs-string">"i"</span> : <span class="hljs-number">1</span>, 
    <span class="hljs-string">"a"</span> : { 
      <span class="hljs-string">"k"</span> : <span class="hljs-number">2</span>, 
      <span class="hljs-string">"j"</span> : <span class="hljs-number">2</span> 
    } 
  }, 
  <span class="hljs-string">"error"</span> : <span class="hljs-literal">false</span>, 
  <span class="hljs-string">"code"</span> : <span class="hljs-number">200</span> 
}<|MERGE_RESOLUTION|>--- conflicted
+++ resolved
@@ -9,15 +9,9 @@
 
 { 
   <span class="hljs-string">"result"</span> : { 
-<<<<<<< HEAD
-    <span class="hljs-string">"_id"</span> : <span class="hljs-string">"products/857728249"</span>, 
-    <span class="hljs-string">"_key"</span> : <span class="hljs-string">"857728249"</span>, 
-    <span class="hljs-string">"_rev"</span> : <span class="hljs-string">"857728249"</span>, 
-=======
     <span class="hljs-string">"_id"</span> : <span class="hljs-string">"products/857317932"</span>, 
     <span class="hljs-string">"_key"</span> : <span class="hljs-string">"857317932"</span>, 
     <span class="hljs-string">"_rev"</span> : <span class="hljs-string">"857317932"</span>, 
->>>>>>> 1b8e6ddf
     <span class="hljs-string">"i"</span> : <span class="hljs-number">1</span>, 
     <span class="hljs-string">"a"</span> : { 
       <span class="hljs-string">"k"</span> : <span class="hljs-number">2</span>, 
