arangosh> col = db.example;
<<<<<<< HEAD
[ArangoCollection 467803362, "example" (type document, status loaded)]
arangosh> col.save({ "Hello" : "World" });
{ 
  "_id" : "example/468131042", 
  "_rev" : "468131042", 
  "_key" : "468131042" 
=======
[ArangoCollection 512531131077, "example" (type document, status loaded)]
arangosh> col.save({ "Hello" : "World" });
{ 
  "_id" : "example/512531458757", 
  "_rev" : "512531458757", 
  "_key" : "512531458757" 
>>>>>>> 096ad46f
}
arangosh> col.count();
1
arangosh> col.truncate();
arangosh> col.count();
0<|MERGE_RESOLUTION|>--- conflicted
+++ resolved
@@ -1,19 +1,10 @@
 arangosh> col = db.example;
-<<<<<<< HEAD
-[ArangoCollection 467803362, "example" (type document, status loaded)]
-arangosh> col.save({ "Hello" : "World" });
-{ 
-  "_id" : "example/468131042", 
-  "_rev" : "468131042", 
-  "_key" : "468131042" 
-=======
 [ArangoCollection 512531131077, "example" (type document, status loaded)]
 arangosh> col.save({ "Hello" : "World" });
 { 
   "_id" : "example/512531458757", 
   "_rev" : "512531458757", 
   "_key" : "512531458757" 
->>>>>>> 096ad46f
 }
 arangosh> col.count();
 1
