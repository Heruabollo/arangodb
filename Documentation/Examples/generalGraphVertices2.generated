--- conflicted
+++ resolved
@@ -7,11 +7,7 @@
   { 
     <span class="hljs-string">"_key"</span> : <span class="hljs-string">"Cologne"</span>, 
     <span class="hljs-string">"_id"</span> : <span class="hljs-string">"germanCity/Cologne"</span>, 
-<<<<<<< HEAD
-    <span class="hljs-string">"_rev"</span> : <span class="hljs-string">"26733"</span>, 
-=======
     <span class="hljs-string">"_rev"</span> : <span class="hljs-string">"26817"</span>, 
->>>>>>> c1e90bb4
     <span class="hljs-string">"isCapital"</span> : <span class="hljs-literal">false</span>, 
     <span class="hljs-string">"loc"</span> : [ 
       <span class="hljs-number">50.9364</span>, 
@@ -22,11 +18,7 @@
   { 
     <span class="hljs-string">"_key"</span> : <span class="hljs-string">"Hamburg"</span>, 
     <span class="hljs-string">"_id"</span> : <span class="hljs-string">"germanCity/Hamburg"</span>, 
-<<<<<<< HEAD
-    <span class="hljs-string">"_rev"</span> : <span class="hljs-string">"26736"</span>, 
-=======
     <span class="hljs-string">"_rev"</span> : <span class="hljs-string">"26820"</span>, 
->>>>>>> c1e90bb4
     <span class="hljs-string">"isCapital"</span> : <span class="hljs-literal">false</span>, 
     <span class="hljs-string">"loc"</span> : [ 
       <span class="hljs-number">53.5653</span>, 
@@ -37,11 +29,7 @@
   { 
     <span class="hljs-string">"_key"</span> : <span class="hljs-string">"Berlin"</span>, 
     <span class="hljs-string">"_id"</span> : <span class="hljs-string">"germanCity/Berlin"</span>, 
-<<<<<<< HEAD
-    <span class="hljs-string">"_rev"</span> : <span class="hljs-string">"26729"</span>, 
-=======
     <span class="hljs-string">"_rev"</span> : <span class="hljs-string">"26813"</span>, 
->>>>>>> c1e90bb4
     <span class="hljs-string">"isCapital"</span> : <span class="hljs-literal">true</span>, 
     <span class="hljs-string">"loc"</span> : [ 
       <span class="hljs-number">52.5167</span>, 
