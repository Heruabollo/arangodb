arangosh&gt; <span class="hljs-keyword">var</span> examples = <span class="hljs-built_in">require</span>(<span class="hljs-string">"org/arangodb/graph-examples/example-graph.js"</span>);
arangosh&gt; <span class="hljs-keyword">var</span> graph = examples.loadGraph(<span class="hljs-string">"social"</span>);
arangosh&gt; <span class="hljs-keyword">var</span> query = graph._vertices({name: <span class="hljs-string">"Alice"</span>});
arangosh&gt; query.neighbors().path().toArray();
[ 
  [ 
    { 
<<<<<<< HEAD
      "_id" : "female/alice", 
      "_key" : "alice", 
      "_rev" : "1459692481", 
      "name" : "Alice" 
    }, 
    { 
      "_id" : "male/charly", 
      "_key" : "charly", 
      "_rev" : "1460216769", 
      "name" : "Charly" 
    } 
  ], 
  [ 
    { 
      "_id" : "female/alice", 
      "_key" : "alice", 
      "_rev" : "1459692481", 
      "name" : "Alice" 
    }, 
    { 
      "_id" : "male/bob", 
      "_key" : "bob", 
      "_rev" : "1460020161", 
      "name" : "Bob" 
=======
      <span class="hljs-string">"_id"</span> : <span class="hljs-string">"female/alice"</span>, 
      <span class="hljs-string">"_key"</span> : <span class="hljs-string">"alice"</span>, 
      <span class="hljs-string">"_rev"</span> : <span class="hljs-string">"1471090210"</span>, 
      <span class="hljs-string">"name"</span> : <span class="hljs-string">"Alice"</span> 
    }, 
    { 
      <span class="hljs-string">"_id"</span> : <span class="hljs-string">"male/charly"</span>, 
      <span class="hljs-string">"_key"</span> : <span class="hljs-string">"charly"</span>, 
      <span class="hljs-string">"_rev"</span> : <span class="hljs-string">"1471614498"</span>, 
      <span class="hljs-string">"name"</span> : <span class="hljs-string">"Charly"</span> 
    } 
  ], 
  [ 
    { 
      <span class="hljs-string">"_id"</span> : <span class="hljs-string">"female/alice"</span>, 
      <span class="hljs-string">"_key"</span> : <span class="hljs-string">"alice"</span>, 
      <span class="hljs-string">"_rev"</span> : <span class="hljs-string">"1471090210"</span>, 
      <span class="hljs-string">"name"</span> : <span class="hljs-string">"Alice"</span> 
    }, 
    { 
      <span class="hljs-string">"_id"</span> : <span class="hljs-string">"male/bob"</span>, 
      <span class="hljs-string">"_key"</span> : <span class="hljs-string">"bob"</span>, 
      <span class="hljs-string">"_rev"</span> : <span class="hljs-string">"1471417890"</span>, 
      <span class="hljs-string">"name"</span> : <span class="hljs-string">"Bob"</span> 
>>>>>>> 1a748b46
    } 
  ] 
]<|MERGE_RESOLUTION|>--- conflicted
+++ resolved
@@ -5,32 +5,6 @@
 [ 
   [ 
     { 
-<<<<<<< HEAD
-      "_id" : "female/alice", 
-      "_key" : "alice", 
-      "_rev" : "1459692481", 
-      "name" : "Alice" 
-    }, 
-    { 
-      "_id" : "male/charly", 
-      "_key" : "charly", 
-      "_rev" : "1460216769", 
-      "name" : "Charly" 
-    } 
-  ], 
-  [ 
-    { 
-      "_id" : "female/alice", 
-      "_key" : "alice", 
-      "_rev" : "1459692481", 
-      "name" : "Alice" 
-    }, 
-    { 
-      "_id" : "male/bob", 
-      "_key" : "bob", 
-      "_rev" : "1460020161", 
-      "name" : "Bob" 
-=======
       <span class="hljs-string">"_id"</span> : <span class="hljs-string">"female/alice"</span>, 
       <span class="hljs-string">"_key"</span> : <span class="hljs-string">"alice"</span>, 
       <span class="hljs-string">"_rev"</span> : <span class="hljs-string">"1471090210"</span>, 
@@ -55,7 +29,6 @@
       <span class="hljs-string">"_key"</span> : <span class="hljs-string">"bob"</span>, 
       <span class="hljs-string">"_rev"</span> : <span class="hljs-string">"1471417890"</span>, 
       <span class="hljs-string">"name"</span> : <span class="hljs-string">"Bob"</span> 
->>>>>>> 1a748b46
     } 
   ] 
 ]