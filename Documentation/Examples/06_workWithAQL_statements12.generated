--- conflicted
+++ resolved
@@ -7,18 +7,6 @@
     <span class="hljs-string">"scannedFull"</span> : <span class="hljs-number">0</span>, 
     <span class="hljs-string">"scannedIndex"</span> : <span class="hljs-number">0</span>, 
     <span class="hljs-string">"filtered"</span> : <span class="hljs-number">0</span>, 
-<<<<<<< HEAD
-    <span class="hljs-string">"executionTime"</span> : <span class="hljs-number">0.00016188621520996094</span> 
-  }, 
-  <span class="hljs-string">"profile"</span> : { 
-    <span class="hljs-string">"initializing"</span> : <span class="hljs-number">0.00000286102294921875</span>, 
-    <span class="hljs-string">"parsing"</span> : <span class="hljs-number">0.000030040740966796875</span>, 
-    <span class="hljs-string">"optimizing ast"</span> : <span class="hljs-number">0.0000040531158447265625</span>, 
-    <span class="hljs-string">"loading collections"</span> : <span class="hljs-number">0.0000040531158447265625</span>, 
-    <span class="hljs-string">"instantiating plan"</span> : <span class="hljs-number">0.000017881393432617188</span>, 
-    <span class="hljs-string">"optimizing plan"</span> : <span class="hljs-number">0.00003504753112792969</span>, 
-    <span class="hljs-string">"executing"</span> : <span class="hljs-number">0.00005412101745605469</span> 
-=======
     <span class="hljs-string">"executionTime"</span> : <span class="hljs-number">0.0002269744873046875</span> 
   }, 
   <span class="hljs-string">"profile"</span> : { 
@@ -29,7 +17,6 @@
     <span class="hljs-string">"instantiating plan"</span> : <span class="hljs-number">0.000027894973754882812</span>, 
     <span class="hljs-string">"optimizing plan"</span> : <span class="hljs-number">0.00006413459777832031</span>, 
     <span class="hljs-string">"executing"</span> : <span class="hljs-number">0.00007390975952148438</span> 
->>>>>>> 014de716
   }, 
   <span class="hljs-string">"warnings"</span> : [ ] 
 }