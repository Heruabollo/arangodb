--- conflicted
+++ resolved
@@ -4,11 +4,6 @@
 content-type: application/json; charset=utf-<span class="hljs-number">8</span>
 
 { 
-<<<<<<< HEAD
-  "server" : "arango", 
-  "version" : "2.7.0-alpha3" 
-=======
   <span class="hljs-string">"server"</span> : <span class="hljs-string">"arango"</span>, 
   <span class="hljs-string">"version"</span> : <span class="hljs-string">"2.7.0-devel"</span> 
->>>>>>> 1a748b46
 }