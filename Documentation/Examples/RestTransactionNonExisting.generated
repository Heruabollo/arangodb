--- conflicted
+++ resolved
@@ -15,13 +15,8 @@
   <span class="hljs-string">"stacktrace"</span> : [ 
     <span class="hljs-string">"ArangoError: collection not found"</span>, 
     <span class="hljs-string">"    at Error (native)"</span>, 
-<<<<<<< HEAD
-    <span class="hljs-string">"    at post_api_transaction (/local/home/willi/src/stable-3.1/js/actions/api-transaction.js:48:16)"</span>, 
-    <span class="hljs-string">"    at Function.actions.defineHttp.callback (/local/home/willi/src/stable-3.1/js/actions/api-transaction.js:64:11)"</span> 
-=======
     <span class="hljs-string">"    at post_api_transaction (/home/ubuntu/arangodb/js/actions/api-transaction.js:48:16)"</span>, 
     <span class="hljs-string">"    at Function.actions.defineHttp.callback (/home/ubuntu/arangodb/js/actions/api-transaction.js:64:11)"</span> 
->>>>>>> 014de716
   ], 
   <span class="hljs-string">"message"</span> : <span class="hljs-string">"collection not found"</span>, 
   <span class="hljs-string">"error"</span> : <span class="hljs-literal">true</span>, 
