arangosh> var examples = require("org/arangodb/graph-examples/example-graph.js");
arangosh> var graph = examples.loadGraph("social");
arangosh> graph.male.save({neym: "Jon", _key: "john"});
{ 
  "_id" : "male/john", 
<<<<<<< HEAD
  "_rev" : "1198865570", 
=======
  "_rev" : "1205980403", 
>>>>>>> 25aa2a58
  "_key" : "john" 
}
arangosh> graph.male.replace("male/john", {name: "John"});
{ 
  "_id" : "male/john", 
<<<<<<< HEAD
  "_rev" : "1199062178", 
=======
  "_rev" : "1206177011", 
>>>>>>> 25aa2a58
  "_key" : "john" 
}<|MERGE_RESOLUTION|>--- conflicted
+++ resolved
@@ -3,20 +3,12 @@
 arangosh> graph.male.save({neym: "Jon", _key: "john"});
 { 
   "_id" : "male/john", 
-<<<<<<< HEAD
-  "_rev" : "1198865570", 
-=======
   "_rev" : "1205980403", 
->>>>>>> 25aa2a58
   "_key" : "john" 
 }
 arangosh> graph.male.replace("male/john", {name: "John"});
 { 
   "_id" : "male/john", 
-<<<<<<< HEAD
-  "_rev" : "1199062178", 
-=======
   "_rev" : "1206177011", 
->>>>>>> 25aa2a58
   "_key" : "john" 
 }