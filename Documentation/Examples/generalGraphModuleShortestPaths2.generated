--- conflicted
+++ resolved
@@ -5,16 +5,6 @@
 [ 
   [ 
     { 
-<<<<<<< HEAD
-      "vertices" : [ 
-        "germanCity/Cologne", 
-        "frenchCity/Lyon" 
-      ], 
-      "edges" : [ 
-        "internationalHighway/1747592129" 
-      ], 
-      "distance" : 1 
-=======
       <span class="hljs-string">"vertices"</span> : [ 
         <span class="hljs-string">"germanCity/Cologne"</span>, 
         <span class="hljs-string">"frenchCity/Lyon"</span> 
@@ -23,7 +13,6 @@
         <span class="hljs-string">"internationalHighway/1759907362"</span> 
       ], 
       <span class="hljs-string">"distance"</span> : <span class="hljs-number">1</span> 
->>>>>>> 1a748b46
     } 
   ] 
 ]