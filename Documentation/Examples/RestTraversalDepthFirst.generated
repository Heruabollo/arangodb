--- conflicted
+++ resolved
@@ -12,111 +12,67 @@
         { 
           "_id" : "persons/alice", 
           "_key" : "alice", 
-<<<<<<< HEAD
-          "_rev" : "1495219362", 
-=======
           "_rev" : "1307167987", 
->>>>>>> 25aa2a58
           "name" : "Alice" 
         }, 
         { 
           "_id" : "persons/eve", 
           "_key" : "eve", 
-<<<<<<< HEAD
-          "_rev" : "1496071330", 
-=======
           "_rev" : "1308019955", 
->>>>>>> 25aa2a58
           "name" : "Eve" 
         }, 
         { 
           "_id" : "persons/bob", 
           "_key" : "bob", 
-<<<<<<< HEAD
-          "_rev" : "1495415970", 
-=======
           "_rev" : "1307364595", 
->>>>>>> 25aa2a58
           "name" : "Bob" 
         }, 
         { 
           "_id" : "persons/alice", 
           "_key" : "alice", 
-<<<<<<< HEAD
-          "_rev" : "1495219362", 
-=======
           "_rev" : "1307167987", 
->>>>>>> 25aa2a58
           "name" : "Alice" 
         }, 
         { 
           "_id" : "persons/charlie", 
           "_key" : "charlie", 
-<<<<<<< HEAD
-          "_rev" : "1495678114", 
-=======
           "_rev" : "1307626739", 
->>>>>>> 25aa2a58
           "name" : "Charlie" 
         }, 
         { 
           "_id" : "persons/dave", 
           "_key" : "dave", 
-<<<<<<< HEAD
-          "_rev" : "1495874722", 
-=======
           "_rev" : "1307823347", 
->>>>>>> 25aa2a58
           "name" : "Dave" 
         }, 
         { 
           "_id" : "persons/bob", 
           "_key" : "bob", 
-<<<<<<< HEAD
-          "_rev" : "1495415970", 
-=======
           "_rev" : "1307364595", 
->>>>>>> 25aa2a58
           "name" : "Bob" 
         }, 
         { 
           "_id" : "persons/eve", 
           "_key" : "eve", 
-<<<<<<< HEAD
-          "_rev" : "1496071330", 
-=======
           "_rev" : "1308019955", 
->>>>>>> 25aa2a58
           "name" : "Eve" 
         }, 
         { 
           "_id" : "persons/alice", 
           "_key" : "alice", 
-<<<<<<< HEAD
-          "_rev" : "1495219362", 
-=======
           "_rev" : "1307167987", 
->>>>>>> 25aa2a58
           "name" : "Alice" 
         }, 
         { 
           "_id" : "persons/charlie", 
           "_key" : "charlie", 
-<<<<<<< HEAD
-          "_rev" : "1495678114", 
-=======
           "_rev" : "1307626739", 
->>>>>>> 25aa2a58
           "name" : "Charlie" 
         }, 
         { 
           "_id" : "persons/dave", 
           "_key" : "dave", 
-<<<<<<< HEAD
-          "_rev" : "1495874722", 
-=======
           "_rev" : "1307823347", 
->>>>>>> 25aa2a58
           "name" : "Dave" 
         } 
       ], 
@@ -127,27 +83,17 @@
             { 
               "_id" : "persons/alice", 
               "_key" : "alice", 
-<<<<<<< HEAD
-              "_rev" : "1495219362", 
-=======
-              "_rev" : "1307167987", 
->>>>>>> 25aa2a58
-              "name" : "Alice" 
-            } 
-          ] 
-        }, 
-        { 
-          "edges" : [ 
-            { 
-<<<<<<< HEAD
-              "_id" : "knows/1496923298", 
-              "_key" : "1496923298", 
-              "_rev" : "1496923298", 
-=======
+              "_rev" : "1307167987", 
+              "name" : "Alice" 
+            } 
+          ] 
+        }, 
+        { 
+          "edges" : [ 
+            { 
               "_id" : "knows/1308871923", 
               "_key" : "1308871923", 
               "_rev" : "1308871923", 
->>>>>>> 25aa2a58
               "_from" : "persons/eve", 
               "_to" : "persons/alice" 
             } 
@@ -156,125 +102,75 @@
             { 
               "_id" : "persons/alice", 
               "_key" : "alice", 
-<<<<<<< HEAD
-              "_rev" : "1495219362", 
-=======
-              "_rev" : "1307167987", 
->>>>>>> 25aa2a58
-              "name" : "Alice" 
-            }, 
-            { 
-              "_id" : "persons/eve", 
-              "_key" : "eve", 
-<<<<<<< HEAD
-              "_rev" : "1496071330", 
-=======
-              "_rev" : "1308019955", 
->>>>>>> 25aa2a58
-              "name" : "Eve" 
-            } 
-          ] 
-        }, 
-        { 
-          "edges" : [ 
-            { 
-<<<<<<< HEAD
-              "_id" : "knows/1496923298", 
-              "_key" : "1496923298", 
-              "_rev" : "1496923298", 
-=======
+              "_rev" : "1307167987", 
+              "name" : "Alice" 
+            }, 
+            { 
+              "_id" : "persons/eve", 
+              "_key" : "eve", 
+              "_rev" : "1308019955", 
+              "name" : "Eve" 
+            } 
+          ] 
+        }, 
+        { 
+          "edges" : [ 
+            { 
               "_id" : "knows/1308871923", 
               "_key" : "1308871923", 
               "_rev" : "1308871923", 
->>>>>>> 25aa2a58
               "_from" : "persons/eve", 
               "_to" : "persons/alice" 
             }, 
             { 
-<<<<<<< HEAD
-              "_id" : "knows/1497119906", 
-              "_key" : "1497119906", 
-              "_rev" : "1497119906", 
-=======
               "_id" : "knows/1309068531", 
               "_key" : "1309068531", 
               "_rev" : "1309068531", 
->>>>>>> 25aa2a58
-              "_from" : "persons/eve", 
-              "_to" : "persons/bob" 
-            } 
-          ], 
-          "vertices" : [ 
-            { 
-              "_id" : "persons/alice", 
-              "_key" : "alice", 
-<<<<<<< HEAD
-              "_rev" : "1495219362", 
-=======
-              "_rev" : "1307167987", 
->>>>>>> 25aa2a58
-              "name" : "Alice" 
-            }, 
-            { 
-              "_id" : "persons/eve", 
-              "_key" : "eve", 
-<<<<<<< HEAD
-              "_rev" : "1496071330", 
-=======
-              "_rev" : "1308019955", 
->>>>>>> 25aa2a58
-              "name" : "Eve" 
-            }, 
-            { 
-              "_id" : "persons/bob", 
-              "_key" : "bob", 
-<<<<<<< HEAD
-              "_rev" : "1495415970", 
-=======
-              "_rev" : "1307364595", 
->>>>>>> 25aa2a58
-              "name" : "Bob" 
-            } 
-          ] 
-        }, 
-        { 
-          "edges" : [ 
-            { 
-<<<<<<< HEAD
-              "_id" : "knows/1496923298", 
-              "_key" : "1496923298", 
-              "_rev" : "1496923298", 
-=======
+              "_from" : "persons/eve", 
+              "_to" : "persons/bob" 
+            } 
+          ], 
+          "vertices" : [ 
+            { 
+              "_id" : "persons/alice", 
+              "_key" : "alice", 
+              "_rev" : "1307167987", 
+              "name" : "Alice" 
+            }, 
+            { 
+              "_id" : "persons/eve", 
+              "_key" : "eve", 
+              "_rev" : "1308019955", 
+              "name" : "Eve" 
+            }, 
+            { 
+              "_id" : "persons/bob", 
+              "_key" : "bob", 
+              "_rev" : "1307364595", 
+              "name" : "Bob" 
+            } 
+          ] 
+        }, 
+        { 
+          "edges" : [ 
+            { 
               "_id" : "knows/1308871923", 
               "_key" : "1308871923", 
               "_rev" : "1308871923", 
->>>>>>> 25aa2a58
               "_from" : "persons/eve", 
               "_to" : "persons/alice" 
             }, 
             { 
-<<<<<<< HEAD
-              "_id" : "knows/1497119906", 
-              "_key" : "1497119906", 
-              "_rev" : "1497119906", 
-=======
               "_id" : "knows/1309068531", 
               "_key" : "1309068531", 
               "_rev" : "1309068531", 
->>>>>>> 25aa2a58
-              "_from" : "persons/eve", 
-              "_to" : "persons/bob" 
-            }, 
-            { 
-<<<<<<< HEAD
-              "_id" : "knows/1496333474", 
-              "_key" : "1496333474", 
-              "_rev" : "1496333474", 
-=======
+              "_from" : "persons/eve", 
+              "_to" : "persons/bob" 
+            }, 
+            { 
               "_id" : "knows/1308282099", 
               "_key" : "1308282099", 
               "_rev" : "1308282099", 
->>>>>>> 25aa2a58
               "_from" : "persons/alice", 
               "_to" : "persons/bob" 
             } 
@@ -283,83 +179,49 @@
             { 
               "_id" : "persons/alice", 
               "_key" : "alice", 
-<<<<<<< HEAD
-              "_rev" : "1495219362", 
-=======
-              "_rev" : "1307167987", 
->>>>>>> 25aa2a58
-              "name" : "Alice" 
-            }, 
-            { 
-              "_id" : "persons/eve", 
-              "_key" : "eve", 
-<<<<<<< HEAD
-              "_rev" : "1496071330", 
-=======
-              "_rev" : "1308019955", 
->>>>>>> 25aa2a58
-              "name" : "Eve" 
-            }, 
-            { 
-              "_id" : "persons/bob", 
-              "_key" : "bob", 
-<<<<<<< HEAD
-              "_rev" : "1495415970", 
-=======
-              "_rev" : "1307364595", 
->>>>>>> 25aa2a58
-              "name" : "Bob" 
-            }, 
-            { 
-              "_id" : "persons/alice", 
-              "_key" : "alice", 
-<<<<<<< HEAD
-              "_rev" : "1495219362", 
-=======
-              "_rev" : "1307167987", 
->>>>>>> 25aa2a58
-              "name" : "Alice" 
-            } 
-          ] 
-        }, 
-        { 
-          "edges" : [ 
-            { 
-<<<<<<< HEAD
-              "_id" : "knows/1496923298", 
-              "_key" : "1496923298", 
-              "_rev" : "1496923298", 
-=======
+              "_rev" : "1307167987", 
+              "name" : "Alice" 
+            }, 
+            { 
+              "_id" : "persons/eve", 
+              "_key" : "eve", 
+              "_rev" : "1308019955", 
+              "name" : "Eve" 
+            }, 
+            { 
+              "_id" : "persons/bob", 
+              "_key" : "bob", 
+              "_rev" : "1307364595", 
+              "name" : "Bob" 
+            }, 
+            { 
+              "_id" : "persons/alice", 
+              "_key" : "alice", 
+              "_rev" : "1307167987", 
+              "name" : "Alice" 
+            } 
+          ] 
+        }, 
+        { 
+          "edges" : [ 
+            { 
               "_id" : "knows/1308871923", 
               "_key" : "1308871923", 
               "_rev" : "1308871923", 
->>>>>>> 25aa2a58
               "_from" : "persons/eve", 
               "_to" : "persons/alice" 
             }, 
             { 
-<<<<<<< HEAD
-              "_id" : "knows/1497119906", 
-              "_key" : "1497119906", 
-              "_rev" : "1497119906", 
-=======
               "_id" : "knows/1309068531", 
               "_key" : "1309068531", 
               "_rev" : "1309068531", 
->>>>>>> 25aa2a58
-              "_from" : "persons/eve", 
-              "_to" : "persons/bob" 
-            }, 
-            { 
-<<<<<<< HEAD
-              "_id" : "knows/1496530082", 
-              "_key" : "1496530082", 
-              "_rev" : "1496530082", 
-=======
+              "_from" : "persons/eve", 
+              "_to" : "persons/bob" 
+            }, 
+            { 
               "_id" : "knows/1308478707", 
               "_key" : "1308478707", 
               "_rev" : "1308478707", 
->>>>>>> 25aa2a58
               "_from" : "persons/bob", 
               "_to" : "persons/charlie" 
             } 
@@ -368,41 +230,25 @@
             { 
               "_id" : "persons/alice", 
               "_key" : "alice", 
-<<<<<<< HEAD
-              "_rev" : "1495219362", 
-=======
-              "_rev" : "1307167987", 
->>>>>>> 25aa2a58
-              "name" : "Alice" 
-            }, 
-            { 
-              "_id" : "persons/eve", 
-              "_key" : "eve", 
-<<<<<<< HEAD
-              "_rev" : "1496071330", 
-=======
-              "_rev" : "1308019955", 
->>>>>>> 25aa2a58
-              "name" : "Eve" 
-            }, 
-            { 
-              "_id" : "persons/bob", 
-              "_key" : "bob", 
-<<<<<<< HEAD
-              "_rev" : "1495415970", 
-=======
-              "_rev" : "1307364595", 
->>>>>>> 25aa2a58
+              "_rev" : "1307167987", 
+              "name" : "Alice" 
+            }, 
+            { 
+              "_id" : "persons/eve", 
+              "_key" : "eve", 
+              "_rev" : "1308019955", 
+              "name" : "Eve" 
+            }, 
+            { 
+              "_id" : "persons/bob", 
+              "_key" : "bob", 
+              "_rev" : "1307364595", 
               "name" : "Bob" 
             }, 
             { 
               "_id" : "persons/charlie", 
               "_key" : "charlie", 
-<<<<<<< HEAD
-              "_rev" : "1495678114", 
-=======
               "_rev" : "1307626739", 
->>>>>>> 25aa2a58
               "name" : "Charlie" 
             } 
           ] 
@@ -410,41 +256,23 @@
         { 
           "edges" : [ 
             { 
-<<<<<<< HEAD
-              "_id" : "knows/1496923298", 
-              "_key" : "1496923298", 
-              "_rev" : "1496923298", 
-=======
               "_id" : "knows/1308871923", 
               "_key" : "1308871923", 
               "_rev" : "1308871923", 
->>>>>>> 25aa2a58
               "_from" : "persons/eve", 
               "_to" : "persons/alice" 
             }, 
             { 
-<<<<<<< HEAD
-              "_id" : "knows/1497119906", 
-              "_key" : "1497119906", 
-              "_rev" : "1497119906", 
-=======
               "_id" : "knows/1309068531", 
               "_key" : "1309068531", 
               "_rev" : "1309068531", 
->>>>>>> 25aa2a58
-              "_from" : "persons/eve", 
-              "_to" : "persons/bob" 
-            }, 
-            { 
-<<<<<<< HEAD
-              "_id" : "knows/1496726690", 
-              "_key" : "1496726690", 
-              "_rev" : "1496726690", 
-=======
+              "_from" : "persons/eve", 
+              "_to" : "persons/bob" 
+            }, 
+            { 
               "_id" : "knows/1308675315", 
               "_key" : "1308675315", 
               "_rev" : "1308675315", 
->>>>>>> 25aa2a58
               "_from" : "persons/bob", 
               "_to" : "persons/dave" 
             } 
@@ -453,41 +281,25 @@
             { 
               "_id" : "persons/alice", 
               "_key" : "alice", 
-<<<<<<< HEAD
-              "_rev" : "1495219362", 
-=======
-              "_rev" : "1307167987", 
->>>>>>> 25aa2a58
-              "name" : "Alice" 
-            }, 
-            { 
-              "_id" : "persons/eve", 
-              "_key" : "eve", 
-<<<<<<< HEAD
-              "_rev" : "1496071330", 
-=======
-              "_rev" : "1308019955", 
->>>>>>> 25aa2a58
-              "name" : "Eve" 
-            }, 
-            { 
-              "_id" : "persons/bob", 
-              "_key" : "bob", 
-<<<<<<< HEAD
-              "_rev" : "1495415970", 
-=======
-              "_rev" : "1307364595", 
->>>>>>> 25aa2a58
+              "_rev" : "1307167987", 
+              "name" : "Alice" 
+            }, 
+            { 
+              "_id" : "persons/eve", 
+              "_key" : "eve", 
+              "_rev" : "1308019955", 
+              "name" : "Eve" 
+            }, 
+            { 
+              "_id" : "persons/bob", 
+              "_key" : "bob", 
+              "_rev" : "1307364595", 
               "name" : "Bob" 
             }, 
             { 
               "_id" : "persons/dave", 
               "_key" : "dave", 
-<<<<<<< HEAD
-              "_rev" : "1495874722", 
-=======
               "_rev" : "1307823347", 
->>>>>>> 25aa2a58
               "name" : "Dave" 
             } 
           ] 
@@ -495,15 +307,9 @@
         { 
           "edges" : [ 
             { 
-<<<<<<< HEAD
-              "_id" : "knows/1496333474", 
-              "_key" : "1496333474", 
-              "_rev" : "1496333474", 
-=======
               "_id" : "knows/1308282099", 
               "_key" : "1308282099", 
               "_rev" : "1308282099", 
->>>>>>> 25aa2a58
               "_from" : "persons/alice", 
               "_to" : "persons/bob" 
             } 
@@ -512,125 +318,75 @@
             { 
               "_id" : "persons/alice", 
               "_key" : "alice", 
-<<<<<<< HEAD
-              "_rev" : "1495219362", 
-=======
-              "_rev" : "1307167987", 
->>>>>>> 25aa2a58
-              "name" : "Alice" 
-            }, 
-            { 
-              "_id" : "persons/bob", 
-              "_key" : "bob", 
-<<<<<<< HEAD
-              "_rev" : "1495415970", 
-=======
-              "_rev" : "1307364595", 
->>>>>>> 25aa2a58
-              "name" : "Bob" 
-            } 
-          ] 
-        }, 
-        { 
-          "edges" : [ 
-            { 
-<<<<<<< HEAD
-              "_id" : "knows/1496333474", 
-              "_key" : "1496333474", 
-              "_rev" : "1496333474", 
-=======
+              "_rev" : "1307167987", 
+              "name" : "Alice" 
+            }, 
+            { 
+              "_id" : "persons/bob", 
+              "_key" : "bob", 
+              "_rev" : "1307364595", 
+              "name" : "Bob" 
+            } 
+          ] 
+        }, 
+        { 
+          "edges" : [ 
+            { 
               "_id" : "knows/1308282099", 
               "_key" : "1308282099", 
               "_rev" : "1308282099", 
->>>>>>> 25aa2a58
               "_from" : "persons/alice", 
               "_to" : "persons/bob" 
             }, 
             { 
-<<<<<<< HEAD
-              "_id" : "knows/1497119906", 
-              "_key" : "1497119906", 
-              "_rev" : "1497119906", 
-=======
               "_id" : "knows/1309068531", 
               "_key" : "1309068531", 
               "_rev" : "1309068531", 
->>>>>>> 25aa2a58
-              "_from" : "persons/eve", 
-              "_to" : "persons/bob" 
-            } 
-          ], 
-          "vertices" : [ 
-            { 
-              "_id" : "persons/alice", 
-              "_key" : "alice", 
-<<<<<<< HEAD
-              "_rev" : "1495219362", 
-=======
-              "_rev" : "1307167987", 
->>>>>>> 25aa2a58
-              "name" : "Alice" 
-            }, 
-            { 
-              "_id" : "persons/bob", 
-              "_key" : "bob", 
-<<<<<<< HEAD
-              "_rev" : "1495415970", 
-=======
-              "_rev" : "1307364595", 
->>>>>>> 25aa2a58
-              "name" : "Bob" 
-            }, 
-            { 
-              "_id" : "persons/eve", 
-              "_key" : "eve", 
-<<<<<<< HEAD
-              "_rev" : "1496071330", 
-=======
-              "_rev" : "1308019955", 
->>>>>>> 25aa2a58
-              "name" : "Eve" 
-            } 
-          ] 
-        }, 
-        { 
-          "edges" : [ 
-            { 
-<<<<<<< HEAD
-              "_id" : "knows/1496333474", 
-              "_key" : "1496333474", 
-              "_rev" : "1496333474", 
-=======
+              "_from" : "persons/eve", 
+              "_to" : "persons/bob" 
+            } 
+          ], 
+          "vertices" : [ 
+            { 
+              "_id" : "persons/alice", 
+              "_key" : "alice", 
+              "_rev" : "1307167987", 
+              "name" : "Alice" 
+            }, 
+            { 
+              "_id" : "persons/bob", 
+              "_key" : "bob", 
+              "_rev" : "1307364595", 
+              "name" : "Bob" 
+            }, 
+            { 
+              "_id" : "persons/eve", 
+              "_key" : "eve", 
+              "_rev" : "1308019955", 
+              "name" : "Eve" 
+            } 
+          ] 
+        }, 
+        { 
+          "edges" : [ 
+            { 
               "_id" : "knows/1308282099", 
               "_key" : "1308282099", 
               "_rev" : "1308282099", 
->>>>>>> 25aa2a58
               "_from" : "persons/alice", 
               "_to" : "persons/bob" 
             }, 
             { 
-<<<<<<< HEAD
-              "_id" : "knows/1497119906", 
-              "_key" : "1497119906", 
-              "_rev" : "1497119906", 
-=======
               "_id" : "knows/1309068531", 
               "_key" : "1309068531", 
               "_rev" : "1309068531", 
->>>>>>> 25aa2a58
-              "_from" : "persons/eve", 
-              "_to" : "persons/bob" 
-            }, 
-            { 
-<<<<<<< HEAD
-              "_id" : "knows/1496923298", 
-              "_key" : "1496923298", 
-              "_rev" : "1496923298", 
-=======
+              "_from" : "persons/eve", 
+              "_to" : "persons/bob" 
+            }, 
+            { 
               "_id" : "knows/1308871923", 
               "_key" : "1308871923", 
               "_rev" : "1308871923", 
->>>>>>> 25aa2a58
               "_from" : "persons/eve", 
               "_to" : "persons/alice" 
             } 
@@ -639,70 +395,42 @@
             { 
               "_id" : "persons/alice", 
               "_key" : "alice", 
-<<<<<<< HEAD
-              "_rev" : "1495219362", 
-=======
-              "_rev" : "1307167987", 
->>>>>>> 25aa2a58
-              "name" : "Alice" 
-            }, 
-            { 
-              "_id" : "persons/bob", 
-              "_key" : "bob", 
-<<<<<<< HEAD
-              "_rev" : "1495415970", 
-=======
-              "_rev" : "1307364595", 
->>>>>>> 25aa2a58
-              "name" : "Bob" 
-            }, 
-            { 
-              "_id" : "persons/eve", 
-              "_key" : "eve", 
-<<<<<<< HEAD
-              "_rev" : "1496071330", 
-=======
-              "_rev" : "1308019955", 
->>>>>>> 25aa2a58
-              "name" : "Eve" 
-            }, 
-            { 
-              "_id" : "persons/alice", 
-              "_key" : "alice", 
-<<<<<<< HEAD
-              "_rev" : "1495219362", 
-=======
-              "_rev" : "1307167987", 
->>>>>>> 25aa2a58
-              "name" : "Alice" 
-            } 
-          ] 
-        }, 
-        { 
-          "edges" : [ 
-            { 
-<<<<<<< HEAD
-              "_id" : "knows/1496333474", 
-              "_key" : "1496333474", 
-              "_rev" : "1496333474", 
-=======
+              "_rev" : "1307167987", 
+              "name" : "Alice" 
+            }, 
+            { 
+              "_id" : "persons/bob", 
+              "_key" : "bob", 
+              "_rev" : "1307364595", 
+              "name" : "Bob" 
+            }, 
+            { 
+              "_id" : "persons/eve", 
+              "_key" : "eve", 
+              "_rev" : "1308019955", 
+              "name" : "Eve" 
+            }, 
+            { 
+              "_id" : "persons/alice", 
+              "_key" : "alice", 
+              "_rev" : "1307167987", 
+              "name" : "Alice" 
+            } 
+          ] 
+        }, 
+        { 
+          "edges" : [ 
+            { 
               "_id" : "knows/1308282099", 
               "_key" : "1308282099", 
               "_rev" : "1308282099", 
->>>>>>> 25aa2a58
               "_from" : "persons/alice", 
               "_to" : "persons/bob" 
             }, 
             { 
-<<<<<<< HEAD
-              "_id" : "knows/1496530082", 
-              "_key" : "1496530082", 
-              "_rev" : "1496530082", 
-=======
               "_id" : "knows/1308478707", 
               "_key" : "1308478707", 
               "_rev" : "1308478707", 
->>>>>>> 25aa2a58
               "_from" : "persons/bob", 
               "_to" : "persons/charlie" 
             } 
@@ -711,31 +439,19 @@
             { 
               "_id" : "persons/alice", 
               "_key" : "alice", 
-<<<<<<< HEAD
-              "_rev" : "1495219362", 
-=======
-              "_rev" : "1307167987", 
->>>>>>> 25aa2a58
-              "name" : "Alice" 
-            }, 
-            { 
-              "_id" : "persons/bob", 
-              "_key" : "bob", 
-<<<<<<< HEAD
-              "_rev" : "1495415970", 
-=======
-              "_rev" : "1307364595", 
->>>>>>> 25aa2a58
+              "_rev" : "1307167987", 
+              "name" : "Alice" 
+            }, 
+            { 
+              "_id" : "persons/bob", 
+              "_key" : "bob", 
+              "_rev" : "1307364595", 
               "name" : "Bob" 
             }, 
             { 
               "_id" : "persons/charlie", 
               "_key" : "charlie", 
-<<<<<<< HEAD
-              "_rev" : "1495678114", 
-=======
               "_rev" : "1307626739", 
->>>>>>> 25aa2a58
               "name" : "Charlie" 
             } 
           ] 
@@ -743,28 +459,16 @@
         { 
           "edges" : [ 
             { 
-<<<<<<< HEAD
-              "_id" : "knows/1496333474", 
-              "_key" : "1496333474", 
-              "_rev" : "1496333474", 
-=======
               "_id" : "knows/1308282099", 
               "_key" : "1308282099", 
               "_rev" : "1308282099", 
->>>>>>> 25aa2a58
               "_from" : "persons/alice", 
               "_to" : "persons/bob" 
             }, 
             { 
-<<<<<<< HEAD
-              "_id" : "knows/1496726690", 
-              "_key" : "1496726690", 
-              "_rev" : "1496726690", 
-=======
               "_id" : "knows/1308675315", 
               "_key" : "1308675315", 
               "_rev" : "1308675315", 
->>>>>>> 25aa2a58
               "_from" : "persons/bob", 
               "_to" : "persons/dave" 
             } 
@@ -773,31 +477,19 @@
             { 
               "_id" : "persons/alice", 
               "_key" : "alice", 
-<<<<<<< HEAD
-              "_rev" : "1495219362", 
-=======
-              "_rev" : "1307167987", 
->>>>>>> 25aa2a58
-              "name" : "Alice" 
-            }, 
-            { 
-              "_id" : "persons/bob", 
-              "_key" : "bob", 
-<<<<<<< HEAD
-              "_rev" : "1495415970", 
-=======
-              "_rev" : "1307364595", 
->>>>>>> 25aa2a58
+              "_rev" : "1307167987", 
+              "name" : "Alice" 
+            }, 
+            { 
+              "_id" : "persons/bob", 
+              "_key" : "bob", 
+              "_rev" : "1307364595", 
               "name" : "Bob" 
             }, 
             { 
               "_id" : "persons/dave", 
               "_key" : "dave", 
-<<<<<<< HEAD
-              "_rev" : "1495874722", 
-=======
               "_rev" : "1307823347", 
->>>>>>> 25aa2a58
               "name" : "Dave" 
             } 
           ] 
