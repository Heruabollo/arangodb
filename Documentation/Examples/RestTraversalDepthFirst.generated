shell> curl -X POST --data-binary @- --dump - http://localhost:8529/_api/traversal &lt;&lt;EOF
{ 
  <span class="hljs-string">"startVertex"</span> : <span class="hljs-string">"persons/alice"</span>, 
  <span class="hljs-string">"graphName"</span> : <span class="hljs-string">"knows_graph"</span>, 
  <span class="hljs-string">"direction"</span> : <span class="hljs-string">"any"</span>, 
  <span class="hljs-string">"strategy"</span> : <span class="hljs-string">"depthfirst"</span> 
}
EOF

HTTP/<span class="hljs-number">1.1</span> <span class="hljs-number">200</span> OK
content-type: application/json; charset=utf<span class="hljs-number">-8</span>

{ 
  <span class="hljs-string">"result"</span> : { 
    <span class="hljs-string">"visited"</span> : { 
      <span class="hljs-string">"vertices"</span> : [ 
        { 
          <span class="hljs-string">"_key"</span> : <span class="hljs-string">"alice"</span>, 
          <span class="hljs-string">"_id"</span> : <span class="hljs-string">"persons/alice"</span>, 
<<<<<<< HEAD
          <span class="hljs-string">"_rev"</span> : <span class="hljs-string">"11894"</span>, 
=======
          <span class="hljs-string">"_rev"</span> : <span class="hljs-string">"11898"</span>, 
>>>>>>> 7e16f1ff
          <span class="hljs-string">"name"</span> : <span class="hljs-string">"Alice"</span> 
        }, 
        { 
          <span class="hljs-string">"_key"</span> : <span class="hljs-string">"bob"</span>, 
          <span class="hljs-string">"_id"</span> : <span class="hljs-string">"persons/bob"</span>, 
<<<<<<< HEAD
          <span class="hljs-string">"_rev"</span> : <span class="hljs-string">"11898"</span>, 
=======
          <span class="hljs-string">"_rev"</span> : <span class="hljs-string">"11902"</span>, 
>>>>>>> 7e16f1ff
          <span class="hljs-string">"name"</span> : <span class="hljs-string">"Bob"</span> 
        }, 
        { 
          <span class="hljs-string">"_key"</span> : <span class="hljs-string">"charlie"</span>, 
          <span class="hljs-string">"_id"</span> : <span class="hljs-string">"persons/charlie"</span>, 
<<<<<<< HEAD
          <span class="hljs-string">"_rev"</span> : <span class="hljs-string">"11901"</span>, 
=======
          <span class="hljs-string">"_rev"</span> : <span class="hljs-string">"11905"</span>, 
>>>>>>> 7e16f1ff
          <span class="hljs-string">"name"</span> : <span class="hljs-string">"Charlie"</span> 
        }, 
        { 
          <span class="hljs-string">"_key"</span> : <span class="hljs-string">"dave"</span>, 
          <span class="hljs-string">"_id"</span> : <span class="hljs-string">"persons/dave"</span>, 
<<<<<<< HEAD
          <span class="hljs-string">"_rev"</span> : <span class="hljs-string">"11904"</span>, 
=======
          <span class="hljs-string">"_rev"</span> : <span class="hljs-string">"11908"</span>, 
>>>>>>> 7e16f1ff
          <span class="hljs-string">"name"</span> : <span class="hljs-string">"Dave"</span> 
        }, 
        { 
          <span class="hljs-string">"_key"</span> : <span class="hljs-string">"eve"</span>, 
          <span class="hljs-string">"_id"</span> : <span class="hljs-string">"persons/eve"</span>, 
<<<<<<< HEAD
          <span class="hljs-string">"_rev"</span> : <span class="hljs-string">"11907"</span>, 
=======
          <span class="hljs-string">"_rev"</span> : <span class="hljs-string">"11911"</span>, 
>>>>>>> 7e16f1ff
          <span class="hljs-string">"name"</span> : <span class="hljs-string">"Eve"</span> 
        }, 
        { 
          <span class="hljs-string">"_key"</span> : <span class="hljs-string">"alice"</span>, 
          <span class="hljs-string">"_id"</span> : <span class="hljs-string">"persons/alice"</span>, 
<<<<<<< HEAD
          <span class="hljs-string">"_rev"</span> : <span class="hljs-string">"11894"</span>, 
=======
          <span class="hljs-string">"_rev"</span> : <span class="hljs-string">"11898"</span>, 
>>>>>>> 7e16f1ff
          <span class="hljs-string">"name"</span> : <span class="hljs-string">"Alice"</span> 
        }, 
        { 
          <span class="hljs-string">"_key"</span> : <span class="hljs-string">"eve"</span>, 
          <span class="hljs-string">"_id"</span> : <span class="hljs-string">"persons/eve"</span>, 
<<<<<<< HEAD
          <span class="hljs-string">"_rev"</span> : <span class="hljs-string">"11907"</span>, 
=======
          <span class="hljs-string">"_rev"</span> : <span class="hljs-string">"11911"</span>, 
>>>>>>> 7e16f1ff
          <span class="hljs-string">"name"</span> : <span class="hljs-string">"Eve"</span> 
        }, 
        { 
          <span class="hljs-string">"_key"</span> : <span class="hljs-string">"bob"</span>, 
          <span class="hljs-string">"_id"</span> : <span class="hljs-string">"persons/bob"</span>, 
<<<<<<< HEAD
          <span class="hljs-string">"_rev"</span> : <span class="hljs-string">"11898"</span>, 
=======
          <span class="hljs-string">"_rev"</span> : <span class="hljs-string">"11902"</span>, 
>>>>>>> 7e16f1ff
          <span class="hljs-string">"name"</span> : <span class="hljs-string">"Bob"</span> 
        }, 
        { 
          <span class="hljs-string">"_key"</span> : <span class="hljs-string">"charlie"</span>, 
          <span class="hljs-string">"_id"</span> : <span class="hljs-string">"persons/charlie"</span>, 
<<<<<<< HEAD
          <span class="hljs-string">"_rev"</span> : <span class="hljs-string">"11901"</span>, 
=======
          <span class="hljs-string">"_rev"</span> : <span class="hljs-string">"11905"</span>, 
>>>>>>> 7e16f1ff
          <span class="hljs-string">"name"</span> : <span class="hljs-string">"Charlie"</span> 
        }, 
        { 
          <span class="hljs-string">"_key"</span> : <span class="hljs-string">"dave"</span>, 
          <span class="hljs-string">"_id"</span> : <span class="hljs-string">"persons/dave"</span>, 
<<<<<<< HEAD
          <span class="hljs-string">"_rev"</span> : <span class="hljs-string">"11904"</span>, 
=======
          <span class="hljs-string">"_rev"</span> : <span class="hljs-string">"11908"</span>, 
>>>>>>> 7e16f1ff
          <span class="hljs-string">"name"</span> : <span class="hljs-string">"Dave"</span> 
        }, 
        { 
          <span class="hljs-string">"_key"</span> : <span class="hljs-string">"alice"</span>, 
          <span class="hljs-string">"_id"</span> : <span class="hljs-string">"persons/alice"</span>, 
<<<<<<< HEAD
          <span class="hljs-string">"_rev"</span> : <span class="hljs-string">"11894"</span>, 
=======
          <span class="hljs-string">"_rev"</span> : <span class="hljs-string">"11898"</span>, 
>>>>>>> 7e16f1ff
          <span class="hljs-string">"name"</span> : <span class="hljs-string">"Alice"</span> 
        } 
      ], 
      <span class="hljs-string">"paths"</span> : [ 
        { 
          <span class="hljs-string">"edges"</span> : [ ], 
          <span class="hljs-string">"vertices"</span> : [ 
            { 
              <span class="hljs-string">"_key"</span> : <span class="hljs-string">"alice"</span>, 
              <span class="hljs-string">"_id"</span> : <span class="hljs-string">"persons/alice"</span>, 
<<<<<<< HEAD
              <span class="hljs-string">"_rev"</span> : <span class="hljs-string">"11894"</span>, 
=======
              <span class="hljs-string">"_rev"</span> : <span class="hljs-string">"11898"</span>, 
>>>>>>> 7e16f1ff
              <span class="hljs-string">"name"</span> : <span class="hljs-string">"Alice"</span> 
            } 
          ] 
        }, 
        { 
          <span class="hljs-string">"edges"</span> : [ 
            { 
<<<<<<< HEAD
              <span class="hljs-string">"_key"</span> : <span class="hljs-string">"11910"</span>, 
              <span class="hljs-string">"_id"</span> : <span class="hljs-string">"knows/11910"</span>, 
              <span class="hljs-string">"_from"</span> : <span class="hljs-string">"persons/alice"</span>, 
              <span class="hljs-string">"_to"</span> : <span class="hljs-string">"persons/bob"</span>, 
              <span class="hljs-string">"_rev"</span> : <span class="hljs-string">"11910"</span> 
=======
              <span class="hljs-string">"_key"</span> : <span class="hljs-string">"11914"</span>, 
              <span class="hljs-string">"_id"</span> : <span class="hljs-string">"knows/11914"</span>, 
              <span class="hljs-string">"_from"</span> : <span class="hljs-string">"persons/alice"</span>, 
              <span class="hljs-string">"_to"</span> : <span class="hljs-string">"persons/bob"</span>, 
              <span class="hljs-string">"_rev"</span> : <span class="hljs-string">"11914"</span> 
>>>>>>> 7e16f1ff
            } 
          ], 
          <span class="hljs-string">"vertices"</span> : [ 
            { 
              <span class="hljs-string">"_key"</span> : <span class="hljs-string">"alice"</span>, 
              <span class="hljs-string">"_id"</span> : <span class="hljs-string">"persons/alice"</span>, 
<<<<<<< HEAD
              <span class="hljs-string">"_rev"</span> : <span class="hljs-string">"11894"</span>, 
=======
              <span class="hljs-string">"_rev"</span> : <span class="hljs-string">"11898"</span>, 
>>>>>>> 7e16f1ff
              <span class="hljs-string">"name"</span> : <span class="hljs-string">"Alice"</span> 
            }, 
            { 
              <span class="hljs-string">"_key"</span> : <span class="hljs-string">"bob"</span>, 
              <span class="hljs-string">"_id"</span> : <span class="hljs-string">"persons/bob"</span>, 
<<<<<<< HEAD
              <span class="hljs-string">"_rev"</span> : <span class="hljs-string">"11898"</span>, 
=======
              <span class="hljs-string">"_rev"</span> : <span class="hljs-string">"11902"</span>, 
>>>>>>> 7e16f1ff
              <span class="hljs-string">"name"</span> : <span class="hljs-string">"Bob"</span> 
            } 
          ] 
        }, 
        { 
          <span class="hljs-string">"edges"</span> : [ 
            { 
<<<<<<< HEAD
              <span class="hljs-string">"_key"</span> : <span class="hljs-string">"11910"</span>, 
              <span class="hljs-string">"_id"</span> : <span class="hljs-string">"knows/11910"</span>, 
              <span class="hljs-string">"_from"</span> : <span class="hljs-string">"persons/alice"</span>, 
              <span class="hljs-string">"_to"</span> : <span class="hljs-string">"persons/bob"</span>, 
              <span class="hljs-string">"_rev"</span> : <span class="hljs-string">"11910"</span> 
            }, 
            { 
              <span class="hljs-string">"_key"</span> : <span class="hljs-string">"11914"</span>, 
              <span class="hljs-string">"_id"</span> : <span class="hljs-string">"knows/11914"</span>, 
              <span class="hljs-string">"_from"</span> : <span class="hljs-string">"persons/bob"</span>, 
              <span class="hljs-string">"_to"</span> : <span class="hljs-string">"persons/charlie"</span>, 
              <span class="hljs-string">"_rev"</span> : <span class="hljs-string">"11914"</span> 
=======
              <span class="hljs-string">"_key"</span> : <span class="hljs-string">"11914"</span>, 
              <span class="hljs-string">"_id"</span> : <span class="hljs-string">"knows/11914"</span>, 
              <span class="hljs-string">"_from"</span> : <span class="hljs-string">"persons/alice"</span>, 
              <span class="hljs-string">"_to"</span> : <span class="hljs-string">"persons/bob"</span>, 
              <span class="hljs-string">"_rev"</span> : <span class="hljs-string">"11914"</span> 
            }, 
            { 
              <span class="hljs-string">"_key"</span> : <span class="hljs-string">"11918"</span>, 
              <span class="hljs-string">"_id"</span> : <span class="hljs-string">"knows/11918"</span>, 
              <span class="hljs-string">"_from"</span> : <span class="hljs-string">"persons/bob"</span>, 
              <span class="hljs-string">"_to"</span> : <span class="hljs-string">"persons/charlie"</span>, 
              <span class="hljs-string">"_rev"</span> : <span class="hljs-string">"11918"</span> 
>>>>>>> 7e16f1ff
            } 
          ], 
          <span class="hljs-string">"vertices"</span> : [ 
            { 
              <span class="hljs-string">"_key"</span> : <span class="hljs-string">"alice"</span>, 
              <span class="hljs-string">"_id"</span> : <span class="hljs-string">"persons/alice"</span>, 
<<<<<<< HEAD
              <span class="hljs-string">"_rev"</span> : <span class="hljs-string">"11894"</span>, 
=======
              <span class="hljs-string">"_rev"</span> : <span class="hljs-string">"11898"</span>, 
>>>>>>> 7e16f1ff
              <span class="hljs-string">"name"</span> : <span class="hljs-string">"Alice"</span> 
            }, 
            { 
              <span class="hljs-string">"_key"</span> : <span class="hljs-string">"bob"</span>, 
              <span class="hljs-string">"_id"</span> : <span class="hljs-string">"persons/bob"</span>, 
<<<<<<< HEAD
              <span class="hljs-string">"_rev"</span> : <span class="hljs-string">"11898"</span>, 
=======
              <span class="hljs-string">"_rev"</span> : <span class="hljs-string">"11902"</span>, 
>>>>>>> 7e16f1ff
              <span class="hljs-string">"name"</span> : <span class="hljs-string">"Bob"</span> 
            }, 
            { 
              <span class="hljs-string">"_key"</span> : <span class="hljs-string">"charlie"</span>, 
              <span class="hljs-string">"_id"</span> : <span class="hljs-string">"persons/charlie"</span>, 
<<<<<<< HEAD
              <span class="hljs-string">"_rev"</span> : <span class="hljs-string">"11901"</span>, 
=======
              <span class="hljs-string">"_rev"</span> : <span class="hljs-string">"11905"</span>, 
>>>>>>> 7e16f1ff
              <span class="hljs-string">"name"</span> : <span class="hljs-string">"Charlie"</span> 
            } 
          ] 
        }, 
        { 
          <span class="hljs-string">"edges"</span> : [ 
            { 
<<<<<<< HEAD
              <span class="hljs-string">"_key"</span> : <span class="hljs-string">"11910"</span>, 
              <span class="hljs-string">"_id"</span> : <span class="hljs-string">"knows/11910"</span>, 
              <span class="hljs-string">"_from"</span> : <span class="hljs-string">"persons/alice"</span>, 
              <span class="hljs-string">"_to"</span> : <span class="hljs-string">"persons/bob"</span>, 
              <span class="hljs-string">"_rev"</span> : <span class="hljs-string">"11910"</span> 
            }, 
            { 
              <span class="hljs-string">"_key"</span> : <span class="hljs-string">"11917"</span>, 
              <span class="hljs-string">"_id"</span> : <span class="hljs-string">"knows/11917"</span>, 
              <span class="hljs-string">"_from"</span> : <span class="hljs-string">"persons/bob"</span>, 
              <span class="hljs-string">"_to"</span> : <span class="hljs-string">"persons/dave"</span>, 
              <span class="hljs-string">"_rev"</span> : <span class="hljs-string">"11917"</span> 
=======
              <span class="hljs-string">"_key"</span> : <span class="hljs-string">"11914"</span>, 
              <span class="hljs-string">"_id"</span> : <span class="hljs-string">"knows/11914"</span>, 
              <span class="hljs-string">"_from"</span> : <span class="hljs-string">"persons/alice"</span>, 
              <span class="hljs-string">"_to"</span> : <span class="hljs-string">"persons/bob"</span>, 
              <span class="hljs-string">"_rev"</span> : <span class="hljs-string">"11914"</span> 
            }, 
            { 
              <span class="hljs-string">"_key"</span> : <span class="hljs-string">"11921"</span>, 
              <span class="hljs-string">"_id"</span> : <span class="hljs-string">"knows/11921"</span>, 
              <span class="hljs-string">"_from"</span> : <span class="hljs-string">"persons/bob"</span>, 
              <span class="hljs-string">"_to"</span> : <span class="hljs-string">"persons/dave"</span>, 
              <span class="hljs-string">"_rev"</span> : <span class="hljs-string">"11921"</span> 
>>>>>>> 7e16f1ff
            } 
          ], 
          <span class="hljs-string">"vertices"</span> : [ 
            { 
              <span class="hljs-string">"_key"</span> : <span class="hljs-string">"alice"</span>, 
              <span class="hljs-string">"_id"</span> : <span class="hljs-string">"persons/alice"</span>, 
<<<<<<< HEAD
              <span class="hljs-string">"_rev"</span> : <span class="hljs-string">"11894"</span>, 
=======
              <span class="hljs-string">"_rev"</span> : <span class="hljs-string">"11898"</span>, 
>>>>>>> 7e16f1ff
              <span class="hljs-string">"name"</span> : <span class="hljs-string">"Alice"</span> 
            }, 
            { 
              <span class="hljs-string">"_key"</span> : <span class="hljs-string">"bob"</span>, 
              <span class="hljs-string">"_id"</span> : <span class="hljs-string">"persons/bob"</span>, 
<<<<<<< HEAD
              <span class="hljs-string">"_rev"</span> : <span class="hljs-string">"11898"</span>, 
=======
              <span class="hljs-string">"_rev"</span> : <span class="hljs-string">"11902"</span>, 
>>>>>>> 7e16f1ff
              <span class="hljs-string">"name"</span> : <span class="hljs-string">"Bob"</span> 
            }, 
            { 
              <span class="hljs-string">"_key"</span> : <span class="hljs-string">"dave"</span>, 
              <span class="hljs-string">"_id"</span> : <span class="hljs-string">"persons/dave"</span>, 
<<<<<<< HEAD
              <span class="hljs-string">"_rev"</span> : <span class="hljs-string">"11904"</span>, 
=======
              <span class="hljs-string">"_rev"</span> : <span class="hljs-string">"11908"</span>, 
>>>>>>> 7e16f1ff
              <span class="hljs-string">"name"</span> : <span class="hljs-string">"Dave"</span> 
            } 
          ] 
        }, 
        { 
          <span class="hljs-string">"edges"</span> : [ 
            { 
<<<<<<< HEAD
              <span class="hljs-string">"_key"</span> : <span class="hljs-string">"11910"</span>, 
              <span class="hljs-string">"_id"</span> : <span class="hljs-string">"knows/11910"</span>, 
              <span class="hljs-string">"_from"</span> : <span class="hljs-string">"persons/alice"</span>, 
              <span class="hljs-string">"_to"</span> : <span class="hljs-string">"persons/bob"</span>, 
              <span class="hljs-string">"_rev"</span> : <span class="hljs-string">"11910"</span> 
            }, 
            { 
              <span class="hljs-string">"_key"</span> : <span class="hljs-string">"11923"</span>, 
              <span class="hljs-string">"_id"</span> : <span class="hljs-string">"knows/11923"</span>, 
              <span class="hljs-string">"_from"</span> : <span class="hljs-string">"persons/eve"</span>, 
              <span class="hljs-string">"_to"</span> : <span class="hljs-string">"persons/bob"</span>, 
              <span class="hljs-string">"_rev"</span> : <span class="hljs-string">"11923"</span> 
=======
              <span class="hljs-string">"_key"</span> : <span class="hljs-string">"11914"</span>, 
              <span class="hljs-string">"_id"</span> : <span class="hljs-string">"knows/11914"</span>, 
              <span class="hljs-string">"_from"</span> : <span class="hljs-string">"persons/alice"</span>, 
              <span class="hljs-string">"_to"</span> : <span class="hljs-string">"persons/bob"</span>, 
              <span class="hljs-string">"_rev"</span> : <span class="hljs-string">"11914"</span> 
            }, 
            { 
              <span class="hljs-string">"_key"</span> : <span class="hljs-string">"11927"</span>, 
              <span class="hljs-string">"_id"</span> : <span class="hljs-string">"knows/11927"</span>, 
              <span class="hljs-string">"_from"</span> : <span class="hljs-string">"persons/eve"</span>, 
              <span class="hljs-string">"_to"</span> : <span class="hljs-string">"persons/bob"</span>, 
              <span class="hljs-string">"_rev"</span> : <span class="hljs-string">"11927"</span> 
>>>>>>> 7e16f1ff
            } 
          ], 
          <span class="hljs-string">"vertices"</span> : [ 
            { 
              <span class="hljs-string">"_key"</span> : <span class="hljs-string">"alice"</span>, 
              <span class="hljs-string">"_id"</span> : <span class="hljs-string">"persons/alice"</span>, 
<<<<<<< HEAD
              <span class="hljs-string">"_rev"</span> : <span class="hljs-string">"11894"</span>, 
=======
              <span class="hljs-string">"_rev"</span> : <span class="hljs-string">"11898"</span>, 
>>>>>>> 7e16f1ff
              <span class="hljs-string">"name"</span> : <span class="hljs-string">"Alice"</span> 
            }, 
            { 
              <span class="hljs-string">"_key"</span> : <span class="hljs-string">"bob"</span>, 
              <span class="hljs-string">"_id"</span> : <span class="hljs-string">"persons/bob"</span>, 
<<<<<<< HEAD
              <span class="hljs-string">"_rev"</span> : <span class="hljs-string">"11898"</span>, 
=======
              <span class="hljs-string">"_rev"</span> : <span class="hljs-string">"11902"</span>, 
>>>>>>> 7e16f1ff
              <span class="hljs-string">"name"</span> : <span class="hljs-string">"Bob"</span> 
            }, 
            { 
              <span class="hljs-string">"_key"</span> : <span class="hljs-string">"eve"</span>, 
              <span class="hljs-string">"_id"</span> : <span class="hljs-string">"persons/eve"</span>, 
<<<<<<< HEAD
              <span class="hljs-string">"_rev"</span> : <span class="hljs-string">"11907"</span>, 
=======
              <span class="hljs-string">"_rev"</span> : <span class="hljs-string">"11911"</span>, 
>>>>>>> 7e16f1ff
              <span class="hljs-string">"name"</span> : <span class="hljs-string">"Eve"</span> 
            } 
          ] 
        }, 
        { 
          <span class="hljs-string">"edges"</span> : [ 
            { 
<<<<<<< HEAD
              <span class="hljs-string">"_key"</span> : <span class="hljs-string">"11910"</span>, 
              <span class="hljs-string">"_id"</span> : <span class="hljs-string">"knows/11910"</span>, 
              <span class="hljs-string">"_from"</span> : <span class="hljs-string">"persons/alice"</span>, 
              <span class="hljs-string">"_to"</span> : <span class="hljs-string">"persons/bob"</span>, 
              <span class="hljs-string">"_rev"</span> : <span class="hljs-string">"11910"</span> 
            }, 
            { 
              <span class="hljs-string">"_key"</span> : <span class="hljs-string">"11923"</span>, 
              <span class="hljs-string">"_id"</span> : <span class="hljs-string">"knows/11923"</span>, 
              <span class="hljs-string">"_from"</span> : <span class="hljs-string">"persons/eve"</span>, 
              <span class="hljs-string">"_to"</span> : <span class="hljs-string">"persons/bob"</span>, 
              <span class="hljs-string">"_rev"</span> : <span class="hljs-string">"11923"</span> 
            }, 
            { 
              <span class="hljs-string">"_key"</span> : <span class="hljs-string">"11920"</span>, 
              <span class="hljs-string">"_id"</span> : <span class="hljs-string">"knows/11920"</span>, 
              <span class="hljs-string">"_from"</span> : <span class="hljs-string">"persons/eve"</span>, 
              <span class="hljs-string">"_to"</span> : <span class="hljs-string">"persons/alice"</span>, 
              <span class="hljs-string">"_rev"</span> : <span class="hljs-string">"11920"</span> 
=======
              <span class="hljs-string">"_key"</span> : <span class="hljs-string">"11914"</span>, 
              <span class="hljs-string">"_id"</span> : <span class="hljs-string">"knows/11914"</span>, 
              <span class="hljs-string">"_from"</span> : <span class="hljs-string">"persons/alice"</span>, 
              <span class="hljs-string">"_to"</span> : <span class="hljs-string">"persons/bob"</span>, 
              <span class="hljs-string">"_rev"</span> : <span class="hljs-string">"11914"</span> 
            }, 
            { 
              <span class="hljs-string">"_key"</span> : <span class="hljs-string">"11927"</span>, 
              <span class="hljs-string">"_id"</span> : <span class="hljs-string">"knows/11927"</span>, 
              <span class="hljs-string">"_from"</span> : <span class="hljs-string">"persons/eve"</span>, 
              <span class="hljs-string">"_to"</span> : <span class="hljs-string">"persons/bob"</span>, 
              <span class="hljs-string">"_rev"</span> : <span class="hljs-string">"11927"</span> 
            }, 
            { 
              <span class="hljs-string">"_key"</span> : <span class="hljs-string">"11924"</span>, 
              <span class="hljs-string">"_id"</span> : <span class="hljs-string">"knows/11924"</span>, 
              <span class="hljs-string">"_from"</span> : <span class="hljs-string">"persons/eve"</span>, 
              <span class="hljs-string">"_to"</span> : <span class="hljs-string">"persons/alice"</span>, 
              <span class="hljs-string">"_rev"</span> : <span class="hljs-string">"11924"</span> 
>>>>>>> 7e16f1ff
            } 
          ], 
          <span class="hljs-string">"vertices"</span> : [ 
            { 
              <span class="hljs-string">"_key"</span> : <span class="hljs-string">"alice"</span>, 
              <span class="hljs-string">"_id"</span> : <span class="hljs-string">"persons/alice"</span>, 
<<<<<<< HEAD
              <span class="hljs-string">"_rev"</span> : <span class="hljs-string">"11894"</span>, 
=======
              <span class="hljs-string">"_rev"</span> : <span class="hljs-string">"11898"</span>, 
>>>>>>> 7e16f1ff
              <span class="hljs-string">"name"</span> : <span class="hljs-string">"Alice"</span> 
            }, 
            { 
              <span class="hljs-string">"_key"</span> : <span class="hljs-string">"bob"</span>, 
              <span class="hljs-string">"_id"</span> : <span class="hljs-string">"persons/bob"</span>, 
<<<<<<< HEAD
              <span class="hljs-string">"_rev"</span> : <span class="hljs-string">"11898"</span>, 
=======
              <span class="hljs-string">"_rev"</span> : <span class="hljs-string">"11902"</span>, 
>>>>>>> 7e16f1ff
              <span class="hljs-string">"name"</span> : <span class="hljs-string">"Bob"</span> 
            }, 
            { 
              <span class="hljs-string">"_key"</span> : <span class="hljs-string">"eve"</span>, 
              <span class="hljs-string">"_id"</span> : <span class="hljs-string">"persons/eve"</span>, 
<<<<<<< HEAD
              <span class="hljs-string">"_rev"</span> : <span class="hljs-string">"11907"</span>, 
=======
              <span class="hljs-string">"_rev"</span> : <span class="hljs-string">"11911"</span>, 
>>>>>>> 7e16f1ff
              <span class="hljs-string">"name"</span> : <span class="hljs-string">"Eve"</span> 
            }, 
            { 
              <span class="hljs-string">"_key"</span> : <span class="hljs-string">"alice"</span>, 
              <span class="hljs-string">"_id"</span> : <span class="hljs-string">"persons/alice"</span>, 
<<<<<<< HEAD
              <span class="hljs-string">"_rev"</span> : <span class="hljs-string">"11894"</span>, 
=======
              <span class="hljs-string">"_rev"</span> : <span class="hljs-string">"11898"</span>, 
>>>>>>> 7e16f1ff
              <span class="hljs-string">"name"</span> : <span class="hljs-string">"Alice"</span> 
            } 
          ] 
        }, 
        { 
          <span class="hljs-string">"edges"</span> : [ 
            { 
<<<<<<< HEAD
              <span class="hljs-string">"_key"</span> : <span class="hljs-string">"11920"</span>, 
              <span class="hljs-string">"_id"</span> : <span class="hljs-string">"knows/11920"</span>, 
              <span class="hljs-string">"_from"</span> : <span class="hljs-string">"persons/eve"</span>, 
              <span class="hljs-string">"_to"</span> : <span class="hljs-string">"persons/alice"</span>, 
              <span class="hljs-string">"_rev"</span> : <span class="hljs-string">"11920"</span> 
=======
              <span class="hljs-string">"_key"</span> : <span class="hljs-string">"11924"</span>, 
              <span class="hljs-string">"_id"</span> : <span class="hljs-string">"knows/11924"</span>, 
              <span class="hljs-string">"_from"</span> : <span class="hljs-string">"persons/eve"</span>, 
              <span class="hljs-string">"_to"</span> : <span class="hljs-string">"persons/alice"</span>, 
              <span class="hljs-string">"_rev"</span> : <span class="hljs-string">"11924"</span> 
>>>>>>> 7e16f1ff
            } 
          ], 
          <span class="hljs-string">"vertices"</span> : [ 
            { 
              <span class="hljs-string">"_key"</span> : <span class="hljs-string">"alice"</span>, 
              <span class="hljs-string">"_id"</span> : <span class="hljs-string">"persons/alice"</span>, 
<<<<<<< HEAD
              <span class="hljs-string">"_rev"</span> : <span class="hljs-string">"11894"</span>, 
=======
              <span class="hljs-string">"_rev"</span> : <span class="hljs-string">"11898"</span>, 
>>>>>>> 7e16f1ff
              <span class="hljs-string">"name"</span> : <span class="hljs-string">"Alice"</span> 
            }, 
            { 
              <span class="hljs-string">"_key"</span> : <span class="hljs-string">"eve"</span>, 
              <span class="hljs-string">"_id"</span> : <span class="hljs-string">"persons/eve"</span>, 
<<<<<<< HEAD
              <span class="hljs-string">"_rev"</span> : <span class="hljs-string">"11907"</span>, 
=======
              <span class="hljs-string">"_rev"</span> : <span class="hljs-string">"11911"</span>, 
>>>>>>> 7e16f1ff
              <span class="hljs-string">"name"</span> : <span class="hljs-string">"Eve"</span> 
            } 
          ] 
        }, 
        { 
          <span class="hljs-string">"edges"</span> : [ 
            { 
<<<<<<< HEAD
              <span class="hljs-string">"_key"</span> : <span class="hljs-string">"11920"</span>, 
              <span class="hljs-string">"_id"</span> : <span class="hljs-string">"knows/11920"</span>, 
              <span class="hljs-string">"_from"</span> : <span class="hljs-string">"persons/eve"</span>, 
              <span class="hljs-string">"_to"</span> : <span class="hljs-string">"persons/alice"</span>, 
              <span class="hljs-string">"_rev"</span> : <span class="hljs-string">"11920"</span> 
            }, 
            { 
              <span class="hljs-string">"_key"</span> : <span class="hljs-string">"11923"</span>, 
              <span class="hljs-string">"_id"</span> : <span class="hljs-string">"knows/11923"</span>, 
              <span class="hljs-string">"_from"</span> : <span class="hljs-string">"persons/eve"</span>, 
              <span class="hljs-string">"_to"</span> : <span class="hljs-string">"persons/bob"</span>, 
              <span class="hljs-string">"_rev"</span> : <span class="hljs-string">"11923"</span> 
=======
              <span class="hljs-string">"_key"</span> : <span class="hljs-string">"11924"</span>, 
              <span class="hljs-string">"_id"</span> : <span class="hljs-string">"knows/11924"</span>, 
              <span class="hljs-string">"_from"</span> : <span class="hljs-string">"persons/eve"</span>, 
              <span class="hljs-string">"_to"</span> : <span class="hljs-string">"persons/alice"</span>, 
              <span class="hljs-string">"_rev"</span> : <span class="hljs-string">"11924"</span> 
            }, 
            { 
              <span class="hljs-string">"_key"</span> : <span class="hljs-string">"11927"</span>, 
              <span class="hljs-string">"_id"</span> : <span class="hljs-string">"knows/11927"</span>, 
              <span class="hljs-string">"_from"</span> : <span class="hljs-string">"persons/eve"</span>, 
              <span class="hljs-string">"_to"</span> : <span class="hljs-string">"persons/bob"</span>, 
              <span class="hljs-string">"_rev"</span> : <span class="hljs-string">"11927"</span> 
>>>>>>> 7e16f1ff
            } 
          ], 
          <span class="hljs-string">"vertices"</span> : [ 
            { 
              <span class="hljs-string">"_key"</span> : <span class="hljs-string">"alice"</span>, 
              <span class="hljs-string">"_id"</span> : <span class="hljs-string">"persons/alice"</span>, 
<<<<<<< HEAD
              <span class="hljs-string">"_rev"</span> : <span class="hljs-string">"11894"</span>, 
=======
              <span class="hljs-string">"_rev"</span> : <span class="hljs-string">"11898"</span>, 
>>>>>>> 7e16f1ff
              <span class="hljs-string">"name"</span> : <span class="hljs-string">"Alice"</span> 
            }, 
            { 
              <span class="hljs-string">"_key"</span> : <span class="hljs-string">"eve"</span>, 
              <span class="hljs-string">"_id"</span> : <span class="hljs-string">"persons/eve"</span>, 
<<<<<<< HEAD
              <span class="hljs-string">"_rev"</span> : <span class="hljs-string">"11907"</span>, 
=======
              <span class="hljs-string">"_rev"</span> : <span class="hljs-string">"11911"</span>, 
>>>>>>> 7e16f1ff
              <span class="hljs-string">"name"</span> : <span class="hljs-string">"Eve"</span> 
            }, 
            { 
              <span class="hljs-string">"_key"</span> : <span class="hljs-string">"bob"</span>, 
              <span class="hljs-string">"_id"</span> : <span class="hljs-string">"persons/bob"</span>, 
<<<<<<< HEAD
              <span class="hljs-string">"_rev"</span> : <span class="hljs-string">"11898"</span>, 
=======
              <span class="hljs-string">"_rev"</span> : <span class="hljs-string">"11902"</span>, 
>>>>>>> 7e16f1ff
              <span class="hljs-string">"name"</span> : <span class="hljs-string">"Bob"</span> 
            } 
          ] 
        }, 
        { 
          <span class="hljs-string">"edges"</span> : [ 
            { 
<<<<<<< HEAD
              <span class="hljs-string">"_key"</span> : <span class="hljs-string">"11920"</span>, 
              <span class="hljs-string">"_id"</span> : <span class="hljs-string">"knows/11920"</span>, 
              <span class="hljs-string">"_from"</span> : <span class="hljs-string">"persons/eve"</span>, 
              <span class="hljs-string">"_to"</span> : <span class="hljs-string">"persons/alice"</span>, 
              <span class="hljs-string">"_rev"</span> : <span class="hljs-string">"11920"</span> 
            }, 
            { 
              <span class="hljs-string">"_key"</span> : <span class="hljs-string">"11923"</span>, 
              <span class="hljs-string">"_id"</span> : <span class="hljs-string">"knows/11923"</span>, 
              <span class="hljs-string">"_from"</span> : <span class="hljs-string">"persons/eve"</span>, 
              <span class="hljs-string">"_to"</span> : <span class="hljs-string">"persons/bob"</span>, 
              <span class="hljs-string">"_rev"</span> : <span class="hljs-string">"11923"</span> 
            }, 
            { 
              <span class="hljs-string">"_key"</span> : <span class="hljs-string">"11914"</span>, 
              <span class="hljs-string">"_id"</span> : <span class="hljs-string">"knows/11914"</span>, 
              <span class="hljs-string">"_from"</span> : <span class="hljs-string">"persons/bob"</span>, 
              <span class="hljs-string">"_to"</span> : <span class="hljs-string">"persons/charlie"</span>, 
              <span class="hljs-string">"_rev"</span> : <span class="hljs-string">"11914"</span> 
=======
              <span class="hljs-string">"_key"</span> : <span class="hljs-string">"11924"</span>, 
              <span class="hljs-string">"_id"</span> : <span class="hljs-string">"knows/11924"</span>, 
              <span class="hljs-string">"_from"</span> : <span class="hljs-string">"persons/eve"</span>, 
              <span class="hljs-string">"_to"</span> : <span class="hljs-string">"persons/alice"</span>, 
              <span class="hljs-string">"_rev"</span> : <span class="hljs-string">"11924"</span> 
            }, 
            { 
              <span class="hljs-string">"_key"</span> : <span class="hljs-string">"11927"</span>, 
              <span class="hljs-string">"_id"</span> : <span class="hljs-string">"knows/11927"</span>, 
              <span class="hljs-string">"_from"</span> : <span class="hljs-string">"persons/eve"</span>, 
              <span class="hljs-string">"_to"</span> : <span class="hljs-string">"persons/bob"</span>, 
              <span class="hljs-string">"_rev"</span> : <span class="hljs-string">"11927"</span> 
            }, 
            { 
              <span class="hljs-string">"_key"</span> : <span class="hljs-string">"11918"</span>, 
              <span class="hljs-string">"_id"</span> : <span class="hljs-string">"knows/11918"</span>, 
              <span class="hljs-string">"_from"</span> : <span class="hljs-string">"persons/bob"</span>, 
              <span class="hljs-string">"_to"</span> : <span class="hljs-string">"persons/charlie"</span>, 
              <span class="hljs-string">"_rev"</span> : <span class="hljs-string">"11918"</span> 
>>>>>>> 7e16f1ff
            } 
          ], 
          <span class="hljs-string">"vertices"</span> : [ 
            { 
              <span class="hljs-string">"_key"</span> : <span class="hljs-string">"alice"</span>, 
              <span class="hljs-string">"_id"</span> : <span class="hljs-string">"persons/alice"</span>, 
<<<<<<< HEAD
              <span class="hljs-string">"_rev"</span> : <span class="hljs-string">"11894"</span>, 
=======
              <span class="hljs-string">"_rev"</span> : <span class="hljs-string">"11898"</span>, 
>>>>>>> 7e16f1ff
              <span class="hljs-string">"name"</span> : <span class="hljs-string">"Alice"</span> 
            }, 
            { 
              <span class="hljs-string">"_key"</span> : <span class="hljs-string">"eve"</span>, 
              <span class="hljs-string">"_id"</span> : <span class="hljs-string">"persons/eve"</span>, 
<<<<<<< HEAD
              <span class="hljs-string">"_rev"</span> : <span class="hljs-string">"11907"</span>, 
=======
              <span class="hljs-string">"_rev"</span> : <span class="hljs-string">"11911"</span>, 
>>>>>>> 7e16f1ff
              <span class="hljs-string">"name"</span> : <span class="hljs-string">"Eve"</span> 
            }, 
            { 
              <span class="hljs-string">"_key"</span> : <span class="hljs-string">"bob"</span>, 
              <span class="hljs-string">"_id"</span> : <span class="hljs-string">"persons/bob"</span>, 
<<<<<<< HEAD
              <span class="hljs-string">"_rev"</span> : <span class="hljs-string">"11898"</span>, 
=======
              <span class="hljs-string">"_rev"</span> : <span class="hljs-string">"11902"</span>, 
>>>>>>> 7e16f1ff
              <span class="hljs-string">"name"</span> : <span class="hljs-string">"Bob"</span> 
            }, 
            { 
              <span class="hljs-string">"_key"</span> : <span class="hljs-string">"charlie"</span>, 
              <span class="hljs-string">"_id"</span> : <span class="hljs-string">"persons/charlie"</span>, 
<<<<<<< HEAD
              <span class="hljs-string">"_rev"</span> : <span class="hljs-string">"11901"</span>, 
=======
              <span class="hljs-string">"_rev"</span> : <span class="hljs-string">"11905"</span>, 
>>>>>>> 7e16f1ff
              <span class="hljs-string">"name"</span> : <span class="hljs-string">"Charlie"</span> 
            } 
          ] 
        }, 
        { 
          <span class="hljs-string">"edges"</span> : [ 
            { 
<<<<<<< HEAD
              <span class="hljs-string">"_key"</span> : <span class="hljs-string">"11920"</span>, 
              <span class="hljs-string">"_id"</span> : <span class="hljs-string">"knows/11920"</span>, 
              <span class="hljs-string">"_from"</span> : <span class="hljs-string">"persons/eve"</span>, 
              <span class="hljs-string">"_to"</span> : <span class="hljs-string">"persons/alice"</span>, 
              <span class="hljs-string">"_rev"</span> : <span class="hljs-string">"11920"</span> 
            }, 
            { 
              <span class="hljs-string">"_key"</span> : <span class="hljs-string">"11923"</span>, 
              <span class="hljs-string">"_id"</span> : <span class="hljs-string">"knows/11923"</span>, 
              <span class="hljs-string">"_from"</span> : <span class="hljs-string">"persons/eve"</span>, 
              <span class="hljs-string">"_to"</span> : <span class="hljs-string">"persons/bob"</span>, 
              <span class="hljs-string">"_rev"</span> : <span class="hljs-string">"11923"</span> 
            }, 
            { 
              <span class="hljs-string">"_key"</span> : <span class="hljs-string">"11917"</span>, 
              <span class="hljs-string">"_id"</span> : <span class="hljs-string">"knows/11917"</span>, 
              <span class="hljs-string">"_from"</span> : <span class="hljs-string">"persons/bob"</span>, 
              <span class="hljs-string">"_to"</span> : <span class="hljs-string">"persons/dave"</span>, 
              <span class="hljs-string">"_rev"</span> : <span class="hljs-string">"11917"</span> 
=======
              <span class="hljs-string">"_key"</span> : <span class="hljs-string">"11924"</span>, 
              <span class="hljs-string">"_id"</span> : <span class="hljs-string">"knows/11924"</span>, 
              <span class="hljs-string">"_from"</span> : <span class="hljs-string">"persons/eve"</span>, 
              <span class="hljs-string">"_to"</span> : <span class="hljs-string">"persons/alice"</span>, 
              <span class="hljs-string">"_rev"</span> : <span class="hljs-string">"11924"</span> 
            }, 
            { 
              <span class="hljs-string">"_key"</span> : <span class="hljs-string">"11927"</span>, 
              <span class="hljs-string">"_id"</span> : <span class="hljs-string">"knows/11927"</span>, 
              <span class="hljs-string">"_from"</span> : <span class="hljs-string">"persons/eve"</span>, 
              <span class="hljs-string">"_to"</span> : <span class="hljs-string">"persons/bob"</span>, 
              <span class="hljs-string">"_rev"</span> : <span class="hljs-string">"11927"</span> 
            }, 
            { 
              <span class="hljs-string">"_key"</span> : <span class="hljs-string">"11921"</span>, 
              <span class="hljs-string">"_id"</span> : <span class="hljs-string">"knows/11921"</span>, 
              <span class="hljs-string">"_from"</span> : <span class="hljs-string">"persons/bob"</span>, 
              <span class="hljs-string">"_to"</span> : <span class="hljs-string">"persons/dave"</span>, 
              <span class="hljs-string">"_rev"</span> : <span class="hljs-string">"11921"</span> 
>>>>>>> 7e16f1ff
            } 
          ], 
          <span class="hljs-string">"vertices"</span> : [ 
            { 
              <span class="hljs-string">"_key"</span> : <span class="hljs-string">"alice"</span>, 
              <span class="hljs-string">"_id"</span> : <span class="hljs-string">"persons/alice"</span>, 
<<<<<<< HEAD
              <span class="hljs-string">"_rev"</span> : <span class="hljs-string">"11894"</span>, 
=======
              <span class="hljs-string">"_rev"</span> : <span class="hljs-string">"11898"</span>, 
>>>>>>> 7e16f1ff
              <span class="hljs-string">"name"</span> : <span class="hljs-string">"Alice"</span> 
            }, 
            { 
              <span class="hljs-string">"_key"</span> : <span class="hljs-string">"eve"</span>, 
              <span class="hljs-string">"_id"</span> : <span class="hljs-string">"persons/eve"</span>, 
<<<<<<< HEAD
              <span class="hljs-string">"_rev"</span> : <span class="hljs-string">"11907"</span>, 
=======
              <span class="hljs-string">"_rev"</span> : <span class="hljs-string">"11911"</span>, 
>>>>>>> 7e16f1ff
              <span class="hljs-string">"name"</span> : <span class="hljs-string">"Eve"</span> 
            }, 
            { 
              <span class="hljs-string">"_key"</span> : <span class="hljs-string">"bob"</span>, 
              <span class="hljs-string">"_id"</span> : <span class="hljs-string">"persons/bob"</span>, 
<<<<<<< HEAD
              <span class="hljs-string">"_rev"</span> : <span class="hljs-string">"11898"</span>, 
=======
              <span class="hljs-string">"_rev"</span> : <span class="hljs-string">"11902"</span>, 
>>>>>>> 7e16f1ff
              <span class="hljs-string">"name"</span> : <span class="hljs-string">"Bob"</span> 
            }, 
            { 
              <span class="hljs-string">"_key"</span> : <span class="hljs-string">"dave"</span>, 
              <span class="hljs-string">"_id"</span> : <span class="hljs-string">"persons/dave"</span>, 
<<<<<<< HEAD
              <span class="hljs-string">"_rev"</span> : <span class="hljs-string">"11904"</span>, 
=======
              <span class="hljs-string">"_rev"</span> : <span class="hljs-string">"11908"</span>, 
>>>>>>> 7e16f1ff
              <span class="hljs-string">"name"</span> : <span class="hljs-string">"Dave"</span> 
            } 
          ] 
        }, 
        { 
          <span class="hljs-string">"edges"</span> : [ 
            { 
<<<<<<< HEAD
              <span class="hljs-string">"_key"</span> : <span class="hljs-string">"11920"</span>, 
              <span class="hljs-string">"_id"</span> : <span class="hljs-string">"knows/11920"</span>, 
              <span class="hljs-string">"_from"</span> : <span class="hljs-string">"persons/eve"</span>, 
              <span class="hljs-string">"_to"</span> : <span class="hljs-string">"persons/alice"</span>, 
              <span class="hljs-string">"_rev"</span> : <span class="hljs-string">"11920"</span> 
            }, 
            { 
              <span class="hljs-string">"_key"</span> : <span class="hljs-string">"11923"</span>, 
              <span class="hljs-string">"_id"</span> : <span class="hljs-string">"knows/11923"</span>, 
              <span class="hljs-string">"_from"</span> : <span class="hljs-string">"persons/eve"</span>, 
              <span class="hljs-string">"_to"</span> : <span class="hljs-string">"persons/bob"</span>, 
              <span class="hljs-string">"_rev"</span> : <span class="hljs-string">"11923"</span> 
            }, 
            { 
              <span class="hljs-string">"_key"</span> : <span class="hljs-string">"11910"</span>, 
              <span class="hljs-string">"_id"</span> : <span class="hljs-string">"knows/11910"</span>, 
              <span class="hljs-string">"_from"</span> : <span class="hljs-string">"persons/alice"</span>, 
              <span class="hljs-string">"_to"</span> : <span class="hljs-string">"persons/bob"</span>, 
              <span class="hljs-string">"_rev"</span> : <span class="hljs-string">"11910"</span> 
=======
              <span class="hljs-string">"_key"</span> : <span class="hljs-string">"11924"</span>, 
              <span class="hljs-string">"_id"</span> : <span class="hljs-string">"knows/11924"</span>, 
              <span class="hljs-string">"_from"</span> : <span class="hljs-string">"persons/eve"</span>, 
              <span class="hljs-string">"_to"</span> : <span class="hljs-string">"persons/alice"</span>, 
              <span class="hljs-string">"_rev"</span> : <span class="hljs-string">"11924"</span> 
            }, 
            { 
              <span class="hljs-string">"_key"</span> : <span class="hljs-string">"11927"</span>, 
              <span class="hljs-string">"_id"</span> : <span class="hljs-string">"knows/11927"</span>, 
              <span class="hljs-string">"_from"</span> : <span class="hljs-string">"persons/eve"</span>, 
              <span class="hljs-string">"_to"</span> : <span class="hljs-string">"persons/bob"</span>, 
              <span class="hljs-string">"_rev"</span> : <span class="hljs-string">"11927"</span> 
            }, 
            { 
              <span class="hljs-string">"_key"</span> : <span class="hljs-string">"11914"</span>, 
              <span class="hljs-string">"_id"</span> : <span class="hljs-string">"knows/11914"</span>, 
              <span class="hljs-string">"_from"</span> : <span class="hljs-string">"persons/alice"</span>, 
              <span class="hljs-string">"_to"</span> : <span class="hljs-string">"persons/bob"</span>, 
              <span class="hljs-string">"_rev"</span> : <span class="hljs-string">"11914"</span> 
>>>>>>> 7e16f1ff
            } 
          ], 
          <span class="hljs-string">"vertices"</span> : [ 
            { 
              <span class="hljs-string">"_key"</span> : <span class="hljs-string">"alice"</span>, 
              <span class="hljs-string">"_id"</span> : <span class="hljs-string">"persons/alice"</span>, 
<<<<<<< HEAD
              <span class="hljs-string">"_rev"</span> : <span class="hljs-string">"11894"</span>, 
=======
              <span class="hljs-string">"_rev"</span> : <span class="hljs-string">"11898"</span>, 
>>>>>>> 7e16f1ff
              <span class="hljs-string">"name"</span> : <span class="hljs-string">"Alice"</span> 
            }, 
            { 
              <span class="hljs-string">"_key"</span> : <span class="hljs-string">"eve"</span>, 
              <span class="hljs-string">"_id"</span> : <span class="hljs-string">"persons/eve"</span>, 
<<<<<<< HEAD
              <span class="hljs-string">"_rev"</span> : <span class="hljs-string">"11907"</span>, 
=======
              <span class="hljs-string">"_rev"</span> : <span class="hljs-string">"11911"</span>, 
>>>>>>> 7e16f1ff
              <span class="hljs-string">"name"</span> : <span class="hljs-string">"Eve"</span> 
            }, 
            { 
              <span class="hljs-string">"_key"</span> : <span class="hljs-string">"bob"</span>, 
              <span class="hljs-string">"_id"</span> : <span class="hljs-string">"persons/bob"</span>, 
<<<<<<< HEAD
              <span class="hljs-string">"_rev"</span> : <span class="hljs-string">"11898"</span>, 
=======
              <span class="hljs-string">"_rev"</span> : <span class="hljs-string">"11902"</span>, 
>>>>>>> 7e16f1ff
              <span class="hljs-string">"name"</span> : <span class="hljs-string">"Bob"</span> 
            }, 
            { 
              <span class="hljs-string">"_key"</span> : <span class="hljs-string">"alice"</span>, 
              <span class="hljs-string">"_id"</span> : <span class="hljs-string">"persons/alice"</span>, 
<<<<<<< HEAD
              <span class="hljs-string">"_rev"</span> : <span class="hljs-string">"11894"</span>, 
=======
              <span class="hljs-string">"_rev"</span> : <span class="hljs-string">"11898"</span>, 
>>>>>>> 7e16f1ff
              <span class="hljs-string">"name"</span> : <span class="hljs-string">"Alice"</span> 
            } 
          ] 
        } 
      ] 
    } 
  }, 
  <span class="hljs-string">"error"</span> : <span class="hljs-literal">false</span>, 
  <span class="hljs-string">"code"</span> : <span class="hljs-number">200</span> 
}<|MERGE_RESOLUTION|>--- conflicted
+++ resolved
@@ -17,111 +17,67 @@
         { 
           <span class="hljs-string">"_key"</span> : <span class="hljs-string">"alice"</span>, 
           <span class="hljs-string">"_id"</span> : <span class="hljs-string">"persons/alice"</span>, 
-<<<<<<< HEAD
-          <span class="hljs-string">"_rev"</span> : <span class="hljs-string">"11894"</span>, 
-=======
           <span class="hljs-string">"_rev"</span> : <span class="hljs-string">"11898"</span>, 
->>>>>>> 7e16f1ff
           <span class="hljs-string">"name"</span> : <span class="hljs-string">"Alice"</span> 
         }, 
         { 
           <span class="hljs-string">"_key"</span> : <span class="hljs-string">"bob"</span>, 
           <span class="hljs-string">"_id"</span> : <span class="hljs-string">"persons/bob"</span>, 
-<<<<<<< HEAD
-          <span class="hljs-string">"_rev"</span> : <span class="hljs-string">"11898"</span>, 
-=======
           <span class="hljs-string">"_rev"</span> : <span class="hljs-string">"11902"</span>, 
->>>>>>> 7e16f1ff
           <span class="hljs-string">"name"</span> : <span class="hljs-string">"Bob"</span> 
         }, 
         { 
           <span class="hljs-string">"_key"</span> : <span class="hljs-string">"charlie"</span>, 
           <span class="hljs-string">"_id"</span> : <span class="hljs-string">"persons/charlie"</span>, 
-<<<<<<< HEAD
-          <span class="hljs-string">"_rev"</span> : <span class="hljs-string">"11901"</span>, 
-=======
           <span class="hljs-string">"_rev"</span> : <span class="hljs-string">"11905"</span>, 
->>>>>>> 7e16f1ff
           <span class="hljs-string">"name"</span> : <span class="hljs-string">"Charlie"</span> 
         }, 
         { 
           <span class="hljs-string">"_key"</span> : <span class="hljs-string">"dave"</span>, 
           <span class="hljs-string">"_id"</span> : <span class="hljs-string">"persons/dave"</span>, 
-<<<<<<< HEAD
-          <span class="hljs-string">"_rev"</span> : <span class="hljs-string">"11904"</span>, 
-=======
           <span class="hljs-string">"_rev"</span> : <span class="hljs-string">"11908"</span>, 
->>>>>>> 7e16f1ff
           <span class="hljs-string">"name"</span> : <span class="hljs-string">"Dave"</span> 
         }, 
         { 
           <span class="hljs-string">"_key"</span> : <span class="hljs-string">"eve"</span>, 
           <span class="hljs-string">"_id"</span> : <span class="hljs-string">"persons/eve"</span>, 
-<<<<<<< HEAD
-          <span class="hljs-string">"_rev"</span> : <span class="hljs-string">"11907"</span>, 
-=======
           <span class="hljs-string">"_rev"</span> : <span class="hljs-string">"11911"</span>, 
->>>>>>> 7e16f1ff
           <span class="hljs-string">"name"</span> : <span class="hljs-string">"Eve"</span> 
         }, 
         { 
           <span class="hljs-string">"_key"</span> : <span class="hljs-string">"alice"</span>, 
           <span class="hljs-string">"_id"</span> : <span class="hljs-string">"persons/alice"</span>, 
-<<<<<<< HEAD
-          <span class="hljs-string">"_rev"</span> : <span class="hljs-string">"11894"</span>, 
-=======
           <span class="hljs-string">"_rev"</span> : <span class="hljs-string">"11898"</span>, 
->>>>>>> 7e16f1ff
           <span class="hljs-string">"name"</span> : <span class="hljs-string">"Alice"</span> 
         }, 
         { 
           <span class="hljs-string">"_key"</span> : <span class="hljs-string">"eve"</span>, 
           <span class="hljs-string">"_id"</span> : <span class="hljs-string">"persons/eve"</span>, 
-<<<<<<< HEAD
-          <span class="hljs-string">"_rev"</span> : <span class="hljs-string">"11907"</span>, 
-=======
           <span class="hljs-string">"_rev"</span> : <span class="hljs-string">"11911"</span>, 
->>>>>>> 7e16f1ff
           <span class="hljs-string">"name"</span> : <span class="hljs-string">"Eve"</span> 
         }, 
         { 
           <span class="hljs-string">"_key"</span> : <span class="hljs-string">"bob"</span>, 
           <span class="hljs-string">"_id"</span> : <span class="hljs-string">"persons/bob"</span>, 
-<<<<<<< HEAD
-          <span class="hljs-string">"_rev"</span> : <span class="hljs-string">"11898"</span>, 
-=======
           <span class="hljs-string">"_rev"</span> : <span class="hljs-string">"11902"</span>, 
->>>>>>> 7e16f1ff
           <span class="hljs-string">"name"</span> : <span class="hljs-string">"Bob"</span> 
         }, 
         { 
           <span class="hljs-string">"_key"</span> : <span class="hljs-string">"charlie"</span>, 
           <span class="hljs-string">"_id"</span> : <span class="hljs-string">"persons/charlie"</span>, 
-<<<<<<< HEAD
-          <span class="hljs-string">"_rev"</span> : <span class="hljs-string">"11901"</span>, 
-=======
           <span class="hljs-string">"_rev"</span> : <span class="hljs-string">"11905"</span>, 
->>>>>>> 7e16f1ff
           <span class="hljs-string">"name"</span> : <span class="hljs-string">"Charlie"</span> 
         }, 
         { 
           <span class="hljs-string">"_key"</span> : <span class="hljs-string">"dave"</span>, 
           <span class="hljs-string">"_id"</span> : <span class="hljs-string">"persons/dave"</span>, 
-<<<<<<< HEAD
-          <span class="hljs-string">"_rev"</span> : <span class="hljs-string">"11904"</span>, 
-=======
           <span class="hljs-string">"_rev"</span> : <span class="hljs-string">"11908"</span>, 
->>>>>>> 7e16f1ff
           <span class="hljs-string">"name"</span> : <span class="hljs-string">"Dave"</span> 
         }, 
         { 
           <span class="hljs-string">"_key"</span> : <span class="hljs-string">"alice"</span>, 
           <span class="hljs-string">"_id"</span> : <span class="hljs-string">"persons/alice"</span>, 
-<<<<<<< HEAD
-          <span class="hljs-string">"_rev"</span> : <span class="hljs-string">"11894"</span>, 
-=======
           <span class="hljs-string">"_rev"</span> : <span class="hljs-string">"11898"</span>, 
->>>>>>> 7e16f1ff
           <span class="hljs-string">"name"</span> : <span class="hljs-string">"Alice"</span> 
         } 
       ], 
@@ -132,73 +88,39 @@
             { 
               <span class="hljs-string">"_key"</span> : <span class="hljs-string">"alice"</span>, 
               <span class="hljs-string">"_id"</span> : <span class="hljs-string">"persons/alice"</span>, 
-<<<<<<< HEAD
-              <span class="hljs-string">"_rev"</span> : <span class="hljs-string">"11894"</span>, 
-=======
-              <span class="hljs-string">"_rev"</span> : <span class="hljs-string">"11898"</span>, 
->>>>>>> 7e16f1ff
-              <span class="hljs-string">"name"</span> : <span class="hljs-string">"Alice"</span> 
-            } 
-          ] 
-        }, 
-        { 
-          <span class="hljs-string">"edges"</span> : [ 
-            { 
-<<<<<<< HEAD
-              <span class="hljs-string">"_key"</span> : <span class="hljs-string">"11910"</span>, 
-              <span class="hljs-string">"_id"</span> : <span class="hljs-string">"knows/11910"</span>, 
-              <span class="hljs-string">"_from"</span> : <span class="hljs-string">"persons/alice"</span>, 
-              <span class="hljs-string">"_to"</span> : <span class="hljs-string">"persons/bob"</span>, 
-              <span class="hljs-string">"_rev"</span> : <span class="hljs-string">"11910"</span> 
-=======
+              <span class="hljs-string">"_rev"</span> : <span class="hljs-string">"11898"</span>, 
+              <span class="hljs-string">"name"</span> : <span class="hljs-string">"Alice"</span> 
+            } 
+          ] 
+        }, 
+        { 
+          <span class="hljs-string">"edges"</span> : [ 
+            { 
               <span class="hljs-string">"_key"</span> : <span class="hljs-string">"11914"</span>, 
               <span class="hljs-string">"_id"</span> : <span class="hljs-string">"knows/11914"</span>, 
               <span class="hljs-string">"_from"</span> : <span class="hljs-string">"persons/alice"</span>, 
               <span class="hljs-string">"_to"</span> : <span class="hljs-string">"persons/bob"</span>, 
               <span class="hljs-string">"_rev"</span> : <span class="hljs-string">"11914"</span> 
->>>>>>> 7e16f1ff
-            } 
-          ], 
-          <span class="hljs-string">"vertices"</span> : [ 
-            { 
-              <span class="hljs-string">"_key"</span> : <span class="hljs-string">"alice"</span>, 
-              <span class="hljs-string">"_id"</span> : <span class="hljs-string">"persons/alice"</span>, 
-<<<<<<< HEAD
-              <span class="hljs-string">"_rev"</span> : <span class="hljs-string">"11894"</span>, 
-=======
-              <span class="hljs-string">"_rev"</span> : <span class="hljs-string">"11898"</span>, 
->>>>>>> 7e16f1ff
-              <span class="hljs-string">"name"</span> : <span class="hljs-string">"Alice"</span> 
-            }, 
-            { 
-              <span class="hljs-string">"_key"</span> : <span class="hljs-string">"bob"</span>, 
-              <span class="hljs-string">"_id"</span> : <span class="hljs-string">"persons/bob"</span>, 
-<<<<<<< HEAD
-              <span class="hljs-string">"_rev"</span> : <span class="hljs-string">"11898"</span>, 
-=======
-              <span class="hljs-string">"_rev"</span> : <span class="hljs-string">"11902"</span>, 
->>>>>>> 7e16f1ff
-              <span class="hljs-string">"name"</span> : <span class="hljs-string">"Bob"</span> 
-            } 
-          ] 
-        }, 
-        { 
-          <span class="hljs-string">"edges"</span> : [ 
-            { 
-<<<<<<< HEAD
-              <span class="hljs-string">"_key"</span> : <span class="hljs-string">"11910"</span>, 
-              <span class="hljs-string">"_id"</span> : <span class="hljs-string">"knows/11910"</span>, 
-              <span class="hljs-string">"_from"</span> : <span class="hljs-string">"persons/alice"</span>, 
-              <span class="hljs-string">"_to"</span> : <span class="hljs-string">"persons/bob"</span>, 
-              <span class="hljs-string">"_rev"</span> : <span class="hljs-string">"11910"</span> 
-            }, 
-            { 
-              <span class="hljs-string">"_key"</span> : <span class="hljs-string">"11914"</span>, 
-              <span class="hljs-string">"_id"</span> : <span class="hljs-string">"knows/11914"</span>, 
-              <span class="hljs-string">"_from"</span> : <span class="hljs-string">"persons/bob"</span>, 
-              <span class="hljs-string">"_to"</span> : <span class="hljs-string">"persons/charlie"</span>, 
-              <span class="hljs-string">"_rev"</span> : <span class="hljs-string">"11914"</span> 
-=======
+            } 
+          ], 
+          <span class="hljs-string">"vertices"</span> : [ 
+            { 
+              <span class="hljs-string">"_key"</span> : <span class="hljs-string">"alice"</span>, 
+              <span class="hljs-string">"_id"</span> : <span class="hljs-string">"persons/alice"</span>, 
+              <span class="hljs-string">"_rev"</span> : <span class="hljs-string">"11898"</span>, 
+              <span class="hljs-string">"name"</span> : <span class="hljs-string">"Alice"</span> 
+            }, 
+            { 
+              <span class="hljs-string">"_key"</span> : <span class="hljs-string">"bob"</span>, 
+              <span class="hljs-string">"_id"</span> : <span class="hljs-string">"persons/bob"</span>, 
+              <span class="hljs-string">"_rev"</span> : <span class="hljs-string">"11902"</span>, 
+              <span class="hljs-string">"name"</span> : <span class="hljs-string">"Bob"</span> 
+            } 
+          ] 
+        }, 
+        { 
+          <span class="hljs-string">"edges"</span> : [ 
+            { 
               <span class="hljs-string">"_key"</span> : <span class="hljs-string">"11914"</span>, 
               <span class="hljs-string">"_id"</span> : <span class="hljs-string">"knows/11914"</span>, 
               <span class="hljs-string">"_from"</span> : <span class="hljs-string">"persons/alice"</span>, 
@@ -211,38 +133,25 @@
               <span class="hljs-string">"_from"</span> : <span class="hljs-string">"persons/bob"</span>, 
               <span class="hljs-string">"_to"</span> : <span class="hljs-string">"persons/charlie"</span>, 
               <span class="hljs-string">"_rev"</span> : <span class="hljs-string">"11918"</span> 
->>>>>>> 7e16f1ff
-            } 
-          ], 
-          <span class="hljs-string">"vertices"</span> : [ 
-            { 
-              <span class="hljs-string">"_key"</span> : <span class="hljs-string">"alice"</span>, 
-              <span class="hljs-string">"_id"</span> : <span class="hljs-string">"persons/alice"</span>, 
-<<<<<<< HEAD
-              <span class="hljs-string">"_rev"</span> : <span class="hljs-string">"11894"</span>, 
-=======
-              <span class="hljs-string">"_rev"</span> : <span class="hljs-string">"11898"</span>, 
->>>>>>> 7e16f1ff
-              <span class="hljs-string">"name"</span> : <span class="hljs-string">"Alice"</span> 
-            }, 
-            { 
-              <span class="hljs-string">"_key"</span> : <span class="hljs-string">"bob"</span>, 
-              <span class="hljs-string">"_id"</span> : <span class="hljs-string">"persons/bob"</span>, 
-<<<<<<< HEAD
-              <span class="hljs-string">"_rev"</span> : <span class="hljs-string">"11898"</span>, 
-=======
-              <span class="hljs-string">"_rev"</span> : <span class="hljs-string">"11902"</span>, 
->>>>>>> 7e16f1ff
+            } 
+          ], 
+          <span class="hljs-string">"vertices"</span> : [ 
+            { 
+              <span class="hljs-string">"_key"</span> : <span class="hljs-string">"alice"</span>, 
+              <span class="hljs-string">"_id"</span> : <span class="hljs-string">"persons/alice"</span>, 
+              <span class="hljs-string">"_rev"</span> : <span class="hljs-string">"11898"</span>, 
+              <span class="hljs-string">"name"</span> : <span class="hljs-string">"Alice"</span> 
+            }, 
+            { 
+              <span class="hljs-string">"_key"</span> : <span class="hljs-string">"bob"</span>, 
+              <span class="hljs-string">"_id"</span> : <span class="hljs-string">"persons/bob"</span>, 
+              <span class="hljs-string">"_rev"</span> : <span class="hljs-string">"11902"</span>, 
               <span class="hljs-string">"name"</span> : <span class="hljs-string">"Bob"</span> 
             }, 
             { 
               <span class="hljs-string">"_key"</span> : <span class="hljs-string">"charlie"</span>, 
               <span class="hljs-string">"_id"</span> : <span class="hljs-string">"persons/charlie"</span>, 
-<<<<<<< HEAD
-              <span class="hljs-string">"_rev"</span> : <span class="hljs-string">"11901"</span>, 
-=======
               <span class="hljs-string">"_rev"</span> : <span class="hljs-string">"11905"</span>, 
->>>>>>> 7e16f1ff
               <span class="hljs-string">"name"</span> : <span class="hljs-string">"Charlie"</span> 
             } 
           ] 
@@ -250,20 +159,6 @@
         { 
           <span class="hljs-string">"edges"</span> : [ 
             { 
-<<<<<<< HEAD
-              <span class="hljs-string">"_key"</span> : <span class="hljs-string">"11910"</span>, 
-              <span class="hljs-string">"_id"</span> : <span class="hljs-string">"knows/11910"</span>, 
-              <span class="hljs-string">"_from"</span> : <span class="hljs-string">"persons/alice"</span>, 
-              <span class="hljs-string">"_to"</span> : <span class="hljs-string">"persons/bob"</span>, 
-              <span class="hljs-string">"_rev"</span> : <span class="hljs-string">"11910"</span> 
-            }, 
-            { 
-              <span class="hljs-string">"_key"</span> : <span class="hljs-string">"11917"</span>, 
-              <span class="hljs-string">"_id"</span> : <span class="hljs-string">"knows/11917"</span>, 
-              <span class="hljs-string">"_from"</span> : <span class="hljs-string">"persons/bob"</span>, 
-              <span class="hljs-string">"_to"</span> : <span class="hljs-string">"persons/dave"</span>, 
-              <span class="hljs-string">"_rev"</span> : <span class="hljs-string">"11917"</span> 
-=======
               <span class="hljs-string">"_key"</span> : <span class="hljs-string">"11914"</span>, 
               <span class="hljs-string">"_id"</span> : <span class="hljs-string">"knows/11914"</span>, 
               <span class="hljs-string">"_from"</span> : <span class="hljs-string">"persons/alice"</span>, 
@@ -276,38 +171,25 @@
               <span class="hljs-string">"_from"</span> : <span class="hljs-string">"persons/bob"</span>, 
               <span class="hljs-string">"_to"</span> : <span class="hljs-string">"persons/dave"</span>, 
               <span class="hljs-string">"_rev"</span> : <span class="hljs-string">"11921"</span> 
->>>>>>> 7e16f1ff
-            } 
-          ], 
-          <span class="hljs-string">"vertices"</span> : [ 
-            { 
-              <span class="hljs-string">"_key"</span> : <span class="hljs-string">"alice"</span>, 
-              <span class="hljs-string">"_id"</span> : <span class="hljs-string">"persons/alice"</span>, 
-<<<<<<< HEAD
-              <span class="hljs-string">"_rev"</span> : <span class="hljs-string">"11894"</span>, 
-=======
-              <span class="hljs-string">"_rev"</span> : <span class="hljs-string">"11898"</span>, 
->>>>>>> 7e16f1ff
-              <span class="hljs-string">"name"</span> : <span class="hljs-string">"Alice"</span> 
-            }, 
-            { 
-              <span class="hljs-string">"_key"</span> : <span class="hljs-string">"bob"</span>, 
-              <span class="hljs-string">"_id"</span> : <span class="hljs-string">"persons/bob"</span>, 
-<<<<<<< HEAD
-              <span class="hljs-string">"_rev"</span> : <span class="hljs-string">"11898"</span>, 
-=======
-              <span class="hljs-string">"_rev"</span> : <span class="hljs-string">"11902"</span>, 
->>>>>>> 7e16f1ff
+            } 
+          ], 
+          <span class="hljs-string">"vertices"</span> : [ 
+            { 
+              <span class="hljs-string">"_key"</span> : <span class="hljs-string">"alice"</span>, 
+              <span class="hljs-string">"_id"</span> : <span class="hljs-string">"persons/alice"</span>, 
+              <span class="hljs-string">"_rev"</span> : <span class="hljs-string">"11898"</span>, 
+              <span class="hljs-string">"name"</span> : <span class="hljs-string">"Alice"</span> 
+            }, 
+            { 
+              <span class="hljs-string">"_key"</span> : <span class="hljs-string">"bob"</span>, 
+              <span class="hljs-string">"_id"</span> : <span class="hljs-string">"persons/bob"</span>, 
+              <span class="hljs-string">"_rev"</span> : <span class="hljs-string">"11902"</span>, 
               <span class="hljs-string">"name"</span> : <span class="hljs-string">"Bob"</span> 
             }, 
             { 
               <span class="hljs-string">"_key"</span> : <span class="hljs-string">"dave"</span>, 
               <span class="hljs-string">"_id"</span> : <span class="hljs-string">"persons/dave"</span>, 
-<<<<<<< HEAD
-              <span class="hljs-string">"_rev"</span> : <span class="hljs-string">"11904"</span>, 
-=======
               <span class="hljs-string">"_rev"</span> : <span class="hljs-string">"11908"</span>, 
->>>>>>> 7e16f1ff
               <span class="hljs-string">"name"</span> : <span class="hljs-string">"Dave"</span> 
             } 
           ] 
@@ -315,20 +197,6 @@
         { 
           <span class="hljs-string">"edges"</span> : [ 
             { 
-<<<<<<< HEAD
-              <span class="hljs-string">"_key"</span> : <span class="hljs-string">"11910"</span>, 
-              <span class="hljs-string">"_id"</span> : <span class="hljs-string">"knows/11910"</span>, 
-              <span class="hljs-string">"_from"</span> : <span class="hljs-string">"persons/alice"</span>, 
-              <span class="hljs-string">"_to"</span> : <span class="hljs-string">"persons/bob"</span>, 
-              <span class="hljs-string">"_rev"</span> : <span class="hljs-string">"11910"</span> 
-            }, 
-            { 
-              <span class="hljs-string">"_key"</span> : <span class="hljs-string">"11923"</span>, 
-              <span class="hljs-string">"_id"</span> : <span class="hljs-string">"knows/11923"</span>, 
-              <span class="hljs-string">"_from"</span> : <span class="hljs-string">"persons/eve"</span>, 
-              <span class="hljs-string">"_to"</span> : <span class="hljs-string">"persons/bob"</span>, 
-              <span class="hljs-string">"_rev"</span> : <span class="hljs-string">"11923"</span> 
-=======
               <span class="hljs-string">"_key"</span> : <span class="hljs-string">"11914"</span>, 
               <span class="hljs-string">"_id"</span> : <span class="hljs-string">"knows/11914"</span>, 
               <span class="hljs-string">"_from"</span> : <span class="hljs-string">"persons/alice"</span>, 
@@ -341,66 +209,32 @@
               <span class="hljs-string">"_from"</span> : <span class="hljs-string">"persons/eve"</span>, 
               <span class="hljs-string">"_to"</span> : <span class="hljs-string">"persons/bob"</span>, 
               <span class="hljs-string">"_rev"</span> : <span class="hljs-string">"11927"</span> 
->>>>>>> 7e16f1ff
-            } 
-          ], 
-          <span class="hljs-string">"vertices"</span> : [ 
-            { 
-              <span class="hljs-string">"_key"</span> : <span class="hljs-string">"alice"</span>, 
-              <span class="hljs-string">"_id"</span> : <span class="hljs-string">"persons/alice"</span>, 
-<<<<<<< HEAD
-              <span class="hljs-string">"_rev"</span> : <span class="hljs-string">"11894"</span>, 
-=======
-              <span class="hljs-string">"_rev"</span> : <span class="hljs-string">"11898"</span>, 
->>>>>>> 7e16f1ff
-              <span class="hljs-string">"name"</span> : <span class="hljs-string">"Alice"</span> 
-            }, 
-            { 
-              <span class="hljs-string">"_key"</span> : <span class="hljs-string">"bob"</span>, 
-              <span class="hljs-string">"_id"</span> : <span class="hljs-string">"persons/bob"</span>, 
-<<<<<<< HEAD
-              <span class="hljs-string">"_rev"</span> : <span class="hljs-string">"11898"</span>, 
-=======
-              <span class="hljs-string">"_rev"</span> : <span class="hljs-string">"11902"</span>, 
->>>>>>> 7e16f1ff
-              <span class="hljs-string">"name"</span> : <span class="hljs-string">"Bob"</span> 
-            }, 
-            { 
-              <span class="hljs-string">"_key"</span> : <span class="hljs-string">"eve"</span>, 
-              <span class="hljs-string">"_id"</span> : <span class="hljs-string">"persons/eve"</span>, 
-<<<<<<< HEAD
-              <span class="hljs-string">"_rev"</span> : <span class="hljs-string">"11907"</span>, 
-=======
-              <span class="hljs-string">"_rev"</span> : <span class="hljs-string">"11911"</span>, 
->>>>>>> 7e16f1ff
-              <span class="hljs-string">"name"</span> : <span class="hljs-string">"Eve"</span> 
-            } 
-          ] 
-        }, 
-        { 
-          <span class="hljs-string">"edges"</span> : [ 
-            { 
-<<<<<<< HEAD
-              <span class="hljs-string">"_key"</span> : <span class="hljs-string">"11910"</span>, 
-              <span class="hljs-string">"_id"</span> : <span class="hljs-string">"knows/11910"</span>, 
-              <span class="hljs-string">"_from"</span> : <span class="hljs-string">"persons/alice"</span>, 
-              <span class="hljs-string">"_to"</span> : <span class="hljs-string">"persons/bob"</span>, 
-              <span class="hljs-string">"_rev"</span> : <span class="hljs-string">"11910"</span> 
-            }, 
-            { 
-              <span class="hljs-string">"_key"</span> : <span class="hljs-string">"11923"</span>, 
-              <span class="hljs-string">"_id"</span> : <span class="hljs-string">"knows/11923"</span>, 
-              <span class="hljs-string">"_from"</span> : <span class="hljs-string">"persons/eve"</span>, 
-              <span class="hljs-string">"_to"</span> : <span class="hljs-string">"persons/bob"</span>, 
-              <span class="hljs-string">"_rev"</span> : <span class="hljs-string">"11923"</span> 
-            }, 
-            { 
-              <span class="hljs-string">"_key"</span> : <span class="hljs-string">"11920"</span>, 
-              <span class="hljs-string">"_id"</span> : <span class="hljs-string">"knows/11920"</span>, 
-              <span class="hljs-string">"_from"</span> : <span class="hljs-string">"persons/eve"</span>, 
-              <span class="hljs-string">"_to"</span> : <span class="hljs-string">"persons/alice"</span>, 
-              <span class="hljs-string">"_rev"</span> : <span class="hljs-string">"11920"</span> 
-=======
+            } 
+          ], 
+          <span class="hljs-string">"vertices"</span> : [ 
+            { 
+              <span class="hljs-string">"_key"</span> : <span class="hljs-string">"alice"</span>, 
+              <span class="hljs-string">"_id"</span> : <span class="hljs-string">"persons/alice"</span>, 
+              <span class="hljs-string">"_rev"</span> : <span class="hljs-string">"11898"</span>, 
+              <span class="hljs-string">"name"</span> : <span class="hljs-string">"Alice"</span> 
+            }, 
+            { 
+              <span class="hljs-string">"_key"</span> : <span class="hljs-string">"bob"</span>, 
+              <span class="hljs-string">"_id"</span> : <span class="hljs-string">"persons/bob"</span>, 
+              <span class="hljs-string">"_rev"</span> : <span class="hljs-string">"11902"</span>, 
+              <span class="hljs-string">"name"</span> : <span class="hljs-string">"Bob"</span> 
+            }, 
+            { 
+              <span class="hljs-string">"_key"</span> : <span class="hljs-string">"eve"</span>, 
+              <span class="hljs-string">"_id"</span> : <span class="hljs-string">"persons/eve"</span>, 
+              <span class="hljs-string">"_rev"</span> : <span class="hljs-string">"11911"</span>, 
+              <span class="hljs-string">"name"</span> : <span class="hljs-string">"Eve"</span> 
+            } 
+          ] 
+        }, 
+        { 
+          <span class="hljs-string">"edges"</span> : [ 
+            { 
               <span class="hljs-string">"_key"</span> : <span class="hljs-string">"11914"</span>, 
               <span class="hljs-string">"_id"</span> : <span class="hljs-string">"knows/11914"</span>, 
               <span class="hljs-string">"_from"</span> : <span class="hljs-string">"persons/alice"</span>, 
@@ -420,110 +254,63 @@
               <span class="hljs-string">"_from"</span> : <span class="hljs-string">"persons/eve"</span>, 
               <span class="hljs-string">"_to"</span> : <span class="hljs-string">"persons/alice"</span>, 
               <span class="hljs-string">"_rev"</span> : <span class="hljs-string">"11924"</span> 
->>>>>>> 7e16f1ff
-            } 
-          ], 
-          <span class="hljs-string">"vertices"</span> : [ 
-            { 
-              <span class="hljs-string">"_key"</span> : <span class="hljs-string">"alice"</span>, 
-              <span class="hljs-string">"_id"</span> : <span class="hljs-string">"persons/alice"</span>, 
-<<<<<<< HEAD
-              <span class="hljs-string">"_rev"</span> : <span class="hljs-string">"11894"</span>, 
-=======
-              <span class="hljs-string">"_rev"</span> : <span class="hljs-string">"11898"</span>, 
->>>>>>> 7e16f1ff
-              <span class="hljs-string">"name"</span> : <span class="hljs-string">"Alice"</span> 
-            }, 
-            { 
-              <span class="hljs-string">"_key"</span> : <span class="hljs-string">"bob"</span>, 
-              <span class="hljs-string">"_id"</span> : <span class="hljs-string">"persons/bob"</span>, 
-<<<<<<< HEAD
-              <span class="hljs-string">"_rev"</span> : <span class="hljs-string">"11898"</span>, 
-=======
-              <span class="hljs-string">"_rev"</span> : <span class="hljs-string">"11902"</span>, 
->>>>>>> 7e16f1ff
-              <span class="hljs-string">"name"</span> : <span class="hljs-string">"Bob"</span> 
-            }, 
-            { 
-              <span class="hljs-string">"_key"</span> : <span class="hljs-string">"eve"</span>, 
-              <span class="hljs-string">"_id"</span> : <span class="hljs-string">"persons/eve"</span>, 
-<<<<<<< HEAD
-              <span class="hljs-string">"_rev"</span> : <span class="hljs-string">"11907"</span>, 
-=======
-              <span class="hljs-string">"_rev"</span> : <span class="hljs-string">"11911"</span>, 
->>>>>>> 7e16f1ff
-              <span class="hljs-string">"name"</span> : <span class="hljs-string">"Eve"</span> 
-            }, 
-            { 
-              <span class="hljs-string">"_key"</span> : <span class="hljs-string">"alice"</span>, 
-              <span class="hljs-string">"_id"</span> : <span class="hljs-string">"persons/alice"</span>, 
-<<<<<<< HEAD
-              <span class="hljs-string">"_rev"</span> : <span class="hljs-string">"11894"</span>, 
-=======
-              <span class="hljs-string">"_rev"</span> : <span class="hljs-string">"11898"</span>, 
->>>>>>> 7e16f1ff
-              <span class="hljs-string">"name"</span> : <span class="hljs-string">"Alice"</span> 
-            } 
-          ] 
-        }, 
-        { 
-          <span class="hljs-string">"edges"</span> : [ 
-            { 
-<<<<<<< HEAD
-              <span class="hljs-string">"_key"</span> : <span class="hljs-string">"11920"</span>, 
-              <span class="hljs-string">"_id"</span> : <span class="hljs-string">"knows/11920"</span>, 
-              <span class="hljs-string">"_from"</span> : <span class="hljs-string">"persons/eve"</span>, 
-              <span class="hljs-string">"_to"</span> : <span class="hljs-string">"persons/alice"</span>, 
-              <span class="hljs-string">"_rev"</span> : <span class="hljs-string">"11920"</span> 
-=======
+            } 
+          ], 
+          <span class="hljs-string">"vertices"</span> : [ 
+            { 
+              <span class="hljs-string">"_key"</span> : <span class="hljs-string">"alice"</span>, 
+              <span class="hljs-string">"_id"</span> : <span class="hljs-string">"persons/alice"</span>, 
+              <span class="hljs-string">"_rev"</span> : <span class="hljs-string">"11898"</span>, 
+              <span class="hljs-string">"name"</span> : <span class="hljs-string">"Alice"</span> 
+            }, 
+            { 
+              <span class="hljs-string">"_key"</span> : <span class="hljs-string">"bob"</span>, 
+              <span class="hljs-string">"_id"</span> : <span class="hljs-string">"persons/bob"</span>, 
+              <span class="hljs-string">"_rev"</span> : <span class="hljs-string">"11902"</span>, 
+              <span class="hljs-string">"name"</span> : <span class="hljs-string">"Bob"</span> 
+            }, 
+            { 
+              <span class="hljs-string">"_key"</span> : <span class="hljs-string">"eve"</span>, 
+              <span class="hljs-string">"_id"</span> : <span class="hljs-string">"persons/eve"</span>, 
+              <span class="hljs-string">"_rev"</span> : <span class="hljs-string">"11911"</span>, 
+              <span class="hljs-string">"name"</span> : <span class="hljs-string">"Eve"</span> 
+            }, 
+            { 
+              <span class="hljs-string">"_key"</span> : <span class="hljs-string">"alice"</span>, 
+              <span class="hljs-string">"_id"</span> : <span class="hljs-string">"persons/alice"</span>, 
+              <span class="hljs-string">"_rev"</span> : <span class="hljs-string">"11898"</span>, 
+              <span class="hljs-string">"name"</span> : <span class="hljs-string">"Alice"</span> 
+            } 
+          ] 
+        }, 
+        { 
+          <span class="hljs-string">"edges"</span> : [ 
+            { 
               <span class="hljs-string">"_key"</span> : <span class="hljs-string">"11924"</span>, 
               <span class="hljs-string">"_id"</span> : <span class="hljs-string">"knows/11924"</span>, 
               <span class="hljs-string">"_from"</span> : <span class="hljs-string">"persons/eve"</span>, 
               <span class="hljs-string">"_to"</span> : <span class="hljs-string">"persons/alice"</span>, 
               <span class="hljs-string">"_rev"</span> : <span class="hljs-string">"11924"</span> 
->>>>>>> 7e16f1ff
-            } 
-          ], 
-          <span class="hljs-string">"vertices"</span> : [ 
-            { 
-              <span class="hljs-string">"_key"</span> : <span class="hljs-string">"alice"</span>, 
-              <span class="hljs-string">"_id"</span> : <span class="hljs-string">"persons/alice"</span>, 
-<<<<<<< HEAD
-              <span class="hljs-string">"_rev"</span> : <span class="hljs-string">"11894"</span>, 
-=======
-              <span class="hljs-string">"_rev"</span> : <span class="hljs-string">"11898"</span>, 
->>>>>>> 7e16f1ff
-              <span class="hljs-string">"name"</span> : <span class="hljs-string">"Alice"</span> 
-            }, 
-            { 
-              <span class="hljs-string">"_key"</span> : <span class="hljs-string">"eve"</span>, 
-              <span class="hljs-string">"_id"</span> : <span class="hljs-string">"persons/eve"</span>, 
-<<<<<<< HEAD
-              <span class="hljs-string">"_rev"</span> : <span class="hljs-string">"11907"</span>, 
-=======
-              <span class="hljs-string">"_rev"</span> : <span class="hljs-string">"11911"</span>, 
->>>>>>> 7e16f1ff
-              <span class="hljs-string">"name"</span> : <span class="hljs-string">"Eve"</span> 
-            } 
-          ] 
-        }, 
-        { 
-          <span class="hljs-string">"edges"</span> : [ 
-            { 
-<<<<<<< HEAD
-              <span class="hljs-string">"_key"</span> : <span class="hljs-string">"11920"</span>, 
-              <span class="hljs-string">"_id"</span> : <span class="hljs-string">"knows/11920"</span>, 
-              <span class="hljs-string">"_from"</span> : <span class="hljs-string">"persons/eve"</span>, 
-              <span class="hljs-string">"_to"</span> : <span class="hljs-string">"persons/alice"</span>, 
-              <span class="hljs-string">"_rev"</span> : <span class="hljs-string">"11920"</span> 
-            }, 
-            { 
-              <span class="hljs-string">"_key"</span> : <span class="hljs-string">"11923"</span>, 
-              <span class="hljs-string">"_id"</span> : <span class="hljs-string">"knows/11923"</span>, 
-              <span class="hljs-string">"_from"</span> : <span class="hljs-string">"persons/eve"</span>, 
-              <span class="hljs-string">"_to"</span> : <span class="hljs-string">"persons/bob"</span>, 
-              <span class="hljs-string">"_rev"</span> : <span class="hljs-string">"11923"</span> 
-=======
+            } 
+          ], 
+          <span class="hljs-string">"vertices"</span> : [ 
+            { 
+              <span class="hljs-string">"_key"</span> : <span class="hljs-string">"alice"</span>, 
+              <span class="hljs-string">"_id"</span> : <span class="hljs-string">"persons/alice"</span>, 
+              <span class="hljs-string">"_rev"</span> : <span class="hljs-string">"11898"</span>, 
+              <span class="hljs-string">"name"</span> : <span class="hljs-string">"Alice"</span> 
+            }, 
+            { 
+              <span class="hljs-string">"_key"</span> : <span class="hljs-string">"eve"</span>, 
+              <span class="hljs-string">"_id"</span> : <span class="hljs-string">"persons/eve"</span>, 
+              <span class="hljs-string">"_rev"</span> : <span class="hljs-string">"11911"</span>, 
+              <span class="hljs-string">"name"</span> : <span class="hljs-string">"Eve"</span> 
+            } 
+          ] 
+        }, 
+        { 
+          <span class="hljs-string">"edges"</span> : [ 
+            { 
               <span class="hljs-string">"_key"</span> : <span class="hljs-string">"11924"</span>, 
               <span class="hljs-string">"_id"</span> : <span class="hljs-string">"knows/11924"</span>, 
               <span class="hljs-string">"_from"</span> : <span class="hljs-string">"persons/eve"</span>, 
@@ -536,66 +323,32 @@
               <span class="hljs-string">"_from"</span> : <span class="hljs-string">"persons/eve"</span>, 
               <span class="hljs-string">"_to"</span> : <span class="hljs-string">"persons/bob"</span>, 
               <span class="hljs-string">"_rev"</span> : <span class="hljs-string">"11927"</span> 
->>>>>>> 7e16f1ff
-            } 
-          ], 
-          <span class="hljs-string">"vertices"</span> : [ 
-            { 
-              <span class="hljs-string">"_key"</span> : <span class="hljs-string">"alice"</span>, 
-              <span class="hljs-string">"_id"</span> : <span class="hljs-string">"persons/alice"</span>, 
-<<<<<<< HEAD
-              <span class="hljs-string">"_rev"</span> : <span class="hljs-string">"11894"</span>, 
-=======
-              <span class="hljs-string">"_rev"</span> : <span class="hljs-string">"11898"</span>, 
->>>>>>> 7e16f1ff
-              <span class="hljs-string">"name"</span> : <span class="hljs-string">"Alice"</span> 
-            }, 
-            { 
-              <span class="hljs-string">"_key"</span> : <span class="hljs-string">"eve"</span>, 
-              <span class="hljs-string">"_id"</span> : <span class="hljs-string">"persons/eve"</span>, 
-<<<<<<< HEAD
-              <span class="hljs-string">"_rev"</span> : <span class="hljs-string">"11907"</span>, 
-=======
-              <span class="hljs-string">"_rev"</span> : <span class="hljs-string">"11911"</span>, 
->>>>>>> 7e16f1ff
-              <span class="hljs-string">"name"</span> : <span class="hljs-string">"Eve"</span> 
-            }, 
-            { 
-              <span class="hljs-string">"_key"</span> : <span class="hljs-string">"bob"</span>, 
-              <span class="hljs-string">"_id"</span> : <span class="hljs-string">"persons/bob"</span>, 
-<<<<<<< HEAD
-              <span class="hljs-string">"_rev"</span> : <span class="hljs-string">"11898"</span>, 
-=======
-              <span class="hljs-string">"_rev"</span> : <span class="hljs-string">"11902"</span>, 
->>>>>>> 7e16f1ff
-              <span class="hljs-string">"name"</span> : <span class="hljs-string">"Bob"</span> 
-            } 
-          ] 
-        }, 
-        { 
-          <span class="hljs-string">"edges"</span> : [ 
-            { 
-<<<<<<< HEAD
-              <span class="hljs-string">"_key"</span> : <span class="hljs-string">"11920"</span>, 
-              <span class="hljs-string">"_id"</span> : <span class="hljs-string">"knows/11920"</span>, 
-              <span class="hljs-string">"_from"</span> : <span class="hljs-string">"persons/eve"</span>, 
-              <span class="hljs-string">"_to"</span> : <span class="hljs-string">"persons/alice"</span>, 
-              <span class="hljs-string">"_rev"</span> : <span class="hljs-string">"11920"</span> 
-            }, 
-            { 
-              <span class="hljs-string">"_key"</span> : <span class="hljs-string">"11923"</span>, 
-              <span class="hljs-string">"_id"</span> : <span class="hljs-string">"knows/11923"</span>, 
-              <span class="hljs-string">"_from"</span> : <span class="hljs-string">"persons/eve"</span>, 
-              <span class="hljs-string">"_to"</span> : <span class="hljs-string">"persons/bob"</span>, 
-              <span class="hljs-string">"_rev"</span> : <span class="hljs-string">"11923"</span> 
-            }, 
-            { 
-              <span class="hljs-string">"_key"</span> : <span class="hljs-string">"11914"</span>, 
-              <span class="hljs-string">"_id"</span> : <span class="hljs-string">"knows/11914"</span>, 
-              <span class="hljs-string">"_from"</span> : <span class="hljs-string">"persons/bob"</span>, 
-              <span class="hljs-string">"_to"</span> : <span class="hljs-string">"persons/charlie"</span>, 
-              <span class="hljs-string">"_rev"</span> : <span class="hljs-string">"11914"</span> 
-=======
+            } 
+          ], 
+          <span class="hljs-string">"vertices"</span> : [ 
+            { 
+              <span class="hljs-string">"_key"</span> : <span class="hljs-string">"alice"</span>, 
+              <span class="hljs-string">"_id"</span> : <span class="hljs-string">"persons/alice"</span>, 
+              <span class="hljs-string">"_rev"</span> : <span class="hljs-string">"11898"</span>, 
+              <span class="hljs-string">"name"</span> : <span class="hljs-string">"Alice"</span> 
+            }, 
+            { 
+              <span class="hljs-string">"_key"</span> : <span class="hljs-string">"eve"</span>, 
+              <span class="hljs-string">"_id"</span> : <span class="hljs-string">"persons/eve"</span>, 
+              <span class="hljs-string">"_rev"</span> : <span class="hljs-string">"11911"</span>, 
+              <span class="hljs-string">"name"</span> : <span class="hljs-string">"Eve"</span> 
+            }, 
+            { 
+              <span class="hljs-string">"_key"</span> : <span class="hljs-string">"bob"</span>, 
+              <span class="hljs-string">"_id"</span> : <span class="hljs-string">"persons/bob"</span>, 
+              <span class="hljs-string">"_rev"</span> : <span class="hljs-string">"11902"</span>, 
+              <span class="hljs-string">"name"</span> : <span class="hljs-string">"Bob"</span> 
+            } 
+          ] 
+        }, 
+        { 
+          <span class="hljs-string">"edges"</span> : [ 
+            { 
               <span class="hljs-string">"_key"</span> : <span class="hljs-string">"11924"</span>, 
               <span class="hljs-string">"_id"</span> : <span class="hljs-string">"knows/11924"</span>, 
               <span class="hljs-string">"_from"</span> : <span class="hljs-string">"persons/eve"</span>, 
@@ -615,48 +368,31 @@
               <span class="hljs-string">"_from"</span> : <span class="hljs-string">"persons/bob"</span>, 
               <span class="hljs-string">"_to"</span> : <span class="hljs-string">"persons/charlie"</span>, 
               <span class="hljs-string">"_rev"</span> : <span class="hljs-string">"11918"</span> 
->>>>>>> 7e16f1ff
-            } 
-          ], 
-          <span class="hljs-string">"vertices"</span> : [ 
-            { 
-              <span class="hljs-string">"_key"</span> : <span class="hljs-string">"alice"</span>, 
-              <span class="hljs-string">"_id"</span> : <span class="hljs-string">"persons/alice"</span>, 
-<<<<<<< HEAD
-              <span class="hljs-string">"_rev"</span> : <span class="hljs-string">"11894"</span>, 
-=======
-              <span class="hljs-string">"_rev"</span> : <span class="hljs-string">"11898"</span>, 
->>>>>>> 7e16f1ff
-              <span class="hljs-string">"name"</span> : <span class="hljs-string">"Alice"</span> 
-            }, 
-            { 
-              <span class="hljs-string">"_key"</span> : <span class="hljs-string">"eve"</span>, 
-              <span class="hljs-string">"_id"</span> : <span class="hljs-string">"persons/eve"</span>, 
-<<<<<<< HEAD
-              <span class="hljs-string">"_rev"</span> : <span class="hljs-string">"11907"</span>, 
-=======
-              <span class="hljs-string">"_rev"</span> : <span class="hljs-string">"11911"</span>, 
->>>>>>> 7e16f1ff
-              <span class="hljs-string">"name"</span> : <span class="hljs-string">"Eve"</span> 
-            }, 
-            { 
-              <span class="hljs-string">"_key"</span> : <span class="hljs-string">"bob"</span>, 
-              <span class="hljs-string">"_id"</span> : <span class="hljs-string">"persons/bob"</span>, 
-<<<<<<< HEAD
-              <span class="hljs-string">"_rev"</span> : <span class="hljs-string">"11898"</span>, 
-=======
-              <span class="hljs-string">"_rev"</span> : <span class="hljs-string">"11902"</span>, 
->>>>>>> 7e16f1ff
+            } 
+          ], 
+          <span class="hljs-string">"vertices"</span> : [ 
+            { 
+              <span class="hljs-string">"_key"</span> : <span class="hljs-string">"alice"</span>, 
+              <span class="hljs-string">"_id"</span> : <span class="hljs-string">"persons/alice"</span>, 
+              <span class="hljs-string">"_rev"</span> : <span class="hljs-string">"11898"</span>, 
+              <span class="hljs-string">"name"</span> : <span class="hljs-string">"Alice"</span> 
+            }, 
+            { 
+              <span class="hljs-string">"_key"</span> : <span class="hljs-string">"eve"</span>, 
+              <span class="hljs-string">"_id"</span> : <span class="hljs-string">"persons/eve"</span>, 
+              <span class="hljs-string">"_rev"</span> : <span class="hljs-string">"11911"</span>, 
+              <span class="hljs-string">"name"</span> : <span class="hljs-string">"Eve"</span> 
+            }, 
+            { 
+              <span class="hljs-string">"_key"</span> : <span class="hljs-string">"bob"</span>, 
+              <span class="hljs-string">"_id"</span> : <span class="hljs-string">"persons/bob"</span>, 
+              <span class="hljs-string">"_rev"</span> : <span class="hljs-string">"11902"</span>, 
               <span class="hljs-string">"name"</span> : <span class="hljs-string">"Bob"</span> 
             }, 
             { 
               <span class="hljs-string">"_key"</span> : <span class="hljs-string">"charlie"</span>, 
               <span class="hljs-string">"_id"</span> : <span class="hljs-string">"persons/charlie"</span>, 
-<<<<<<< HEAD
-              <span class="hljs-string">"_rev"</span> : <span class="hljs-string">"11901"</span>, 
-=======
               <span class="hljs-string">"_rev"</span> : <span class="hljs-string">"11905"</span>, 
->>>>>>> 7e16f1ff
               <span class="hljs-string">"name"</span> : <span class="hljs-string">"Charlie"</span> 
             } 
           ] 
@@ -664,27 +400,6 @@
         { 
           <span class="hljs-string">"edges"</span> : [ 
             { 
-<<<<<<< HEAD
-              <span class="hljs-string">"_key"</span> : <span class="hljs-string">"11920"</span>, 
-              <span class="hljs-string">"_id"</span> : <span class="hljs-string">"knows/11920"</span>, 
-              <span class="hljs-string">"_from"</span> : <span class="hljs-string">"persons/eve"</span>, 
-              <span class="hljs-string">"_to"</span> : <span class="hljs-string">"persons/alice"</span>, 
-              <span class="hljs-string">"_rev"</span> : <span class="hljs-string">"11920"</span> 
-            }, 
-            { 
-              <span class="hljs-string">"_key"</span> : <span class="hljs-string">"11923"</span>, 
-              <span class="hljs-string">"_id"</span> : <span class="hljs-string">"knows/11923"</span>, 
-              <span class="hljs-string">"_from"</span> : <span class="hljs-string">"persons/eve"</span>, 
-              <span class="hljs-string">"_to"</span> : <span class="hljs-string">"persons/bob"</span>, 
-              <span class="hljs-string">"_rev"</span> : <span class="hljs-string">"11923"</span> 
-            }, 
-            { 
-              <span class="hljs-string">"_key"</span> : <span class="hljs-string">"11917"</span>, 
-              <span class="hljs-string">"_id"</span> : <span class="hljs-string">"knows/11917"</span>, 
-              <span class="hljs-string">"_from"</span> : <span class="hljs-string">"persons/bob"</span>, 
-              <span class="hljs-string">"_to"</span> : <span class="hljs-string">"persons/dave"</span>, 
-              <span class="hljs-string">"_rev"</span> : <span class="hljs-string">"11917"</span> 
-=======
               <span class="hljs-string">"_key"</span> : <span class="hljs-string">"11924"</span>, 
               <span class="hljs-string">"_id"</span> : <span class="hljs-string">"knows/11924"</span>, 
               <span class="hljs-string">"_from"</span> : <span class="hljs-string">"persons/eve"</span>, 
@@ -704,48 +419,31 @@
               <span class="hljs-string">"_from"</span> : <span class="hljs-string">"persons/bob"</span>, 
               <span class="hljs-string">"_to"</span> : <span class="hljs-string">"persons/dave"</span>, 
               <span class="hljs-string">"_rev"</span> : <span class="hljs-string">"11921"</span> 
->>>>>>> 7e16f1ff
-            } 
-          ], 
-          <span class="hljs-string">"vertices"</span> : [ 
-            { 
-              <span class="hljs-string">"_key"</span> : <span class="hljs-string">"alice"</span>, 
-              <span class="hljs-string">"_id"</span> : <span class="hljs-string">"persons/alice"</span>, 
-<<<<<<< HEAD
-              <span class="hljs-string">"_rev"</span> : <span class="hljs-string">"11894"</span>, 
-=======
-              <span class="hljs-string">"_rev"</span> : <span class="hljs-string">"11898"</span>, 
->>>>>>> 7e16f1ff
-              <span class="hljs-string">"name"</span> : <span class="hljs-string">"Alice"</span> 
-            }, 
-            { 
-              <span class="hljs-string">"_key"</span> : <span class="hljs-string">"eve"</span>, 
-              <span class="hljs-string">"_id"</span> : <span class="hljs-string">"persons/eve"</span>, 
-<<<<<<< HEAD
-              <span class="hljs-string">"_rev"</span> : <span class="hljs-string">"11907"</span>, 
-=======
-              <span class="hljs-string">"_rev"</span> : <span class="hljs-string">"11911"</span>, 
->>>>>>> 7e16f1ff
-              <span class="hljs-string">"name"</span> : <span class="hljs-string">"Eve"</span> 
-            }, 
-            { 
-              <span class="hljs-string">"_key"</span> : <span class="hljs-string">"bob"</span>, 
-              <span class="hljs-string">"_id"</span> : <span class="hljs-string">"persons/bob"</span>, 
-<<<<<<< HEAD
-              <span class="hljs-string">"_rev"</span> : <span class="hljs-string">"11898"</span>, 
-=======
-              <span class="hljs-string">"_rev"</span> : <span class="hljs-string">"11902"</span>, 
->>>>>>> 7e16f1ff
+            } 
+          ], 
+          <span class="hljs-string">"vertices"</span> : [ 
+            { 
+              <span class="hljs-string">"_key"</span> : <span class="hljs-string">"alice"</span>, 
+              <span class="hljs-string">"_id"</span> : <span class="hljs-string">"persons/alice"</span>, 
+              <span class="hljs-string">"_rev"</span> : <span class="hljs-string">"11898"</span>, 
+              <span class="hljs-string">"name"</span> : <span class="hljs-string">"Alice"</span> 
+            }, 
+            { 
+              <span class="hljs-string">"_key"</span> : <span class="hljs-string">"eve"</span>, 
+              <span class="hljs-string">"_id"</span> : <span class="hljs-string">"persons/eve"</span>, 
+              <span class="hljs-string">"_rev"</span> : <span class="hljs-string">"11911"</span>, 
+              <span class="hljs-string">"name"</span> : <span class="hljs-string">"Eve"</span> 
+            }, 
+            { 
+              <span class="hljs-string">"_key"</span> : <span class="hljs-string">"bob"</span>, 
+              <span class="hljs-string">"_id"</span> : <span class="hljs-string">"persons/bob"</span>, 
+              <span class="hljs-string">"_rev"</span> : <span class="hljs-string">"11902"</span>, 
               <span class="hljs-string">"name"</span> : <span class="hljs-string">"Bob"</span> 
             }, 
             { 
               <span class="hljs-string">"_key"</span> : <span class="hljs-string">"dave"</span>, 
               <span class="hljs-string">"_id"</span> : <span class="hljs-string">"persons/dave"</span>, 
-<<<<<<< HEAD
-              <span class="hljs-string">"_rev"</span> : <span class="hljs-string">"11904"</span>, 
-=======
               <span class="hljs-string">"_rev"</span> : <span class="hljs-string">"11908"</span>, 
->>>>>>> 7e16f1ff
               <span class="hljs-string">"name"</span> : <span class="hljs-string">"Dave"</span> 
             } 
           ] 
@@ -753,27 +451,6 @@
         { 
           <span class="hljs-string">"edges"</span> : [ 
             { 
-<<<<<<< HEAD
-              <span class="hljs-string">"_key"</span> : <span class="hljs-string">"11920"</span>, 
-              <span class="hljs-string">"_id"</span> : <span class="hljs-string">"knows/11920"</span>, 
-              <span class="hljs-string">"_from"</span> : <span class="hljs-string">"persons/eve"</span>, 
-              <span class="hljs-string">"_to"</span> : <span class="hljs-string">"persons/alice"</span>, 
-              <span class="hljs-string">"_rev"</span> : <span class="hljs-string">"11920"</span> 
-            }, 
-            { 
-              <span class="hljs-string">"_key"</span> : <span class="hljs-string">"11923"</span>, 
-              <span class="hljs-string">"_id"</span> : <span class="hljs-string">"knows/11923"</span>, 
-              <span class="hljs-string">"_from"</span> : <span class="hljs-string">"persons/eve"</span>, 
-              <span class="hljs-string">"_to"</span> : <span class="hljs-string">"persons/bob"</span>, 
-              <span class="hljs-string">"_rev"</span> : <span class="hljs-string">"11923"</span> 
-            }, 
-            { 
-              <span class="hljs-string">"_key"</span> : <span class="hljs-string">"11910"</span>, 
-              <span class="hljs-string">"_id"</span> : <span class="hljs-string">"knows/11910"</span>, 
-              <span class="hljs-string">"_from"</span> : <span class="hljs-string">"persons/alice"</span>, 
-              <span class="hljs-string">"_to"</span> : <span class="hljs-string">"persons/bob"</span>, 
-              <span class="hljs-string">"_rev"</span> : <span class="hljs-string">"11910"</span> 
-=======
               <span class="hljs-string">"_key"</span> : <span class="hljs-string">"11924"</span>, 
               <span class="hljs-string">"_id"</span> : <span class="hljs-string">"knows/11924"</span>, 
               <span class="hljs-string">"_from"</span> : <span class="hljs-string">"persons/eve"</span>, 
@@ -793,48 +470,31 @@
               <span class="hljs-string">"_from"</span> : <span class="hljs-string">"persons/alice"</span>, 
               <span class="hljs-string">"_to"</span> : <span class="hljs-string">"persons/bob"</span>, 
               <span class="hljs-string">"_rev"</span> : <span class="hljs-string">"11914"</span> 
->>>>>>> 7e16f1ff
-            } 
-          ], 
-          <span class="hljs-string">"vertices"</span> : [ 
-            { 
-              <span class="hljs-string">"_key"</span> : <span class="hljs-string">"alice"</span>, 
-              <span class="hljs-string">"_id"</span> : <span class="hljs-string">"persons/alice"</span>, 
-<<<<<<< HEAD
-              <span class="hljs-string">"_rev"</span> : <span class="hljs-string">"11894"</span>, 
-=======
-              <span class="hljs-string">"_rev"</span> : <span class="hljs-string">"11898"</span>, 
->>>>>>> 7e16f1ff
-              <span class="hljs-string">"name"</span> : <span class="hljs-string">"Alice"</span> 
-            }, 
-            { 
-              <span class="hljs-string">"_key"</span> : <span class="hljs-string">"eve"</span>, 
-              <span class="hljs-string">"_id"</span> : <span class="hljs-string">"persons/eve"</span>, 
-<<<<<<< HEAD
-              <span class="hljs-string">"_rev"</span> : <span class="hljs-string">"11907"</span>, 
-=======
-              <span class="hljs-string">"_rev"</span> : <span class="hljs-string">"11911"</span>, 
->>>>>>> 7e16f1ff
-              <span class="hljs-string">"name"</span> : <span class="hljs-string">"Eve"</span> 
-            }, 
-            { 
-              <span class="hljs-string">"_key"</span> : <span class="hljs-string">"bob"</span>, 
-              <span class="hljs-string">"_id"</span> : <span class="hljs-string">"persons/bob"</span>, 
-<<<<<<< HEAD
-              <span class="hljs-string">"_rev"</span> : <span class="hljs-string">"11898"</span>, 
-=======
-              <span class="hljs-string">"_rev"</span> : <span class="hljs-string">"11902"</span>, 
->>>>>>> 7e16f1ff
-              <span class="hljs-string">"name"</span> : <span class="hljs-string">"Bob"</span> 
-            }, 
-            { 
-              <span class="hljs-string">"_key"</span> : <span class="hljs-string">"alice"</span>, 
-              <span class="hljs-string">"_id"</span> : <span class="hljs-string">"persons/alice"</span>, 
-<<<<<<< HEAD
-              <span class="hljs-string">"_rev"</span> : <span class="hljs-string">"11894"</span>, 
-=======
-              <span class="hljs-string">"_rev"</span> : <span class="hljs-string">"11898"</span>, 
->>>>>>> 7e16f1ff
+            } 
+          ], 
+          <span class="hljs-string">"vertices"</span> : [ 
+            { 
+              <span class="hljs-string">"_key"</span> : <span class="hljs-string">"alice"</span>, 
+              <span class="hljs-string">"_id"</span> : <span class="hljs-string">"persons/alice"</span>, 
+              <span class="hljs-string">"_rev"</span> : <span class="hljs-string">"11898"</span>, 
+              <span class="hljs-string">"name"</span> : <span class="hljs-string">"Alice"</span> 
+            }, 
+            { 
+              <span class="hljs-string">"_key"</span> : <span class="hljs-string">"eve"</span>, 
+              <span class="hljs-string">"_id"</span> : <span class="hljs-string">"persons/eve"</span>, 
+              <span class="hljs-string">"_rev"</span> : <span class="hljs-string">"11911"</span>, 
+              <span class="hljs-string">"name"</span> : <span class="hljs-string">"Eve"</span> 
+            }, 
+            { 
+              <span class="hljs-string">"_key"</span> : <span class="hljs-string">"bob"</span>, 
+              <span class="hljs-string">"_id"</span> : <span class="hljs-string">"persons/bob"</span>, 
+              <span class="hljs-string">"_rev"</span> : <span class="hljs-string">"11902"</span>, 
+              <span class="hljs-string">"name"</span> : <span class="hljs-string">"Bob"</span> 
+            }, 
+            { 
+              <span class="hljs-string">"_key"</span> : <span class="hljs-string">"alice"</span>, 
+              <span class="hljs-string">"_id"</span> : <span class="hljs-string">"persons/alice"</span>, 
+              <span class="hljs-string">"_rev"</span> : <span class="hljs-string">"11898"</span>, 
               <span class="hljs-string">"name"</span> : <span class="hljs-string">"Alice"</span> 
             } 
           ] 
