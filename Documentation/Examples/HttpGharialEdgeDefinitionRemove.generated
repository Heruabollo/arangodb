shell> curl -X DELETE --dump - http://localhost:8529/_api/gharial/social/edge/relation

HTTP/<span class="hljs-number">1.1</span> <span class="hljs-number">202</span> Accepted
<<<<<<< HEAD
etag: _T9XbTYu---
=======
etag: _U-_pSHi---
>>>>>>> 014de716
content-type: application/json; charset=utf<span class="hljs-number">-8</span>

{ 
  <span class="hljs-string">"error"</span> : <span class="hljs-literal">false</span>, 
  <span class="hljs-string">"graph"</span> : { 
    <span class="hljs-string">"name"</span> : <span class="hljs-string">"social"</span>, 
    <span class="hljs-string">"edgeDefinitions"</span> : [ ], 
    <span class="hljs-string">"orphanCollections"</span> : [ 
      <span class="hljs-string">"female"</span>, 
      <span class="hljs-string">"male"</span> 
    ], 
    <span class="hljs-string">"isSmart"</span> : <span class="hljs-literal">false</span>, 
    <span class="hljs-string">"numberOfShards"</span> : <span class="hljs-number">0</span>, 
    <span class="hljs-string">"smartGraphAttribute"</span> : <span class="hljs-string">""</span>, 
    <span class="hljs-string">"_id"</span> : <span class="hljs-string">"_graphs/social"</span>, 
<<<<<<< HEAD
    <span class="hljs-string">"_rev"</span> : <span class="hljs-string">"_T9XbTYu---"</span> 
=======
    <span class="hljs-string">"_rev"</span> : <span class="hljs-string">"_U-_pSHi---"</span> 
>>>>>>> 014de716
  }, 
  <span class="hljs-string">"code"</span> : <span class="hljs-number">202</span> 
}<|MERGE_RESOLUTION|>--- conflicted
+++ resolved
@@ -1,11 +1,7 @@
 shell> curl -X DELETE --dump - http://localhost:8529/_api/gharial/social/edge/relation
 
 HTTP/<span class="hljs-number">1.1</span> <span class="hljs-number">202</span> Accepted
-<<<<<<< HEAD
-etag: _T9XbTYu---
-=======
 etag: _U-_pSHi---
->>>>>>> 014de716
 content-type: application/json; charset=utf<span class="hljs-number">-8</span>
 
 { 
@@ -21,11 +17,7 @@
     <span class="hljs-string">"numberOfShards"</span> : <span class="hljs-number">0</span>, 
     <span class="hljs-string">"smartGraphAttribute"</span> : <span class="hljs-string">""</span>, 
     <span class="hljs-string">"_id"</span> : <span class="hljs-string">"_graphs/social"</span>, 
-<<<<<<< HEAD
-    <span class="hljs-string">"_rev"</span> : <span class="hljs-string">"_T9XbTYu---"</span> 
-=======
     <span class="hljs-string">"_rev"</span> : <span class="hljs-string">"_U-_pSHi---"</span> 
->>>>>>> 014de716
   }, 
   <span class="hljs-string">"code"</span> : <span class="hljs-number">202</span> 
 }