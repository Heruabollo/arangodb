arangosh&gt; <span class="hljs-keyword">var</span> examples = <span class="hljs-built_in">require</span>(<span class="hljs-string">"@arangodb/graph-examples/example-graph.js"</span>);
arangosh&gt; <span class="hljs-keyword">var</span> g = examples.loadGraph(<span class="hljs-string">"social"</span>);
arangosh&gt; g._paths({direction : <span class="hljs-string">'inbound'</span>, minLength : <span class="hljs-number">1</span>, maxLength :  <span class="hljs-number">2</span>});
[ 
  { 
    <span class="hljs-string">"source"</span> : { 
      <span class="hljs-string">"_key"</span> : <span class="hljs-string">"diana"</span>, 
      <span class="hljs-string">"_id"</span> : <span class="hljs-string">"female/diana"</span>, 
<<<<<<< HEAD
      <span class="hljs-string">"_rev"</span> : <span class="hljs-string">"19668"</span>, 
=======
      <span class="hljs-string">"_rev"</span> : <span class="hljs-string">"19637"</span>, 
>>>>>>> ca897dce
      <span class="hljs-string">"name"</span> : <span class="hljs-string">"Diana"</span> 
    }, 
    <span class="hljs-string">"destination"</span> : { 
      <span class="hljs-string">"_key"</span> : <span class="hljs-string">"diana"</span>, 
      <span class="hljs-string">"_id"</span> : <span class="hljs-string">"female/diana"</span>, 
<<<<<<< HEAD
      <span class="hljs-string">"_rev"</span> : <span class="hljs-string">"19668"</span>, 
=======
      <span class="hljs-string">"_rev"</span> : <span class="hljs-string">"19637"</span>, 
>>>>>>> ca897dce
      <span class="hljs-string">"name"</span> : <span class="hljs-string">"Diana"</span> 
    }, 
    <span class="hljs-string">"edges"</span> : [ ], 
    <span class="hljs-string">"vertice"</span> : [ 
      { 
        <span class="hljs-string">"_key"</span> : <span class="hljs-string">"diana"</span>, 
        <span class="hljs-string">"_id"</span> : <span class="hljs-string">"female/diana"</span>, 
<<<<<<< HEAD
        <span class="hljs-string">"_rev"</span> : <span class="hljs-string">"19668"</span>, 
=======
        <span class="hljs-string">"_rev"</span> : <span class="hljs-string">"19637"</span>, 
>>>>>>> ca897dce
        <span class="hljs-string">"name"</span> : <span class="hljs-string">"Diana"</span> 
      } 
    ] 
  }, 
  { 
    <span class="hljs-string">"source"</span> : { 
      <span class="hljs-string">"_key"</span> : <span class="hljs-string">"diana"</span>, 
      <span class="hljs-string">"_id"</span> : <span class="hljs-string">"female/diana"</span>, 
<<<<<<< HEAD
      <span class="hljs-string">"_rev"</span> : <span class="hljs-string">"19668"</span>, 
=======
      <span class="hljs-string">"_rev"</span> : <span class="hljs-string">"19637"</span>, 
>>>>>>> ca897dce
      <span class="hljs-string">"name"</span> : <span class="hljs-string">"Diana"</span> 
    }, 
    <span class="hljs-string">"destination"</span> : { 
      <span class="hljs-string">"_key"</span> : <span class="hljs-string">"charly"</span>, 
      <span class="hljs-string">"_id"</span> : <span class="hljs-string">"male/charly"</span>, 
<<<<<<< HEAD
      <span class="hljs-string">"_rev"</span> : <span class="hljs-string">"19665"</span>, 
=======
      <span class="hljs-string">"_rev"</span> : <span class="hljs-string">"19634"</span>, 
>>>>>>> ca897dce
      <span class="hljs-string">"name"</span> : <span class="hljs-string">"Charly"</span> 
    }, 
    <span class="hljs-string">"edges"</span> : [ 
      { 
        <span class="hljs-string">"_key"</span> : <span class="hljs-string">"charlyAndDiana"</span>, 
        <span class="hljs-string">"_id"</span> : <span class="hljs-string">"relation/charlyAndDiana"</span>, 
        <span class="hljs-string">"_from"</span> : <span class="hljs-string">"male/charly"</span>, 
        <span class="hljs-string">"_to"</span> : <span class="hljs-string">"female/diana"</span>, 
<<<<<<< HEAD
        <span class="hljs-string">"_rev"</span> : <span class="hljs-string">"19679"</span>, 
=======
        <span class="hljs-string">"_rev"</span> : <span class="hljs-string">"19648"</span>, 
>>>>>>> ca897dce
        <span class="hljs-string">"type"</span> : <span class="hljs-string">"married"</span> 
      } 
    ], 
    <span class="hljs-string">"vertice"</span> : [ 
      { 
        <span class="hljs-string">"_key"</span> : <span class="hljs-string">"diana"</span>, 
        <span class="hljs-string">"_id"</span> : <span class="hljs-string">"female/diana"</span>, 
<<<<<<< HEAD
        <span class="hljs-string">"_rev"</span> : <span class="hljs-string">"19668"</span>, 
=======
        <span class="hljs-string">"_rev"</span> : <span class="hljs-string">"19637"</span>, 
>>>>>>> ca897dce
        <span class="hljs-string">"name"</span> : <span class="hljs-string">"Diana"</span> 
      }, 
      { 
        <span class="hljs-string">"_key"</span> : <span class="hljs-string">"charly"</span>, 
        <span class="hljs-string">"_id"</span> : <span class="hljs-string">"male/charly"</span>, 
<<<<<<< HEAD
        <span class="hljs-string">"_rev"</span> : <span class="hljs-string">"19665"</span>, 
=======
        <span class="hljs-string">"_rev"</span> : <span class="hljs-string">"19634"</span>, 
>>>>>>> ca897dce
        <span class="hljs-string">"name"</span> : <span class="hljs-string">"Charly"</span> 
      } 
    ] 
  }, 
  { 
    <span class="hljs-string">"source"</span> : { 
      <span class="hljs-string">"_key"</span> : <span class="hljs-string">"diana"</span>, 
      <span class="hljs-string">"_id"</span> : <span class="hljs-string">"female/diana"</span>, 
<<<<<<< HEAD
      <span class="hljs-string">"_rev"</span> : <span class="hljs-string">"19668"</span>, 
=======
      <span class="hljs-string">"_rev"</span> : <span class="hljs-string">"19637"</span>, 
>>>>>>> ca897dce
      <span class="hljs-string">"name"</span> : <span class="hljs-string">"Diana"</span> 
    }, 
    <span class="hljs-string">"destination"</span> : { 
      <span class="hljs-string">"_key"</span> : <span class="hljs-string">"alice"</span>, 
      <span class="hljs-string">"_id"</span> : <span class="hljs-string">"female/alice"</span>, 
<<<<<<< HEAD
      <span class="hljs-string">"_rev"</span> : <span class="hljs-string">"19657"</span>, 
=======
      <span class="hljs-string">"_rev"</span> : <span class="hljs-string">"19626"</span>, 
>>>>>>> ca897dce
      <span class="hljs-string">"name"</span> : <span class="hljs-string">"Alice"</span> 
    }, 
    <span class="hljs-string">"edges"</span> : [ 
      { 
        <span class="hljs-string">"_key"</span> : <span class="hljs-string">"charlyAndDiana"</span>, 
        <span class="hljs-string">"_id"</span> : <span class="hljs-string">"relation/charlyAndDiana"</span>, 
        <span class="hljs-string">"_from"</span> : <span class="hljs-string">"male/charly"</span>, 
        <span class="hljs-string">"_to"</span> : <span class="hljs-string">"female/diana"</span>, 
<<<<<<< HEAD
        <span class="hljs-string">"_rev"</span> : <span class="hljs-string">"19679"</span>, 
=======
        <span class="hljs-string">"_rev"</span> : <span class="hljs-string">"19648"</span>, 
>>>>>>> ca897dce
        <span class="hljs-string">"type"</span> : <span class="hljs-string">"married"</span> 
      }, 
      { 
        <span class="hljs-string">"_key"</span> : <span class="hljs-string">"aliceAndCharly"</span>, 
        <span class="hljs-string">"_id"</span> : <span class="hljs-string">"relation/aliceAndCharly"</span>, 
        <span class="hljs-string">"_from"</span> : <span class="hljs-string">"female/alice"</span>, 
        <span class="hljs-string">"_to"</span> : <span class="hljs-string">"male/charly"</span>, 
<<<<<<< HEAD
        <span class="hljs-string">"_rev"</span> : <span class="hljs-string">"19676"</span>, 
=======
        <span class="hljs-string">"_rev"</span> : <span class="hljs-string">"19645"</span>, 
>>>>>>> ca897dce
        <span class="hljs-string">"type"</span> : <span class="hljs-string">"friend"</span> 
      } 
    ], 
    <span class="hljs-string">"vertice"</span> : [ 
      { 
        <span class="hljs-string">"_key"</span> : <span class="hljs-string">"diana"</span>, 
        <span class="hljs-string">"_id"</span> : <span class="hljs-string">"female/diana"</span>, 
<<<<<<< HEAD
        <span class="hljs-string">"_rev"</span> : <span class="hljs-string">"19668"</span>, 
=======
        <span class="hljs-string">"_rev"</span> : <span class="hljs-string">"19637"</span>, 
>>>>>>> ca897dce
        <span class="hljs-string">"name"</span> : <span class="hljs-string">"Diana"</span> 
      }, 
      { 
        <span class="hljs-string">"_key"</span> : <span class="hljs-string">"charly"</span>, 
        <span class="hljs-string">"_id"</span> : <span class="hljs-string">"male/charly"</span>, 
<<<<<<< HEAD
        <span class="hljs-string">"_rev"</span> : <span class="hljs-string">"19665"</span>, 
=======
        <span class="hljs-string">"_rev"</span> : <span class="hljs-string">"19634"</span>, 
>>>>>>> ca897dce
        <span class="hljs-string">"name"</span> : <span class="hljs-string">"Charly"</span> 
      }, 
      { 
        <span class="hljs-string">"_key"</span> : <span class="hljs-string">"alice"</span>, 
        <span class="hljs-string">"_id"</span> : <span class="hljs-string">"female/alice"</span>, 
<<<<<<< HEAD
        <span class="hljs-string">"_rev"</span> : <span class="hljs-string">"19657"</span>, 
=======
        <span class="hljs-string">"_rev"</span> : <span class="hljs-string">"19626"</span>, 
>>>>>>> ca897dce
        <span class="hljs-string">"name"</span> : <span class="hljs-string">"Alice"</span> 
      } 
    ] 
  }, 
  { 
    <span class="hljs-string">"source"</span> : { 
      <span class="hljs-string">"_key"</span> : <span class="hljs-string">"diana"</span>, 
      <span class="hljs-string">"_id"</span> : <span class="hljs-string">"female/diana"</span>, 
<<<<<<< HEAD
      <span class="hljs-string">"_rev"</span> : <span class="hljs-string">"19668"</span>, 
=======
      <span class="hljs-string">"_rev"</span> : <span class="hljs-string">"19637"</span>, 
>>>>>>> ca897dce
      <span class="hljs-string">"name"</span> : <span class="hljs-string">"Diana"</span> 
    }, 
    <span class="hljs-string">"destination"</span> : { 
      <span class="hljs-string">"_key"</span> : <span class="hljs-string">"bob"</span>, 
      <span class="hljs-string">"_id"</span> : <span class="hljs-string">"male/bob"</span>, 
<<<<<<< HEAD
      <span class="hljs-string">"_rev"</span> : <span class="hljs-string">"19661"</span>, 
=======
      <span class="hljs-string">"_rev"</span> : <span class="hljs-string">"19630"</span>, 
>>>>>>> ca897dce
      <span class="hljs-string">"name"</span> : <span class="hljs-string">"Bob"</span> 
    }, 
    <span class="hljs-string">"edges"</span> : [ 
      { 
        <span class="hljs-string">"_key"</span> : <span class="hljs-string">"bobAndDiana"</span>, 
        <span class="hljs-string">"_id"</span> : <span class="hljs-string">"relation/bobAndDiana"</span>, 
        <span class="hljs-string">"_from"</span> : <span class="hljs-string">"male/bob"</span>, 
        <span class="hljs-string">"_to"</span> : <span class="hljs-string">"female/diana"</span>, 
<<<<<<< HEAD
        <span class="hljs-string">"_rev"</span> : <span class="hljs-string">"19682"</span>, 
=======
        <span class="hljs-string">"_rev"</span> : <span class="hljs-string">"19651"</span>, 
>>>>>>> ca897dce
        <span class="hljs-string">"type"</span> : <span class="hljs-string">"friend"</span> 
      } 
    ], 
    <span class="hljs-string">"vertice"</span> : [ 
      { 
        <span class="hljs-string">"_key"</span> : <span class="hljs-string">"diana"</span>, 
        <span class="hljs-string">"_id"</span> : <span class="hljs-string">"female/diana"</span>, 
<<<<<<< HEAD
        <span class="hljs-string">"_rev"</span> : <span class="hljs-string">"19668"</span>, 
=======
        <span class="hljs-string">"_rev"</span> : <span class="hljs-string">"19637"</span>, 
>>>>>>> ca897dce
        <span class="hljs-string">"name"</span> : <span class="hljs-string">"Diana"</span> 
      }, 
      { 
        <span class="hljs-string">"_key"</span> : <span class="hljs-string">"bob"</span>, 
        <span class="hljs-string">"_id"</span> : <span class="hljs-string">"male/bob"</span>, 
<<<<<<< HEAD
        <span class="hljs-string">"_rev"</span> : <span class="hljs-string">"19661"</span>, 
=======
        <span class="hljs-string">"_rev"</span> : <span class="hljs-string">"19630"</span>, 
>>>>>>> ca897dce
        <span class="hljs-string">"name"</span> : <span class="hljs-string">"Bob"</span> 
      } 
    ] 
  }, 
  { 
    <span class="hljs-string">"source"</span> : { 
      <span class="hljs-string">"_key"</span> : <span class="hljs-string">"diana"</span>, 
      <span class="hljs-string">"_id"</span> : <span class="hljs-string">"female/diana"</span>, 
<<<<<<< HEAD
      <span class="hljs-string">"_rev"</span> : <span class="hljs-string">"19668"</span>, 
=======
      <span class="hljs-string">"_rev"</span> : <span class="hljs-string">"19637"</span>, 
>>>>>>> ca897dce
      <span class="hljs-string">"name"</span> : <span class="hljs-string">"Diana"</span> 
    }, 
    <span class="hljs-string">"destination"</span> : { 
      <span class="hljs-string">"_key"</span> : <span class="hljs-string">"alice"</span>, 
      <span class="hljs-string">"_id"</span> : <span class="hljs-string">"female/alice"</span>, 
<<<<<<< HEAD
      <span class="hljs-string">"_rev"</span> : <span class="hljs-string">"19657"</span>, 
=======
      <span class="hljs-string">"_rev"</span> : <span class="hljs-string">"19626"</span>, 
>>>>>>> ca897dce
      <span class="hljs-string">"name"</span> : <span class="hljs-string">"Alice"</span> 
    }, 
    <span class="hljs-string">"edges"</span> : [ 
      { 
        <span class="hljs-string">"_key"</span> : <span class="hljs-string">"bobAndDiana"</span>, 
        <span class="hljs-string">"_id"</span> : <span class="hljs-string">"relation/bobAndDiana"</span>, 
        <span class="hljs-string">"_from"</span> : <span class="hljs-string">"male/bob"</span>, 
        <span class="hljs-string">"_to"</span> : <span class="hljs-string">"female/diana"</span>, 
<<<<<<< HEAD
        <span class="hljs-string">"_rev"</span> : <span class="hljs-string">"19682"</span>, 
=======
        <span class="hljs-string">"_rev"</span> : <span class="hljs-string">"19651"</span>, 
>>>>>>> ca897dce
        <span class="hljs-string">"type"</span> : <span class="hljs-string">"friend"</span> 
      }, 
      { 
        <span class="hljs-string">"_key"</span> : <span class="hljs-string">"aliceAndBob"</span>, 
        <span class="hljs-string">"_id"</span> : <span class="hljs-string">"relation/aliceAndBob"</span>, 
        <span class="hljs-string">"_from"</span> : <span class="hljs-string">"female/alice"</span>, 
        <span class="hljs-string">"_to"</span> : <span class="hljs-string">"male/bob"</span>, 
<<<<<<< HEAD
        <span class="hljs-string">"_rev"</span> : <span class="hljs-string">"19672"</span>, 
=======
        <span class="hljs-string">"_rev"</span> : <span class="hljs-string">"19641"</span>, 
>>>>>>> ca897dce
        <span class="hljs-string">"type"</span> : <span class="hljs-string">"married"</span> 
      } 
    ], 
    <span class="hljs-string">"vertice"</span> : [ 
      { 
        <span class="hljs-string">"_key"</span> : <span class="hljs-string">"diana"</span>, 
        <span class="hljs-string">"_id"</span> : <span class="hljs-string">"female/diana"</span>, 
<<<<<<< HEAD
        <span class="hljs-string">"_rev"</span> : <span class="hljs-string">"19668"</span>, 
=======
        <span class="hljs-string">"_rev"</span> : <span class="hljs-string">"19637"</span>, 
>>>>>>> ca897dce
        <span class="hljs-string">"name"</span> : <span class="hljs-string">"Diana"</span> 
      }, 
      { 
        <span class="hljs-string">"_key"</span> : <span class="hljs-string">"bob"</span>, 
        <span class="hljs-string">"_id"</span> : <span class="hljs-string">"male/bob"</span>, 
<<<<<<< HEAD
        <span class="hljs-string">"_rev"</span> : <span class="hljs-string">"19661"</span>, 
=======
        <span class="hljs-string">"_rev"</span> : <span class="hljs-string">"19630"</span>, 
>>>>>>> ca897dce
        <span class="hljs-string">"name"</span> : <span class="hljs-string">"Bob"</span> 
      }, 
      { 
        <span class="hljs-string">"_key"</span> : <span class="hljs-string">"alice"</span>, 
        <span class="hljs-string">"_id"</span> : <span class="hljs-string">"female/alice"</span>, 
<<<<<<< HEAD
        <span class="hljs-string">"_rev"</span> : <span class="hljs-string">"19657"</span>, 
=======
        <span class="hljs-string">"_rev"</span> : <span class="hljs-string">"19626"</span>, 
>>>>>>> ca897dce
        <span class="hljs-string">"name"</span> : <span class="hljs-string">"Alice"</span> 
      } 
    ] 
  }, 
  { 
    <span class="hljs-string">"source"</span> : { 
      <span class="hljs-string">"_key"</span> : <span class="hljs-string">"alice"</span>, 
      <span class="hljs-string">"_id"</span> : <span class="hljs-string">"female/alice"</span>, 
<<<<<<< HEAD
      <span class="hljs-string">"_rev"</span> : <span class="hljs-string">"19657"</span>, 
=======
      <span class="hljs-string">"_rev"</span> : <span class="hljs-string">"19626"</span>, 
>>>>>>> ca897dce
      <span class="hljs-string">"name"</span> : <span class="hljs-string">"Alice"</span> 
    }, 
    <span class="hljs-string">"destination"</span> : { 
      <span class="hljs-string">"_key"</span> : <span class="hljs-string">"alice"</span>, 
      <span class="hljs-string">"_id"</span> : <span class="hljs-string">"female/alice"</span>, 
<<<<<<< HEAD
      <span class="hljs-string">"_rev"</span> : <span class="hljs-string">"19657"</span>, 
=======
      <span class="hljs-string">"_rev"</span> : <span class="hljs-string">"19626"</span>, 
>>>>>>> ca897dce
      <span class="hljs-string">"name"</span> : <span class="hljs-string">"Alice"</span> 
    }, 
    <span class="hljs-string">"edges"</span> : [ ], 
    <span class="hljs-string">"vertice"</span> : [ 
      { 
        <span class="hljs-string">"_key"</span> : <span class="hljs-string">"alice"</span>, 
        <span class="hljs-string">"_id"</span> : <span class="hljs-string">"female/alice"</span>, 
<<<<<<< HEAD
        <span class="hljs-string">"_rev"</span> : <span class="hljs-string">"19657"</span>, 
=======
        <span class="hljs-string">"_rev"</span> : <span class="hljs-string">"19626"</span>, 
>>>>>>> ca897dce
        <span class="hljs-string">"name"</span> : <span class="hljs-string">"Alice"</span> 
      } 
    ] 
  }, 
  { 
    <span class="hljs-string">"source"</span> : { 
      <span class="hljs-string">"_key"</span> : <span class="hljs-string">"bob"</span>, 
      <span class="hljs-string">"_id"</span> : <span class="hljs-string">"male/bob"</span>, 
<<<<<<< HEAD
      <span class="hljs-string">"_rev"</span> : <span class="hljs-string">"19661"</span>, 
=======
      <span class="hljs-string">"_rev"</span> : <span class="hljs-string">"19630"</span>, 
>>>>>>> ca897dce
      <span class="hljs-string">"name"</span> : <span class="hljs-string">"Bob"</span> 
    }, 
    <span class="hljs-string">"destination"</span> : { 
      <span class="hljs-string">"_key"</span> : <span class="hljs-string">"bob"</span>, 
      <span class="hljs-string">"_id"</span> : <span class="hljs-string">"male/bob"</span>, 
<<<<<<< HEAD
      <span class="hljs-string">"_rev"</span> : <span class="hljs-string">"19661"</span>, 
=======
      <span class="hljs-string">"_rev"</span> : <span class="hljs-string">"19630"</span>, 
>>>>>>> ca897dce
      <span class="hljs-string">"name"</span> : <span class="hljs-string">"Bob"</span> 
    }, 
    <span class="hljs-string">"edges"</span> : [ ], 
    <span class="hljs-string">"vertice"</span> : [ 
      { 
        <span class="hljs-string">"_key"</span> : <span class="hljs-string">"bob"</span>, 
        <span class="hljs-string">"_id"</span> : <span class="hljs-string">"male/bob"</span>, 
<<<<<<< HEAD
        <span class="hljs-string">"_rev"</span> : <span class="hljs-string">"19661"</span>, 
=======
        <span class="hljs-string">"_rev"</span> : <span class="hljs-string">"19630"</span>, 
>>>>>>> ca897dce
        <span class="hljs-string">"name"</span> : <span class="hljs-string">"Bob"</span> 
      } 
    ] 
  }, 
  { 
    <span class="hljs-string">"source"</span> : { 
      <span class="hljs-string">"_key"</span> : <span class="hljs-string">"bob"</span>, 
      <span class="hljs-string">"_id"</span> : <span class="hljs-string">"male/bob"</span>, 
<<<<<<< HEAD
      <span class="hljs-string">"_rev"</span> : <span class="hljs-string">"19661"</span>, 
=======
      <span class="hljs-string">"_rev"</span> : <span class="hljs-string">"19630"</span>, 
>>>>>>> ca897dce
      <span class="hljs-string">"name"</span> : <span class="hljs-string">"Bob"</span> 
    }, 
    <span class="hljs-string">"destination"</span> : { 
      <span class="hljs-string">"_key"</span> : <span class="hljs-string">"alice"</span>, 
      <span class="hljs-string">"_id"</span> : <span class="hljs-string">"female/alice"</span>, 
<<<<<<< HEAD
      <span class="hljs-string">"_rev"</span> : <span class="hljs-string">"19657"</span>, 
=======
      <span class="hljs-string">"_rev"</span> : <span class="hljs-string">"19626"</span>, 
>>>>>>> ca897dce
      <span class="hljs-string">"name"</span> : <span class="hljs-string">"Alice"</span> 
    }, 
    <span class="hljs-string">"edges"</span> : [ 
      { 
        <span class="hljs-string">"_key"</span> : <span class="hljs-string">"aliceAndBob"</span>, 
        <span class="hljs-string">"_id"</span> : <span class="hljs-string">"relation/aliceAndBob"</span>, 
        <span class="hljs-string">"_from"</span> : <span class="hljs-string">"female/alice"</span>, 
        <span class="hljs-string">"_to"</span> : <span class="hljs-string">"male/bob"</span>, 
<<<<<<< HEAD
        <span class="hljs-string">"_rev"</span> : <span class="hljs-string">"19672"</span>, 
=======
        <span class="hljs-string">"_rev"</span> : <span class="hljs-string">"19641"</span>, 
>>>>>>> ca897dce
        <span class="hljs-string">"type"</span> : <span class="hljs-string">"married"</span> 
      } 
    ], 
    <span class="hljs-string">"vertice"</span> : [ 
      { 
        <span class="hljs-string">"_key"</span> : <span class="hljs-string">"bob"</span>, 
        <span class="hljs-string">"_id"</span> : <span class="hljs-string">"male/bob"</span>, 
<<<<<<< HEAD
        <span class="hljs-string">"_rev"</span> : <span class="hljs-string">"19661"</span>, 
=======
        <span class="hljs-string">"_rev"</span> : <span class="hljs-string">"19630"</span>, 
>>>>>>> ca897dce
        <span class="hljs-string">"name"</span> : <span class="hljs-string">"Bob"</span> 
      }, 
      { 
        <span class="hljs-string">"_key"</span> : <span class="hljs-string">"alice"</span>, 
        <span class="hljs-string">"_id"</span> : <span class="hljs-string">"female/alice"</span>, 
<<<<<<< HEAD
        <span class="hljs-string">"_rev"</span> : <span class="hljs-string">"19657"</span>, 
=======
        <span class="hljs-string">"_rev"</span> : <span class="hljs-string">"19626"</span>, 
>>>>>>> ca897dce
        <span class="hljs-string">"name"</span> : <span class="hljs-string">"Alice"</span> 
      } 
    ] 
  }, 
  { 
    <span class="hljs-string">"source"</span> : { 
      <span class="hljs-string">"_key"</span> : <span class="hljs-string">"charly"</span>, 
      <span class="hljs-string">"_id"</span> : <span class="hljs-string">"male/charly"</span>, 
<<<<<<< HEAD
      <span class="hljs-string">"_rev"</span> : <span class="hljs-string">"19665"</span>, 
=======
      <span class="hljs-string">"_rev"</span> : <span class="hljs-string">"19634"</span>, 
>>>>>>> ca897dce
      <span class="hljs-string">"name"</span> : <span class="hljs-string">"Charly"</span> 
    }, 
    <span class="hljs-string">"destination"</span> : { 
      <span class="hljs-string">"_key"</span> : <span class="hljs-string">"charly"</span>, 
      <span class="hljs-string">"_id"</span> : <span class="hljs-string">"male/charly"</span>, 
<<<<<<< HEAD
      <span class="hljs-string">"_rev"</span> : <span class="hljs-string">"19665"</span>, 
=======
      <span class="hljs-string">"_rev"</span> : <span class="hljs-string">"19634"</span>, 
>>>>>>> ca897dce
      <span class="hljs-string">"name"</span> : <span class="hljs-string">"Charly"</span> 
    }, 
    <span class="hljs-string">"edges"</span> : [ ], 
    <span class="hljs-string">"vertice"</span> : [ 
      { 
        <span class="hljs-string">"_key"</span> : <span class="hljs-string">"charly"</span>, 
        <span class="hljs-string">"_id"</span> : <span class="hljs-string">"male/charly"</span>, 
<<<<<<< HEAD
        <span class="hljs-string">"_rev"</span> : <span class="hljs-string">"19665"</span>, 
=======
        <span class="hljs-string">"_rev"</span> : <span class="hljs-string">"19634"</span>, 
>>>>>>> ca897dce
        <span class="hljs-string">"name"</span> : <span class="hljs-string">"Charly"</span> 
      } 
    ] 
  }, 
  { 
    <span class="hljs-string">"source"</span> : { 
      <span class="hljs-string">"_key"</span> : <span class="hljs-string">"charly"</span>, 
      <span class="hljs-string">"_id"</span> : <span class="hljs-string">"male/charly"</span>, 
<<<<<<< HEAD
      <span class="hljs-string">"_rev"</span> : <span class="hljs-string">"19665"</span>, 
=======
      <span class="hljs-string">"_rev"</span> : <span class="hljs-string">"19634"</span>, 
>>>>>>> ca897dce
      <span class="hljs-string">"name"</span> : <span class="hljs-string">"Charly"</span> 
    }, 
    <span class="hljs-string">"destination"</span> : { 
      <span class="hljs-string">"_key"</span> : <span class="hljs-string">"alice"</span>, 
      <span class="hljs-string">"_id"</span> : <span class="hljs-string">"female/alice"</span>, 
<<<<<<< HEAD
      <span class="hljs-string">"_rev"</span> : <span class="hljs-string">"19657"</span>, 
=======
      <span class="hljs-string">"_rev"</span> : <span class="hljs-string">"19626"</span>, 
>>>>>>> ca897dce
      <span class="hljs-string">"name"</span> : <span class="hljs-string">"Alice"</span> 
    }, 
    <span class="hljs-string">"edges"</span> : [ 
      { 
        <span class="hljs-string">"_key"</span> : <span class="hljs-string">"aliceAndCharly"</span>, 
        <span class="hljs-string">"_id"</span> : <span class="hljs-string">"relation/aliceAndCharly"</span>, 
        <span class="hljs-string">"_from"</span> : <span class="hljs-string">"female/alice"</span>, 
        <span class="hljs-string">"_to"</span> : <span class="hljs-string">"male/charly"</span>, 
<<<<<<< HEAD
        <span class="hljs-string">"_rev"</span> : <span class="hljs-string">"19676"</span>, 
=======
        <span class="hljs-string">"_rev"</span> : <span class="hljs-string">"19645"</span>, 
>>>>>>> ca897dce
        <span class="hljs-string">"type"</span> : <span class="hljs-string">"friend"</span> 
      } 
    ], 
    <span class="hljs-string">"vertice"</span> : [ 
      { 
        <span class="hljs-string">"_key"</span> : <span class="hljs-string">"charly"</span>, 
        <span class="hljs-string">"_id"</span> : <span class="hljs-string">"male/charly"</span>, 
<<<<<<< HEAD
        <span class="hljs-string">"_rev"</span> : <span class="hljs-string">"19665"</span>, 
=======
        <span class="hljs-string">"_rev"</span> : <span class="hljs-string">"19634"</span>, 
>>>>>>> ca897dce
        <span class="hljs-string">"name"</span> : <span class="hljs-string">"Charly"</span> 
      }, 
      { 
        <span class="hljs-string">"_key"</span> : <span class="hljs-string">"alice"</span>, 
        <span class="hljs-string">"_id"</span> : <span class="hljs-string">"female/alice"</span>, 
<<<<<<< HEAD
        <span class="hljs-string">"_rev"</span> : <span class="hljs-string">"19657"</span>, 
=======
        <span class="hljs-string">"_rev"</span> : <span class="hljs-string">"19626"</span>, 
>>>>>>> ca897dce
        <span class="hljs-string">"name"</span> : <span class="hljs-string">"Alice"</span> 
      } 
    ] 
  } 
]<|MERGE_RESOLUTION|>--- conflicted
+++ resolved
@@ -6,21 +6,13 @@
     <span class="hljs-string">"source"</span> : { 
       <span class="hljs-string">"_key"</span> : <span class="hljs-string">"diana"</span>, 
       <span class="hljs-string">"_id"</span> : <span class="hljs-string">"female/diana"</span>, 
-<<<<<<< HEAD
-      <span class="hljs-string">"_rev"</span> : <span class="hljs-string">"19668"</span>, 
-=======
-      <span class="hljs-string">"_rev"</span> : <span class="hljs-string">"19637"</span>, 
->>>>>>> ca897dce
-      <span class="hljs-string">"name"</span> : <span class="hljs-string">"Diana"</span> 
-    }, 
-    <span class="hljs-string">"destination"</span> : { 
-      <span class="hljs-string">"_key"</span> : <span class="hljs-string">"diana"</span>, 
-      <span class="hljs-string">"_id"</span> : <span class="hljs-string">"female/diana"</span>, 
-<<<<<<< HEAD
-      <span class="hljs-string">"_rev"</span> : <span class="hljs-string">"19668"</span>, 
-=======
-      <span class="hljs-string">"_rev"</span> : <span class="hljs-string">"19637"</span>, 
->>>>>>> ca897dce
+      <span class="hljs-string">"_rev"</span> : <span class="hljs-string">"19637"</span>, 
+      <span class="hljs-string">"name"</span> : <span class="hljs-string">"Diana"</span> 
+    }, 
+    <span class="hljs-string">"destination"</span> : { 
+      <span class="hljs-string">"_key"</span> : <span class="hljs-string">"diana"</span>, 
+      <span class="hljs-string">"_id"</span> : <span class="hljs-string">"female/diana"</span>, 
+      <span class="hljs-string">"_rev"</span> : <span class="hljs-string">"19637"</span>, 
       <span class="hljs-string">"name"</span> : <span class="hljs-string">"Diana"</span> 
     }, 
     <span class="hljs-string">"edges"</span> : [ ], 
@@ -28,34 +20,22 @@
       { 
         <span class="hljs-string">"_key"</span> : <span class="hljs-string">"diana"</span>, 
         <span class="hljs-string">"_id"</span> : <span class="hljs-string">"female/diana"</span>, 
-<<<<<<< HEAD
-        <span class="hljs-string">"_rev"</span> : <span class="hljs-string">"19668"</span>, 
-=======
-        <span class="hljs-string">"_rev"</span> : <span class="hljs-string">"19637"</span>, 
->>>>>>> ca897dce
-        <span class="hljs-string">"name"</span> : <span class="hljs-string">"Diana"</span> 
-      } 
-    ] 
-  }, 
-  { 
-    <span class="hljs-string">"source"</span> : { 
-      <span class="hljs-string">"_key"</span> : <span class="hljs-string">"diana"</span>, 
-      <span class="hljs-string">"_id"</span> : <span class="hljs-string">"female/diana"</span>, 
-<<<<<<< HEAD
-      <span class="hljs-string">"_rev"</span> : <span class="hljs-string">"19668"</span>, 
-=======
-      <span class="hljs-string">"_rev"</span> : <span class="hljs-string">"19637"</span>, 
->>>>>>> ca897dce
+        <span class="hljs-string">"_rev"</span> : <span class="hljs-string">"19637"</span>, 
+        <span class="hljs-string">"name"</span> : <span class="hljs-string">"Diana"</span> 
+      } 
+    ] 
+  }, 
+  { 
+    <span class="hljs-string">"source"</span> : { 
+      <span class="hljs-string">"_key"</span> : <span class="hljs-string">"diana"</span>, 
+      <span class="hljs-string">"_id"</span> : <span class="hljs-string">"female/diana"</span>, 
+      <span class="hljs-string">"_rev"</span> : <span class="hljs-string">"19637"</span>, 
       <span class="hljs-string">"name"</span> : <span class="hljs-string">"Diana"</span> 
     }, 
     <span class="hljs-string">"destination"</span> : { 
       <span class="hljs-string">"_key"</span> : <span class="hljs-string">"charly"</span>, 
       <span class="hljs-string">"_id"</span> : <span class="hljs-string">"male/charly"</span>, 
-<<<<<<< HEAD
-      <span class="hljs-string">"_rev"</span> : <span class="hljs-string">"19665"</span>, 
-=======
       <span class="hljs-string">"_rev"</span> : <span class="hljs-string">"19634"</span>, 
->>>>>>> ca897dce
       <span class="hljs-string">"name"</span> : <span class="hljs-string">"Charly"</span> 
     }, 
     <span class="hljs-string">"edges"</span> : [ 
@@ -64,11 +44,7 @@
         <span class="hljs-string">"_id"</span> : <span class="hljs-string">"relation/charlyAndDiana"</span>, 
         <span class="hljs-string">"_from"</span> : <span class="hljs-string">"male/charly"</span>, 
         <span class="hljs-string">"_to"</span> : <span class="hljs-string">"female/diana"</span>, 
-<<<<<<< HEAD
-        <span class="hljs-string">"_rev"</span> : <span class="hljs-string">"19679"</span>, 
-=======
         <span class="hljs-string">"_rev"</span> : <span class="hljs-string">"19648"</span>, 
->>>>>>> ca897dce
         <span class="hljs-string">"type"</span> : <span class="hljs-string">"married"</span> 
       } 
     ], 
@@ -76,21 +52,13 @@
       { 
         <span class="hljs-string">"_key"</span> : <span class="hljs-string">"diana"</span>, 
         <span class="hljs-string">"_id"</span> : <span class="hljs-string">"female/diana"</span>, 
-<<<<<<< HEAD
-        <span class="hljs-string">"_rev"</span> : <span class="hljs-string">"19668"</span>, 
-=======
-        <span class="hljs-string">"_rev"</span> : <span class="hljs-string">"19637"</span>, 
->>>>>>> ca897dce
+        <span class="hljs-string">"_rev"</span> : <span class="hljs-string">"19637"</span>, 
         <span class="hljs-string">"name"</span> : <span class="hljs-string">"Diana"</span> 
       }, 
       { 
         <span class="hljs-string">"_key"</span> : <span class="hljs-string">"charly"</span>, 
         <span class="hljs-string">"_id"</span> : <span class="hljs-string">"male/charly"</span>, 
-<<<<<<< HEAD
-        <span class="hljs-string">"_rev"</span> : <span class="hljs-string">"19665"</span>, 
-=======
         <span class="hljs-string">"_rev"</span> : <span class="hljs-string">"19634"</span>, 
->>>>>>> ca897dce
         <span class="hljs-string">"name"</span> : <span class="hljs-string">"Charly"</span> 
       } 
     ] 
@@ -99,21 +67,13 @@
     <span class="hljs-string">"source"</span> : { 
       <span class="hljs-string">"_key"</span> : <span class="hljs-string">"diana"</span>, 
       <span class="hljs-string">"_id"</span> : <span class="hljs-string">"female/diana"</span>, 
-<<<<<<< HEAD
-      <span class="hljs-string">"_rev"</span> : <span class="hljs-string">"19668"</span>, 
-=======
-      <span class="hljs-string">"_rev"</span> : <span class="hljs-string">"19637"</span>, 
->>>>>>> ca897dce
-      <span class="hljs-string">"name"</span> : <span class="hljs-string">"Diana"</span> 
-    }, 
-    <span class="hljs-string">"destination"</span> : { 
-      <span class="hljs-string">"_key"</span> : <span class="hljs-string">"alice"</span>, 
-      <span class="hljs-string">"_id"</span> : <span class="hljs-string">"female/alice"</span>, 
-<<<<<<< HEAD
-      <span class="hljs-string">"_rev"</span> : <span class="hljs-string">"19657"</span>, 
-=======
-      <span class="hljs-string">"_rev"</span> : <span class="hljs-string">"19626"</span>, 
->>>>>>> ca897dce
+      <span class="hljs-string">"_rev"</span> : <span class="hljs-string">"19637"</span>, 
+      <span class="hljs-string">"name"</span> : <span class="hljs-string">"Diana"</span> 
+    }, 
+    <span class="hljs-string">"destination"</span> : { 
+      <span class="hljs-string">"_key"</span> : <span class="hljs-string">"alice"</span>, 
+      <span class="hljs-string">"_id"</span> : <span class="hljs-string">"female/alice"</span>, 
+      <span class="hljs-string">"_rev"</span> : <span class="hljs-string">"19626"</span>, 
       <span class="hljs-string">"name"</span> : <span class="hljs-string">"Alice"</span> 
     }, 
     <span class="hljs-string">"edges"</span> : [ 
@@ -122,11 +82,7 @@
         <span class="hljs-string">"_id"</span> : <span class="hljs-string">"relation/charlyAndDiana"</span>, 
         <span class="hljs-string">"_from"</span> : <span class="hljs-string">"male/charly"</span>, 
         <span class="hljs-string">"_to"</span> : <span class="hljs-string">"female/diana"</span>, 
-<<<<<<< HEAD
-        <span class="hljs-string">"_rev"</span> : <span class="hljs-string">"19679"</span>, 
-=======
         <span class="hljs-string">"_rev"</span> : <span class="hljs-string">"19648"</span>, 
->>>>>>> ca897dce
         <span class="hljs-string">"type"</span> : <span class="hljs-string">"married"</span> 
       }, 
       { 
@@ -134,11 +90,7 @@
         <span class="hljs-string">"_id"</span> : <span class="hljs-string">"relation/aliceAndCharly"</span>, 
         <span class="hljs-string">"_from"</span> : <span class="hljs-string">"female/alice"</span>, 
         <span class="hljs-string">"_to"</span> : <span class="hljs-string">"male/charly"</span>, 
-<<<<<<< HEAD
-        <span class="hljs-string">"_rev"</span> : <span class="hljs-string">"19676"</span>, 
-=======
         <span class="hljs-string">"_rev"</span> : <span class="hljs-string">"19645"</span>, 
->>>>>>> ca897dce
         <span class="hljs-string">"type"</span> : <span class="hljs-string">"friend"</span> 
       } 
     ], 
@@ -146,54 +98,34 @@
       { 
         <span class="hljs-string">"_key"</span> : <span class="hljs-string">"diana"</span>, 
         <span class="hljs-string">"_id"</span> : <span class="hljs-string">"female/diana"</span>, 
-<<<<<<< HEAD
-        <span class="hljs-string">"_rev"</span> : <span class="hljs-string">"19668"</span>, 
-=======
-        <span class="hljs-string">"_rev"</span> : <span class="hljs-string">"19637"</span>, 
->>>>>>> ca897dce
+        <span class="hljs-string">"_rev"</span> : <span class="hljs-string">"19637"</span>, 
         <span class="hljs-string">"name"</span> : <span class="hljs-string">"Diana"</span> 
       }, 
       { 
         <span class="hljs-string">"_key"</span> : <span class="hljs-string">"charly"</span>, 
         <span class="hljs-string">"_id"</span> : <span class="hljs-string">"male/charly"</span>, 
-<<<<<<< HEAD
-        <span class="hljs-string">"_rev"</span> : <span class="hljs-string">"19665"</span>, 
-=======
         <span class="hljs-string">"_rev"</span> : <span class="hljs-string">"19634"</span>, 
->>>>>>> ca897dce
         <span class="hljs-string">"name"</span> : <span class="hljs-string">"Charly"</span> 
       }, 
       { 
         <span class="hljs-string">"_key"</span> : <span class="hljs-string">"alice"</span>, 
         <span class="hljs-string">"_id"</span> : <span class="hljs-string">"female/alice"</span>, 
-<<<<<<< HEAD
-        <span class="hljs-string">"_rev"</span> : <span class="hljs-string">"19657"</span>, 
-=======
-        <span class="hljs-string">"_rev"</span> : <span class="hljs-string">"19626"</span>, 
->>>>>>> ca897dce
-        <span class="hljs-string">"name"</span> : <span class="hljs-string">"Alice"</span> 
-      } 
-    ] 
-  }, 
-  { 
-    <span class="hljs-string">"source"</span> : { 
-      <span class="hljs-string">"_key"</span> : <span class="hljs-string">"diana"</span>, 
-      <span class="hljs-string">"_id"</span> : <span class="hljs-string">"female/diana"</span>, 
-<<<<<<< HEAD
-      <span class="hljs-string">"_rev"</span> : <span class="hljs-string">"19668"</span>, 
-=======
-      <span class="hljs-string">"_rev"</span> : <span class="hljs-string">"19637"</span>, 
->>>>>>> ca897dce
+        <span class="hljs-string">"_rev"</span> : <span class="hljs-string">"19626"</span>, 
+        <span class="hljs-string">"name"</span> : <span class="hljs-string">"Alice"</span> 
+      } 
+    ] 
+  }, 
+  { 
+    <span class="hljs-string">"source"</span> : { 
+      <span class="hljs-string">"_key"</span> : <span class="hljs-string">"diana"</span>, 
+      <span class="hljs-string">"_id"</span> : <span class="hljs-string">"female/diana"</span>, 
+      <span class="hljs-string">"_rev"</span> : <span class="hljs-string">"19637"</span>, 
       <span class="hljs-string">"name"</span> : <span class="hljs-string">"Diana"</span> 
     }, 
     <span class="hljs-string">"destination"</span> : { 
       <span class="hljs-string">"_key"</span> : <span class="hljs-string">"bob"</span>, 
       <span class="hljs-string">"_id"</span> : <span class="hljs-string">"male/bob"</span>, 
-<<<<<<< HEAD
-      <span class="hljs-string">"_rev"</span> : <span class="hljs-string">"19661"</span>, 
-=======
       <span class="hljs-string">"_rev"</span> : <span class="hljs-string">"19630"</span>, 
->>>>>>> ca897dce
       <span class="hljs-string">"name"</span> : <span class="hljs-string">"Bob"</span> 
     }, 
     <span class="hljs-string">"edges"</span> : [ 
@@ -202,11 +134,7 @@
         <span class="hljs-string">"_id"</span> : <span class="hljs-string">"relation/bobAndDiana"</span>, 
         <span class="hljs-string">"_from"</span> : <span class="hljs-string">"male/bob"</span>, 
         <span class="hljs-string">"_to"</span> : <span class="hljs-string">"female/diana"</span>, 
-<<<<<<< HEAD
-        <span class="hljs-string">"_rev"</span> : <span class="hljs-string">"19682"</span>, 
-=======
         <span class="hljs-string">"_rev"</span> : <span class="hljs-string">"19651"</span>, 
->>>>>>> ca897dce
         <span class="hljs-string">"type"</span> : <span class="hljs-string">"friend"</span> 
       } 
     ], 
@@ -214,21 +142,13 @@
       { 
         <span class="hljs-string">"_key"</span> : <span class="hljs-string">"diana"</span>, 
         <span class="hljs-string">"_id"</span> : <span class="hljs-string">"female/diana"</span>, 
-<<<<<<< HEAD
-        <span class="hljs-string">"_rev"</span> : <span class="hljs-string">"19668"</span>, 
-=======
-        <span class="hljs-string">"_rev"</span> : <span class="hljs-string">"19637"</span>, 
->>>>>>> ca897dce
+        <span class="hljs-string">"_rev"</span> : <span class="hljs-string">"19637"</span>, 
         <span class="hljs-string">"name"</span> : <span class="hljs-string">"Diana"</span> 
       }, 
       { 
         <span class="hljs-string">"_key"</span> : <span class="hljs-string">"bob"</span>, 
         <span class="hljs-string">"_id"</span> : <span class="hljs-string">"male/bob"</span>, 
-<<<<<<< HEAD
-        <span class="hljs-string">"_rev"</span> : <span class="hljs-string">"19661"</span>, 
-=======
         <span class="hljs-string">"_rev"</span> : <span class="hljs-string">"19630"</span>, 
->>>>>>> ca897dce
         <span class="hljs-string">"name"</span> : <span class="hljs-string">"Bob"</span> 
       } 
     ] 
@@ -237,21 +157,13 @@
     <span class="hljs-string">"source"</span> : { 
       <span class="hljs-string">"_key"</span> : <span class="hljs-string">"diana"</span>, 
       <span class="hljs-string">"_id"</span> : <span class="hljs-string">"female/diana"</span>, 
-<<<<<<< HEAD
-      <span class="hljs-string">"_rev"</span> : <span class="hljs-string">"19668"</span>, 
-=======
-      <span class="hljs-string">"_rev"</span> : <span class="hljs-string">"19637"</span>, 
->>>>>>> ca897dce
-      <span class="hljs-string">"name"</span> : <span class="hljs-string">"Diana"</span> 
-    }, 
-    <span class="hljs-string">"destination"</span> : { 
-      <span class="hljs-string">"_key"</span> : <span class="hljs-string">"alice"</span>, 
-      <span class="hljs-string">"_id"</span> : <span class="hljs-string">"female/alice"</span>, 
-<<<<<<< HEAD
-      <span class="hljs-string">"_rev"</span> : <span class="hljs-string">"19657"</span>, 
-=======
-      <span class="hljs-string">"_rev"</span> : <span class="hljs-string">"19626"</span>, 
->>>>>>> ca897dce
+      <span class="hljs-string">"_rev"</span> : <span class="hljs-string">"19637"</span>, 
+      <span class="hljs-string">"name"</span> : <span class="hljs-string">"Diana"</span> 
+    }, 
+    <span class="hljs-string">"destination"</span> : { 
+      <span class="hljs-string">"_key"</span> : <span class="hljs-string">"alice"</span>, 
+      <span class="hljs-string">"_id"</span> : <span class="hljs-string">"female/alice"</span>, 
+      <span class="hljs-string">"_rev"</span> : <span class="hljs-string">"19626"</span>, 
       <span class="hljs-string">"name"</span> : <span class="hljs-string">"Alice"</span> 
     }, 
     <span class="hljs-string">"edges"</span> : [ 
@@ -260,11 +172,7 @@
         <span class="hljs-string">"_id"</span> : <span class="hljs-string">"relation/bobAndDiana"</span>, 
         <span class="hljs-string">"_from"</span> : <span class="hljs-string">"male/bob"</span>, 
         <span class="hljs-string">"_to"</span> : <span class="hljs-string">"female/diana"</span>, 
-<<<<<<< HEAD
-        <span class="hljs-string">"_rev"</span> : <span class="hljs-string">"19682"</span>, 
-=======
         <span class="hljs-string">"_rev"</span> : <span class="hljs-string">"19651"</span>, 
->>>>>>> ca897dce
         <span class="hljs-string">"type"</span> : <span class="hljs-string">"friend"</span> 
       }, 
       { 
@@ -272,11 +180,7 @@
         <span class="hljs-string">"_id"</span> : <span class="hljs-string">"relation/aliceAndBob"</span>, 
         <span class="hljs-string">"_from"</span> : <span class="hljs-string">"female/alice"</span>, 
         <span class="hljs-string">"_to"</span> : <span class="hljs-string">"male/bob"</span>, 
-<<<<<<< HEAD
-        <span class="hljs-string">"_rev"</span> : <span class="hljs-string">"19672"</span>, 
-=======
         <span class="hljs-string">"_rev"</span> : <span class="hljs-string">"19641"</span>, 
->>>>>>> ca897dce
         <span class="hljs-string">"type"</span> : <span class="hljs-string">"married"</span> 
       } 
     ], 
@@ -284,54 +188,34 @@
       { 
         <span class="hljs-string">"_key"</span> : <span class="hljs-string">"diana"</span>, 
         <span class="hljs-string">"_id"</span> : <span class="hljs-string">"female/diana"</span>, 
-<<<<<<< HEAD
-        <span class="hljs-string">"_rev"</span> : <span class="hljs-string">"19668"</span>, 
-=======
-        <span class="hljs-string">"_rev"</span> : <span class="hljs-string">"19637"</span>, 
->>>>>>> ca897dce
+        <span class="hljs-string">"_rev"</span> : <span class="hljs-string">"19637"</span>, 
         <span class="hljs-string">"name"</span> : <span class="hljs-string">"Diana"</span> 
       }, 
       { 
         <span class="hljs-string">"_key"</span> : <span class="hljs-string">"bob"</span>, 
         <span class="hljs-string">"_id"</span> : <span class="hljs-string">"male/bob"</span>, 
-<<<<<<< HEAD
-        <span class="hljs-string">"_rev"</span> : <span class="hljs-string">"19661"</span>, 
-=======
         <span class="hljs-string">"_rev"</span> : <span class="hljs-string">"19630"</span>, 
->>>>>>> ca897dce
         <span class="hljs-string">"name"</span> : <span class="hljs-string">"Bob"</span> 
       }, 
       { 
         <span class="hljs-string">"_key"</span> : <span class="hljs-string">"alice"</span>, 
         <span class="hljs-string">"_id"</span> : <span class="hljs-string">"female/alice"</span>, 
-<<<<<<< HEAD
-        <span class="hljs-string">"_rev"</span> : <span class="hljs-string">"19657"</span>, 
-=======
-        <span class="hljs-string">"_rev"</span> : <span class="hljs-string">"19626"</span>, 
->>>>>>> ca897dce
-        <span class="hljs-string">"name"</span> : <span class="hljs-string">"Alice"</span> 
-      } 
-    ] 
-  }, 
-  { 
-    <span class="hljs-string">"source"</span> : { 
-      <span class="hljs-string">"_key"</span> : <span class="hljs-string">"alice"</span>, 
-      <span class="hljs-string">"_id"</span> : <span class="hljs-string">"female/alice"</span>, 
-<<<<<<< HEAD
-      <span class="hljs-string">"_rev"</span> : <span class="hljs-string">"19657"</span>, 
-=======
-      <span class="hljs-string">"_rev"</span> : <span class="hljs-string">"19626"</span>, 
->>>>>>> ca897dce
-      <span class="hljs-string">"name"</span> : <span class="hljs-string">"Alice"</span> 
-    }, 
-    <span class="hljs-string">"destination"</span> : { 
-      <span class="hljs-string">"_key"</span> : <span class="hljs-string">"alice"</span>, 
-      <span class="hljs-string">"_id"</span> : <span class="hljs-string">"female/alice"</span>, 
-<<<<<<< HEAD
-      <span class="hljs-string">"_rev"</span> : <span class="hljs-string">"19657"</span>, 
-=======
-      <span class="hljs-string">"_rev"</span> : <span class="hljs-string">"19626"</span>, 
->>>>>>> ca897dce
+        <span class="hljs-string">"_rev"</span> : <span class="hljs-string">"19626"</span>, 
+        <span class="hljs-string">"name"</span> : <span class="hljs-string">"Alice"</span> 
+      } 
+    ] 
+  }, 
+  { 
+    <span class="hljs-string">"source"</span> : { 
+      <span class="hljs-string">"_key"</span> : <span class="hljs-string">"alice"</span>, 
+      <span class="hljs-string">"_id"</span> : <span class="hljs-string">"female/alice"</span>, 
+      <span class="hljs-string">"_rev"</span> : <span class="hljs-string">"19626"</span>, 
+      <span class="hljs-string">"name"</span> : <span class="hljs-string">"Alice"</span> 
+    }, 
+    <span class="hljs-string">"destination"</span> : { 
+      <span class="hljs-string">"_key"</span> : <span class="hljs-string">"alice"</span>, 
+      <span class="hljs-string">"_id"</span> : <span class="hljs-string">"female/alice"</span>, 
+      <span class="hljs-string">"_rev"</span> : <span class="hljs-string">"19626"</span>, 
       <span class="hljs-string">"name"</span> : <span class="hljs-string">"Alice"</span> 
     }, 
     <span class="hljs-string">"edges"</span> : [ ], 
@@ -339,11 +223,7 @@
       { 
         <span class="hljs-string">"_key"</span> : <span class="hljs-string">"alice"</span>, 
         <span class="hljs-string">"_id"</span> : <span class="hljs-string">"female/alice"</span>, 
-<<<<<<< HEAD
-        <span class="hljs-string">"_rev"</span> : <span class="hljs-string">"19657"</span>, 
-=======
-        <span class="hljs-string">"_rev"</span> : <span class="hljs-string">"19626"</span>, 
->>>>>>> ca897dce
+        <span class="hljs-string">"_rev"</span> : <span class="hljs-string">"19626"</span>, 
         <span class="hljs-string">"name"</span> : <span class="hljs-string">"Alice"</span> 
       } 
     ] 
@@ -352,21 +232,13 @@
     <span class="hljs-string">"source"</span> : { 
       <span class="hljs-string">"_key"</span> : <span class="hljs-string">"bob"</span>, 
       <span class="hljs-string">"_id"</span> : <span class="hljs-string">"male/bob"</span>, 
-<<<<<<< HEAD
-      <span class="hljs-string">"_rev"</span> : <span class="hljs-string">"19661"</span>, 
-=======
       <span class="hljs-string">"_rev"</span> : <span class="hljs-string">"19630"</span>, 
->>>>>>> ca897dce
       <span class="hljs-string">"name"</span> : <span class="hljs-string">"Bob"</span> 
     }, 
     <span class="hljs-string">"destination"</span> : { 
       <span class="hljs-string">"_key"</span> : <span class="hljs-string">"bob"</span>, 
       <span class="hljs-string">"_id"</span> : <span class="hljs-string">"male/bob"</span>, 
-<<<<<<< HEAD
-      <span class="hljs-string">"_rev"</span> : <span class="hljs-string">"19661"</span>, 
-=======
       <span class="hljs-string">"_rev"</span> : <span class="hljs-string">"19630"</span>, 
->>>>>>> ca897dce
       <span class="hljs-string">"name"</span> : <span class="hljs-string">"Bob"</span> 
     }, 
     <span class="hljs-string">"edges"</span> : [ ], 
@@ -374,11 +246,7 @@
       { 
         <span class="hljs-string">"_key"</span> : <span class="hljs-string">"bob"</span>, 
         <span class="hljs-string">"_id"</span> : <span class="hljs-string">"male/bob"</span>, 
-<<<<<<< HEAD
-        <span class="hljs-string">"_rev"</span> : <span class="hljs-string">"19661"</span>, 
-=======
         <span class="hljs-string">"_rev"</span> : <span class="hljs-string">"19630"</span>, 
->>>>>>> ca897dce
         <span class="hljs-string">"name"</span> : <span class="hljs-string">"Bob"</span> 
       } 
     ] 
@@ -387,21 +255,13 @@
     <span class="hljs-string">"source"</span> : { 
       <span class="hljs-string">"_key"</span> : <span class="hljs-string">"bob"</span>, 
       <span class="hljs-string">"_id"</span> : <span class="hljs-string">"male/bob"</span>, 
-<<<<<<< HEAD
-      <span class="hljs-string">"_rev"</span> : <span class="hljs-string">"19661"</span>, 
-=======
       <span class="hljs-string">"_rev"</span> : <span class="hljs-string">"19630"</span>, 
->>>>>>> ca897dce
       <span class="hljs-string">"name"</span> : <span class="hljs-string">"Bob"</span> 
     }, 
     <span class="hljs-string">"destination"</span> : { 
       <span class="hljs-string">"_key"</span> : <span class="hljs-string">"alice"</span>, 
       <span class="hljs-string">"_id"</span> : <span class="hljs-string">"female/alice"</span>, 
-<<<<<<< HEAD
-      <span class="hljs-string">"_rev"</span> : <span class="hljs-string">"19657"</span>, 
-=======
-      <span class="hljs-string">"_rev"</span> : <span class="hljs-string">"19626"</span>, 
->>>>>>> ca897dce
+      <span class="hljs-string">"_rev"</span> : <span class="hljs-string">"19626"</span>, 
       <span class="hljs-string">"name"</span> : <span class="hljs-string">"Alice"</span> 
     }, 
     <span class="hljs-string">"edges"</span> : [ 
@@ -410,11 +270,7 @@
         <span class="hljs-string">"_id"</span> : <span class="hljs-string">"relation/aliceAndBob"</span>, 
         <span class="hljs-string">"_from"</span> : <span class="hljs-string">"female/alice"</span>, 
         <span class="hljs-string">"_to"</span> : <span class="hljs-string">"male/bob"</span>, 
-<<<<<<< HEAD
-        <span class="hljs-string">"_rev"</span> : <span class="hljs-string">"19672"</span>, 
-=======
         <span class="hljs-string">"_rev"</span> : <span class="hljs-string">"19641"</span>, 
->>>>>>> ca897dce
         <span class="hljs-string">"type"</span> : <span class="hljs-string">"married"</span> 
       } 
     ], 
@@ -422,21 +278,13 @@
       { 
         <span class="hljs-string">"_key"</span> : <span class="hljs-string">"bob"</span>, 
         <span class="hljs-string">"_id"</span> : <span class="hljs-string">"male/bob"</span>, 
-<<<<<<< HEAD
-        <span class="hljs-string">"_rev"</span> : <span class="hljs-string">"19661"</span>, 
-=======
         <span class="hljs-string">"_rev"</span> : <span class="hljs-string">"19630"</span>, 
->>>>>>> ca897dce
         <span class="hljs-string">"name"</span> : <span class="hljs-string">"Bob"</span> 
       }, 
       { 
         <span class="hljs-string">"_key"</span> : <span class="hljs-string">"alice"</span>, 
         <span class="hljs-string">"_id"</span> : <span class="hljs-string">"female/alice"</span>, 
-<<<<<<< HEAD
-        <span class="hljs-string">"_rev"</span> : <span class="hljs-string">"19657"</span>, 
-=======
-        <span class="hljs-string">"_rev"</span> : <span class="hljs-string">"19626"</span>, 
->>>>>>> ca897dce
+        <span class="hljs-string">"_rev"</span> : <span class="hljs-string">"19626"</span>, 
         <span class="hljs-string">"name"</span> : <span class="hljs-string">"Alice"</span> 
       } 
     ] 
@@ -445,21 +293,13 @@
     <span class="hljs-string">"source"</span> : { 
       <span class="hljs-string">"_key"</span> : <span class="hljs-string">"charly"</span>, 
       <span class="hljs-string">"_id"</span> : <span class="hljs-string">"male/charly"</span>, 
-<<<<<<< HEAD
-      <span class="hljs-string">"_rev"</span> : <span class="hljs-string">"19665"</span>, 
-=======
       <span class="hljs-string">"_rev"</span> : <span class="hljs-string">"19634"</span>, 
->>>>>>> ca897dce
       <span class="hljs-string">"name"</span> : <span class="hljs-string">"Charly"</span> 
     }, 
     <span class="hljs-string">"destination"</span> : { 
       <span class="hljs-string">"_key"</span> : <span class="hljs-string">"charly"</span>, 
       <span class="hljs-string">"_id"</span> : <span class="hljs-string">"male/charly"</span>, 
-<<<<<<< HEAD
-      <span class="hljs-string">"_rev"</span> : <span class="hljs-string">"19665"</span>, 
-=======
       <span class="hljs-string">"_rev"</span> : <span class="hljs-string">"19634"</span>, 
->>>>>>> ca897dce
       <span class="hljs-string">"name"</span> : <span class="hljs-string">"Charly"</span> 
     }, 
     <span class="hljs-string">"edges"</span> : [ ], 
@@ -467,11 +307,7 @@
       { 
         <span class="hljs-string">"_key"</span> : <span class="hljs-string">"charly"</span>, 
         <span class="hljs-string">"_id"</span> : <span class="hljs-string">"male/charly"</span>, 
-<<<<<<< HEAD
-        <span class="hljs-string">"_rev"</span> : <span class="hljs-string">"19665"</span>, 
-=======
         <span class="hljs-string">"_rev"</span> : <span class="hljs-string">"19634"</span>, 
->>>>>>> ca897dce
         <span class="hljs-string">"name"</span> : <span class="hljs-string">"Charly"</span> 
       } 
     ] 
@@ -480,21 +316,13 @@
     <span class="hljs-string">"source"</span> : { 
       <span class="hljs-string">"_key"</span> : <span class="hljs-string">"charly"</span>, 
       <span class="hljs-string">"_id"</span> : <span class="hljs-string">"male/charly"</span>, 
-<<<<<<< HEAD
-      <span class="hljs-string">"_rev"</span> : <span class="hljs-string">"19665"</span>, 
-=======
       <span class="hljs-string">"_rev"</span> : <span class="hljs-string">"19634"</span>, 
->>>>>>> ca897dce
       <span class="hljs-string">"name"</span> : <span class="hljs-string">"Charly"</span> 
     }, 
     <span class="hljs-string">"destination"</span> : { 
       <span class="hljs-string">"_key"</span> : <span class="hljs-string">"alice"</span>, 
       <span class="hljs-string">"_id"</span> : <span class="hljs-string">"female/alice"</span>, 
-<<<<<<< HEAD
-      <span class="hljs-string">"_rev"</span> : <span class="hljs-string">"19657"</span>, 
-=======
-      <span class="hljs-string">"_rev"</span> : <span class="hljs-string">"19626"</span>, 
->>>>>>> ca897dce
+      <span class="hljs-string">"_rev"</span> : <span class="hljs-string">"19626"</span>, 
       <span class="hljs-string">"name"</span> : <span class="hljs-string">"Alice"</span> 
     }, 
     <span class="hljs-string">"edges"</span> : [ 
@@ -503,11 +331,7 @@
         <span class="hljs-string">"_id"</span> : <span class="hljs-string">"relation/aliceAndCharly"</span>, 
         <span class="hljs-string">"_from"</span> : <span class="hljs-string">"female/alice"</span>, 
         <span class="hljs-string">"_to"</span> : <span class="hljs-string">"male/charly"</span>, 
-<<<<<<< HEAD
-        <span class="hljs-string">"_rev"</span> : <span class="hljs-string">"19676"</span>, 
-=======
         <span class="hljs-string">"_rev"</span> : <span class="hljs-string">"19645"</span>, 
->>>>>>> ca897dce
         <span class="hljs-string">"type"</span> : <span class="hljs-string">"friend"</span> 
       } 
     ], 
@@ -515,21 +339,13 @@
       { 
         <span class="hljs-string">"_key"</span> : <span class="hljs-string">"charly"</span>, 
         <span class="hljs-string">"_id"</span> : <span class="hljs-string">"male/charly"</span>, 
-<<<<<<< HEAD
-        <span class="hljs-string">"_rev"</span> : <span class="hljs-string">"19665"</span>, 
-=======
         <span class="hljs-string">"_rev"</span> : <span class="hljs-string">"19634"</span>, 
->>>>>>> ca897dce
         <span class="hljs-string">"name"</span> : <span class="hljs-string">"Charly"</span> 
       }, 
       { 
         <span class="hljs-string">"_key"</span> : <span class="hljs-string">"alice"</span>, 
         <span class="hljs-string">"_id"</span> : <span class="hljs-string">"female/alice"</span>, 
-<<<<<<< HEAD
-        <span class="hljs-string">"_rev"</span> : <span class="hljs-string">"19657"</span>, 
-=======
-        <span class="hljs-string">"_rev"</span> : <span class="hljs-string">"19626"</span>, 
->>>>>>> ca897dce
+        <span class="hljs-string">"_rev"</span> : <span class="hljs-string">"19626"</span>, 
         <span class="hljs-string">"name"</span> : <span class="hljs-string">"Alice"</span> 
       } 
     ] 
