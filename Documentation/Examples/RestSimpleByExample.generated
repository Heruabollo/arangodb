--- conflicted
+++ resolved
@@ -13,39 +13,16 @@
 { 
   <span class="hljs-string">"result"</span> : [ 
     { 
-<<<<<<< HEAD
-      <span class="hljs-string">"_key"</span> : <span class="hljs-string">"10868"</span>, 
-      <span class="hljs-string">"_id"</span> : <span class="hljs-string">"products/10868"</span>, 
-      <span class="hljs-string">"_rev"</span> : <span class="hljs-string">"10868"</span>, 
-      <span class="hljs-string">"a"</span> : { 
-        <span class="hljs-string">"k"</span> : <span class="hljs-number">2</span>, 
-        <span class="hljs-string">"j"</span> : <span class="hljs-number">2</span> 
-=======
       <span class="hljs-string">"_key"</span> : <span class="hljs-string">"11069"</span>, 
       <span class="hljs-string">"_id"</span> : <span class="hljs-string">"products/11069"</span>, 
       <span class="hljs-string">"_rev"</span> : <span class="hljs-string">"11069"</span>, 
       <span class="hljs-string">"a"</span> : { 
         <span class="hljs-string">"k"</span> : <span class="hljs-number">1</span>, 
         <span class="hljs-string">"j"</span> : <span class="hljs-number">1</span> 
->>>>>>> 54d39573
       }, 
       <span class="hljs-string">"i"</span> : <span class="hljs-number">1</span> 
     }, 
     { 
-<<<<<<< HEAD
-      <span class="hljs-string">"_key"</span> : <span class="hljs-string">"10862"</span>, 
-      <span class="hljs-string">"_id"</span> : <span class="hljs-string">"products/10862"</span>, 
-      <span class="hljs-string">"_rev"</span> : <span class="hljs-string">"10862"</span>, 
-      <span class="hljs-string">"a"</span> : { 
-        <span class="hljs-string">"j"</span> : <span class="hljs-number">1</span> 
-      }, 
-      <span class="hljs-string">"i"</span> : <span class="hljs-number">1</span> 
-    }, 
-    { 
-      <span class="hljs-string">"_key"</span> : <span class="hljs-string">"10858"</span>, 
-      <span class="hljs-string">"_id"</span> : <span class="hljs-string">"products/10858"</span>, 
-      <span class="hljs-string">"_rev"</span> : <span class="hljs-string">"10858"</span>, 
-=======
       <span class="hljs-string">"_key"</span> : <span class="hljs-string">"11073"</span>, 
       <span class="hljs-string">"_id"</span> : <span class="hljs-string">"products/11073"</span>, 
       <span class="hljs-string">"_rev"</span> : <span class="hljs-string">"11073"</span>, 
@@ -64,17 +41,10 @@
       <span class="hljs-string">"_key"</span> : <span class="hljs-string">"11079"</span>, 
       <span class="hljs-string">"_id"</span> : <span class="hljs-string">"products/11079"</span>, 
       <span class="hljs-string">"_rev"</span> : <span class="hljs-string">"11079"</span>, 
->>>>>>> 54d39573
       <span class="hljs-string">"a"</span> : { 
         <span class="hljs-string">"k"</span> : <span class="hljs-number">2</span>, 
         <span class="hljs-string">"j"</span> : <span class="hljs-number">2</span> 
       }, 
-      <span class="hljs-string">"i"</span> : <span class="hljs-number">1</span> 
-    }, 
-    { 
-      <span class="hljs-string">"_key"</span> : <span class="hljs-string">"10865"</span>, 
-      <span class="hljs-string">"_id"</span> : <span class="hljs-string">"products/10865"</span>, 
-      <span class="hljs-string">"_rev"</span> : <span class="hljs-string">"10865"</span>, 
       <span class="hljs-string">"i"</span> : <span class="hljs-number">1</span> 
     } 
   ], 
