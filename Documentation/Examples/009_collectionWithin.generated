--- conflicted
+++ resolved
@@ -5,15 +5,9 @@
 [ 
   { 
     <span class="hljs-string">"distance"</span> : <span class="hljs-number">0</span>, 
-<<<<<<< HEAD
-    <span class="hljs-string">"_id"</span> : <span class="hljs-string">"geo/5509"</span>, 
-    <span class="hljs-string">"_key"</span> : <span class="hljs-string">"5509"</span>, 
-    <span class="hljs-string">"_rev"</span> : <span class="hljs-string">"5509"</span>, 
-=======
     <span class="hljs-string">"_id"</span> : <span class="hljs-string">"geo/5508"</span>, 
     <span class="hljs-string">"_key"</span> : <span class="hljs-string">"5508"</span>, 
     <span class="hljs-string">"_rev"</span> : <span class="hljs-string">"5508"</span>, 
->>>>>>> 54d39573
     <span class="hljs-string">"loc"</span> : [ 
       <span class="hljs-number">0</span>, 
       <span class="hljs-number">0</span> 
@@ -22,15 +16,9 @@
   }, 
   { 
     <span class="hljs-string">"distance"</span> : <span class="hljs-number">1111949.2664455874</span>, 
-<<<<<<< HEAD
-    <span class="hljs-string">"_id"</span> : <span class="hljs-string">"geo/5398"</span>, 
-    <span class="hljs-string">"_key"</span> : <span class="hljs-string">"5398"</span>, 
-    <span class="hljs-string">"_rev"</span> : <span class="hljs-string">"5398"</span>, 
-=======
     <span class="hljs-string">"_id"</span> : <span class="hljs-string">"geo/5397"</span>, 
     <span class="hljs-string">"_key"</span> : <span class="hljs-string">"5397"</span>, 
     <span class="hljs-string">"_rev"</span> : <span class="hljs-string">"5397"</span>, 
->>>>>>> 54d39573
     <span class="hljs-string">"loc"</span> : [ 
       <span class="hljs-number">-10</span>, 
       <span class="hljs-number">0</span> 
@@ -39,15 +27,9 @@
   }, 
   { 
     <span class="hljs-string">"distance"</span> : <span class="hljs-number">1111949.2664455874</span>, 
-<<<<<<< HEAD
-    <span class="hljs-string">"_id"</span> : <span class="hljs-string">"geo/5512"</span>, 
-    <span class="hljs-string">"_key"</span> : <span class="hljs-string">"5512"</span>, 
-    <span class="hljs-string">"_rev"</span> : <span class="hljs-string">"5512"</span>, 
-=======
     <span class="hljs-string">"_id"</span> : <span class="hljs-string">"geo/5511"</span>, 
     <span class="hljs-string">"_key"</span> : <span class="hljs-string">"5511"</span>, 
     <span class="hljs-string">"_rev"</span> : <span class="hljs-string">"5511"</span>, 
->>>>>>> 54d39573
     <span class="hljs-string">"loc"</span> : [ 
       <span class="hljs-number">0</span>, 
       <span class="hljs-number">10</span> 
@@ -56,15 +38,9 @@
   }, 
   { 
     <span class="hljs-string">"distance"</span> : <span class="hljs-number">1111949.2664455874</span>, 
-<<<<<<< HEAD
-    <span class="hljs-string">"_id"</span> : <span class="hljs-string">"geo/5620"</span>, 
-    <span class="hljs-string">"_key"</span> : <span class="hljs-string">"5620"</span>, 
-    <span class="hljs-string">"_rev"</span> : <span class="hljs-string">"5620"</span>, 
-=======
     <span class="hljs-string">"_id"</span> : <span class="hljs-string">"geo/5619"</span>, 
     <span class="hljs-string">"_key"</span> : <span class="hljs-string">"5619"</span>, 
     <span class="hljs-string">"_rev"</span> : <span class="hljs-string">"5619"</span>, 
->>>>>>> 54d39573
     <span class="hljs-string">"loc"</span> : [ 
       <span class="hljs-number">10</span>, 
       <span class="hljs-number">0</span> 
@@ -73,15 +49,9 @@
   }, 
   { 
     <span class="hljs-string">"distance"</span> : <span class="hljs-number">1111949.2664455874</span>, 
-<<<<<<< HEAD
-    <span class="hljs-string">"_id"</span> : <span class="hljs-string">"geo/5506"</span>, 
-    <span class="hljs-string">"_key"</span> : <span class="hljs-string">"5506"</span>, 
-    <span class="hljs-string">"_rev"</span> : <span class="hljs-string">"5506"</span>, 
-=======
     <span class="hljs-string">"_id"</span> : <span class="hljs-string">"geo/5505"</span>, 
     <span class="hljs-string">"_key"</span> : <span class="hljs-string">"5505"</span>, 
     <span class="hljs-string">"_rev"</span> : <span class="hljs-string">"5505"</span>, 
->>>>>>> 54d39573
     <span class="hljs-string">"loc"</span> : [ 
       <span class="hljs-number">0</span>, 
       <span class="hljs-number">-10</span> 
@@ -90,15 +60,9 @@
   }, 
   { 
     <span class="hljs-string">"distance"</span> : <span class="hljs-number">1568520.5567985761</span>, 
-<<<<<<< HEAD
-    <span class="hljs-string">"_id"</span> : <span class="hljs-string">"geo/5401"</span>, 
-    <span class="hljs-string">"_key"</span> : <span class="hljs-string">"5401"</span>, 
-    <span class="hljs-string">"_rev"</span> : <span class="hljs-string">"5401"</span>, 
-=======
     <span class="hljs-string">"_id"</span> : <span class="hljs-string">"geo/5400"</span>, 
     <span class="hljs-string">"_key"</span> : <span class="hljs-string">"5400"</span>, 
     <span class="hljs-string">"_rev"</span> : <span class="hljs-string">"5400"</span>, 
->>>>>>> 54d39573
     <span class="hljs-string">"loc"</span> : [ 
       <span class="hljs-number">-10</span>, 
       <span class="hljs-number">10</span> 
@@ -107,15 +71,9 @@
   }, 
   { 
     <span class="hljs-string">"distance"</span> : <span class="hljs-number">1568520.5567985761</span>, 
-<<<<<<< HEAD
-    <span class="hljs-string">"_id"</span> : <span class="hljs-string">"geo/5623"</span>, 
-    <span class="hljs-string">"_key"</span> : <span class="hljs-string">"5623"</span>, 
-    <span class="hljs-string">"_rev"</span> : <span class="hljs-string">"5623"</span>, 
-=======
     <span class="hljs-string">"_id"</span> : <span class="hljs-string">"geo/5622"</span>, 
     <span class="hljs-string">"_key"</span> : <span class="hljs-string">"5622"</span>, 
     <span class="hljs-string">"_rev"</span> : <span class="hljs-string">"5622"</span>, 
->>>>>>> 54d39573
     <span class="hljs-string">"loc"</span> : [ 
       <span class="hljs-number">10</span>, 
       <span class="hljs-number">10</span> 
@@ -124,15 +82,9 @@
   }, 
   { 
     <span class="hljs-string">"distance"</span> : <span class="hljs-number">1568520.5567985761</span>, 
-<<<<<<< HEAD
-    <span class="hljs-string">"_id"</span> : <span class="hljs-string">"geo/5395"</span>, 
-    <span class="hljs-string">"_key"</span> : <span class="hljs-string">"5395"</span>, 
-    <span class="hljs-string">"_rev"</span> : <span class="hljs-string">"5395"</span>, 
-=======
     <span class="hljs-string">"_id"</span> : <span class="hljs-string">"geo/5394"</span>, 
     <span class="hljs-string">"_key"</span> : <span class="hljs-string">"5394"</span>, 
     <span class="hljs-string">"_rev"</span> : <span class="hljs-string">"5394"</span>, 
->>>>>>> 54d39573
     <span class="hljs-string">"loc"</span> : [ 
       <span class="hljs-number">-10</span>, 
       <span class="hljs-number">-10</span> 
@@ -141,15 +93,9 @@
   }, 
   { 
     <span class="hljs-string">"distance"</span> : <span class="hljs-number">1568520.5567985761</span>, 
-<<<<<<< HEAD
-    <span class="hljs-string">"_id"</span> : <span class="hljs-string">"geo/5617"</span>, 
-    <span class="hljs-string">"_key"</span> : <span class="hljs-string">"5617"</span>, 
-    <span class="hljs-string">"_rev"</span> : <span class="hljs-string">"5617"</span>, 
-=======
     <span class="hljs-string">"_id"</span> : <span class="hljs-string">"geo/5616"</span>, 
     <span class="hljs-string">"_key"</span> : <span class="hljs-string">"5616"</span>, 
     <span class="hljs-string">"_rev"</span> : <span class="hljs-string">"5616"</span>, 
->>>>>>> 54d39573
     <span class="hljs-string">"loc"</span> : [ 
       <span class="hljs-number">10</span>, 
       <span class="hljs-number">-10</span> 
