shell> curl -X POST --data-binary @- --dump - http://localhost:8529/_api/index?collection=products <<EOF
{ 
  "type" : "geo", 
  "fields" : [ 
    "e", 
    "f" 
  ] 
}
EOF

HTTP/1.1 201 Created
content-type: application/json; charset=utf-8

{ 
<<<<<<< HEAD
  "id" : "products/1350835426", 
=======
  "id" : "products/512208628421", 
>>>>>>> 096ad46f
  "type" : "geo2", 
  "unique" : false, 
  "sparse" : true, 
  "constraint" : false, 
  "ignoreNull" : true, 
  "fields" : [ 
    "e", 
    "f" 
  ], 
  "isNewlyCreated" : true, 
  "error" : false, 
  "code" : 201 
}<|MERGE_RESOLUTION|>--- conflicted
+++ resolved
@@ -12,11 +12,7 @@
 content-type: application/json; charset=utf-8
 
 { 
-<<<<<<< HEAD
-  "id" : "products/1350835426", 
-=======
   "id" : "products/512208628421", 
->>>>>>> 096ad46f
   "type" : "geo2", 
   "unique" : false, 
   "sparse" : true, 
