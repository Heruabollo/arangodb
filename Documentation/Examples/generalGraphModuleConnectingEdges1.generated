arangosh&gt; <span class="hljs-keyword">var</span> examples = <span class="hljs-built_in">require</span>(<span class="hljs-string">"org/arangodb/graph-examples/example-graph.js"</span>);
arangosh&gt; <span class="hljs-keyword">var</span> graph = examples.loadGraph(<span class="hljs-string">"routeplanner"</span>);
arangosh&gt; graph._getConnectingEdges({isCapital : <span class="hljs-literal">true</span>}, {isCapital : <span class="hljs-literal">true</span>});
[ 
  { 
<<<<<<< HEAD
    "_id" : "germanHighway/1645224897", 
    "_key" : "1645224897", 
    "_rev" : "1645224897", 
    "_from" : "germanCity/Berlin", 
    "_to" : "germanCity/Cologne", 
    "distance" : 850 
  }, 
  { 
    "_id" : "germanHighway/1645421505", 
    "_key" : "1645421505", 
    "_rev" : "1645421505", 
    "_from" : "germanCity/Berlin", 
    "_to" : "germanCity/Hamburg", 
    "distance" : 400 
  }, 
  { 
    "_id" : "internationalHighway/1646273473", 
    "_key" : "1646273473", 
    "_rev" : "1646273473", 
    "_from" : "germanCity/Berlin", 
    "_to" : "frenchCity/Lyon", 
    "distance" : 1100 
  }, 
  { 
    "_id" : "internationalHighway/1646470081", 
    "_key" : "1646470081", 
    "_rev" : "1646470081", 
    "_from" : "germanCity/Berlin", 
    "_to" : "frenchCity/Paris", 
    "distance" : 1200 
  }, 
  { 
    "_id" : "frenchHighway/1645945793", 
    "_key" : "1645945793", 
    "_rev" : "1645945793", 
    "_from" : "frenchCity/Paris", 
    "_to" : "frenchCity/Lyon", 
    "distance" : 550 
  }, 
  { 
    "_id" : "internationalHighway/1647256513", 
    "_key" : "1647256513", 
    "_rev" : "1647256513", 
    "_from" : "germanCity/Cologne", 
    "_to" : "frenchCity/Paris", 
    "distance" : 550 
  }, 
  { 
    "_id" : "internationalHighway/1646666689", 
    "_key" : "1646666689", 
    "_rev" : "1646666689", 
    "_from" : "germanCity/Hamburg", 
    "_to" : "frenchCity/Paris", 
    "distance" : 900 
=======
    <span class="hljs-string">"_id"</span> : <span class="hljs-string">"internationalHighway/1658785314"</span>, 
    <span class="hljs-string">"_key"</span> : <span class="hljs-string">"1658785314"</span>, 
    <span class="hljs-string">"_rev"</span> : <span class="hljs-string">"1658785314"</span>, 
    <span class="hljs-string">"_from"</span> : <span class="hljs-string">"germanCity/Berlin"</span>, 
    <span class="hljs-string">"_to"</span> : <span class="hljs-string">"frenchCity/Paris"</span>, 
    <span class="hljs-string">"distance"</span> : <span class="hljs-number">1200</span> 
>>>>>>> 1a748b46
  } 
]<|MERGE_RESOLUTION|>--- conflicted
+++ resolved
@@ -3,68 +3,11 @@
 arangosh&gt; graph._getConnectingEdges({isCapital : <span class="hljs-literal">true</span>}, {isCapital : <span class="hljs-literal">true</span>});
 [ 
   { 
-<<<<<<< HEAD
-    "_id" : "germanHighway/1645224897", 
-    "_key" : "1645224897", 
-    "_rev" : "1645224897", 
-    "_from" : "germanCity/Berlin", 
-    "_to" : "germanCity/Cologne", 
-    "distance" : 850 
-  }, 
-  { 
-    "_id" : "germanHighway/1645421505", 
-    "_key" : "1645421505", 
-    "_rev" : "1645421505", 
-    "_from" : "germanCity/Berlin", 
-    "_to" : "germanCity/Hamburg", 
-    "distance" : 400 
-  }, 
-  { 
-    "_id" : "internationalHighway/1646273473", 
-    "_key" : "1646273473", 
-    "_rev" : "1646273473", 
-    "_from" : "germanCity/Berlin", 
-    "_to" : "frenchCity/Lyon", 
-    "distance" : 1100 
-  }, 
-  { 
-    "_id" : "internationalHighway/1646470081", 
-    "_key" : "1646470081", 
-    "_rev" : "1646470081", 
-    "_from" : "germanCity/Berlin", 
-    "_to" : "frenchCity/Paris", 
-    "distance" : 1200 
-  }, 
-  { 
-    "_id" : "frenchHighway/1645945793", 
-    "_key" : "1645945793", 
-    "_rev" : "1645945793", 
-    "_from" : "frenchCity/Paris", 
-    "_to" : "frenchCity/Lyon", 
-    "distance" : 550 
-  }, 
-  { 
-    "_id" : "internationalHighway/1647256513", 
-    "_key" : "1647256513", 
-    "_rev" : "1647256513", 
-    "_from" : "germanCity/Cologne", 
-    "_to" : "frenchCity/Paris", 
-    "distance" : 550 
-  }, 
-  { 
-    "_id" : "internationalHighway/1646666689", 
-    "_key" : "1646666689", 
-    "_rev" : "1646666689", 
-    "_from" : "germanCity/Hamburg", 
-    "_to" : "frenchCity/Paris", 
-    "distance" : 900 
-=======
     <span class="hljs-string">"_id"</span> : <span class="hljs-string">"internationalHighway/1658785314"</span>, 
     <span class="hljs-string">"_key"</span> : <span class="hljs-string">"1658785314"</span>, 
     <span class="hljs-string">"_rev"</span> : <span class="hljs-string">"1658785314"</span>, 
     <span class="hljs-string">"_from"</span> : <span class="hljs-string">"germanCity/Berlin"</span>, 
     <span class="hljs-string">"_to"</span> : <span class="hljs-string">"frenchCity/Paris"</span>, 
     <span class="hljs-string">"distance"</span> : <span class="hljs-number">1200</span> 
->>>>>>> 1a748b46
   } 
 ]