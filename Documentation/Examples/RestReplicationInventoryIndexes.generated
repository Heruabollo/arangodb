shell> curl --dump - http://localhost:8529/_api/replication/inventory

HTTP/<span class="hljs-number">1.1</span> <span class="hljs-number">200</span> OK
content-type: application/json; charset=utf-<span class="hljs-number">8</span>

{ 
  <span class="hljs-string">"collections"</span> : [ 
    { 
      <span class="hljs-string">"parameters"</span> : { 
        <span class="hljs-string">"version"</span> : <span class="hljs-number">5</span>, 
        <span class="hljs-string">"type"</span> : <span class="hljs-number">2</span>, 
<<<<<<< HEAD
        <span class="hljs-string">"cid"</span> : <span class="hljs-string">"7202041"</span>, 
=======
        <span class="hljs-string">"cid"</span> : <span class="hljs-string">"7184940"</span>, 
>>>>>>> 1b8e6ddf
        <span class="hljs-string">"indexBuckets"</span> : <span class="hljs-number">8</span>, 
        <span class="hljs-string">"deleted"</span> : <span class="hljs-literal">false</span>, 
        <span class="hljs-string">"doCompact"</span> : <span class="hljs-literal">true</span>, 
        <span class="hljs-string">"maximalSize"</span> : <span class="hljs-number">1048576</span>, 
        <span class="hljs-string">"name"</span> : <span class="hljs-string">"_apps"</span>, 
        <span class="hljs-string">"isVolatile"</span> : <span class="hljs-literal">false</span>, 
        <span class="hljs-string">"waitForSync"</span> : <span class="hljs-literal">false</span> 
      }, 
      <span class="hljs-string">"indexes"</span> : [ 
        { 
<<<<<<< HEAD
          <span class="hljs-string">"id"</span> : <span class="hljs-string">"7464185"</span>, 
=======
          <span class="hljs-string">"id"</span> : <span class="hljs-string">"7447084"</span>, 
>>>>>>> 1b8e6ddf
          <span class="hljs-string">"type"</span> : <span class="hljs-string">"hash"</span>, 
          <span class="hljs-string">"fields"</span> : [ 
            <span class="hljs-string">"mount"</span> 
          ], 
          <span class="hljs-string">"selectivityEstimate"</span> : <span class="hljs-number">1</span>, 
          <span class="hljs-string">"unique"</span> : <span class="hljs-literal">true</span>, 
          <span class="hljs-string">"sparse"</span> : <span class="hljs-literal">false</span> 
        } 
      ] 
    }, 
    { 
      <span class="hljs-string">"parameters"</span> : { 
        <span class="hljs-string">"version"</span> : <span class="hljs-number">5</span>, 
        <span class="hljs-string">"type"</span> : <span class="hljs-number">2</span>, 
<<<<<<< HEAD
        <span class="hljs-string">"cid"</span> : <span class="hljs-string">"4449529"</span>, 
=======
        <span class="hljs-string">"cid"</span> : <span class="hljs-string">"4432428"</span>, 
>>>>>>> 1b8e6ddf
        <span class="hljs-string">"indexBuckets"</span> : <span class="hljs-number">8</span>, 
        <span class="hljs-string">"deleted"</span> : <span class="hljs-literal">false</span>, 
        <span class="hljs-string">"doCompact"</span> : <span class="hljs-literal">true</span>, 
        <span class="hljs-string">"maximalSize"</span> : <span class="hljs-number">4194304</span>, 
        <span class="hljs-string">"name"</span> : <span class="hljs-string">"_aqlfunctions"</span>, 
        <span class="hljs-string">"isVolatile"</span> : <span class="hljs-literal">false</span>, 
        <span class="hljs-string">"waitForSync"</span> : <span class="hljs-literal">false</span> 
      }, 
      <span class="hljs-string">"indexes"</span> : [ ] 
    }, 
    { 
      <span class="hljs-string">"parameters"</span> : { 
        <span class="hljs-string">"version"</span> : <span class="hljs-number">5</span>, 
        <span class="hljs-string">"type"</span> : <span class="hljs-number">2</span>, 
<<<<<<< HEAD
        <span class="hljs-string">"cid"</span> : <span class="hljs-string">"2090233"</span>, 
=======
        <span class="hljs-string">"cid"</span> : <span class="hljs-string">"2073132"</span>, 
>>>>>>> 1b8e6ddf
        <span class="hljs-string">"indexBuckets"</span> : <span class="hljs-number">8</span>, 
        <span class="hljs-string">"deleted"</span> : <span class="hljs-literal">false</span>, 
        <span class="hljs-string">"doCompact"</span> : <span class="hljs-literal">true</span>, 
        <span class="hljs-string">"maximalSize"</span> : <span class="hljs-number">1048576</span>, 
        <span class="hljs-string">"name"</span> : <span class="hljs-string">"_graphs"</span>, 
        <span class="hljs-string">"isVolatile"</span> : <span class="hljs-literal">false</span>, 
        <span class="hljs-string">"waitForSync"</span> : <span class="hljs-literal">false</span> 
      }, 
      <span class="hljs-string">"indexes"</span> : [ ] 
    }, 
    { 
      <span class="hljs-string">"parameters"</span> : { 
        <span class="hljs-string">"version"</span> : <span class="hljs-number">5</span>, 
        <span class="hljs-string">"type"</span> : <span class="hljs-number">2</span>, 
<<<<<<< HEAD
        <span class="hljs-string">"cid"</span> : <span class="hljs-string">"2221305"</span>, 
=======
        <span class="hljs-string">"cid"</span> : <span class="hljs-string">"2204204"</span>, 
>>>>>>> 1b8e6ddf
        <span class="hljs-string">"indexBuckets"</span> : <span class="hljs-number">8</span>, 
        <span class="hljs-string">"deleted"</span> : <span class="hljs-literal">false</span>, 
        <span class="hljs-string">"doCompact"</span> : <span class="hljs-literal">true</span>, 
        <span class="hljs-string">"maximalSize"</span> : <span class="hljs-number">1048576</span>, 
        <span class="hljs-string">"name"</span> : <span class="hljs-string">"_modules"</span>, 
        <span class="hljs-string">"isVolatile"</span> : <span class="hljs-literal">false</span>, 
        <span class="hljs-string">"waitForSync"</span> : <span class="hljs-literal">false</span> 
      }, 
      <span class="hljs-string">"indexes"</span> : [ ] 
    }, 
    { 
      <span class="hljs-string">"parameters"</span> : { 
        <span class="hljs-string">"version"</span> : <span class="hljs-number">5</span>, 
        <span class="hljs-string">"type"</span> : <span class="hljs-number">2</span>, 
<<<<<<< HEAD
        <span class="hljs-string">"cid"</span> : <span class="hljs-string">"2352377"</span>, 
=======
        <span class="hljs-string">"cid"</span> : <span class="hljs-string">"2335276"</span>, 
>>>>>>> 1b8e6ddf
        <span class="hljs-string">"indexBuckets"</span> : <span class="hljs-number">8</span>, 
        <span class="hljs-string">"deleted"</span> : <span class="hljs-literal">false</span>, 
        <span class="hljs-string">"doCompact"</span> : <span class="hljs-literal">true</span>, 
        <span class="hljs-string">"maximalSize"</span> : <span class="hljs-number">33554432</span>, 
        <span class="hljs-string">"name"</span> : <span class="hljs-string">"_routing"</span>, 
        <span class="hljs-string">"isVolatile"</span> : <span class="hljs-literal">false</span>, 
        <span class="hljs-string">"waitForSync"</span> : <span class="hljs-literal">false</span> 
      }, 
      <span class="hljs-string">"indexes"</span> : [ ] 
    }, 
    { 
      <span class="hljs-string">"parameters"</span> : { 
        <span class="hljs-string">"version"</span> : <span class="hljs-number">5</span>, 
        <span class="hljs-string">"type"</span> : <span class="hljs-number">2</span>, 
<<<<<<< HEAD
        <span class="hljs-string">"cid"</span> : <span class="hljs-string">"14148857"</span>, 
=======
        <span class="hljs-string">"cid"</span> : <span class="hljs-string">"14131756"</span>, 
>>>>>>> 1b8e6ddf
        <span class="hljs-string">"indexBuckets"</span> : <span class="hljs-number">8</span>, 
        <span class="hljs-string">"deleted"</span> : <span class="hljs-literal">false</span>, 
        <span class="hljs-string">"doCompact"</span> : <span class="hljs-literal">true</span>, 
        <span class="hljs-string">"maximalSize"</span> : <span class="hljs-number">1048576</span>, 
        <span class="hljs-string">"name"</span> : <span class="hljs-string">"_sessions"</span>, 
        <span class="hljs-string">"isVolatile"</span> : <span class="hljs-literal">false</span>, 
        <span class="hljs-string">"waitForSync"</span> : <span class="hljs-literal">false</span> 
      }, 
      <span class="hljs-string">"indexes"</span> : [ ] 
    }, 
    { 
      <span class="hljs-string">"parameters"</span> : { 
        <span class="hljs-string">"version"</span> : <span class="hljs-number">5</span>, 
        <span class="hljs-string">"type"</span> : <span class="hljs-number">2</span>, 
<<<<<<< HEAD
        <span class="hljs-string">"cid"</span> : <span class="hljs-string">"14869753"</span>, 
=======
        <span class="hljs-string">"cid"</span> : <span class="hljs-string">"14852652"</span>, 
>>>>>>> 1b8e6ddf
        <span class="hljs-string">"indexBuckets"</span> : <span class="hljs-number">8</span>, 
        <span class="hljs-string">"deleted"</span> : <span class="hljs-literal">false</span>, 
        <span class="hljs-string">"doCompact"</span> : <span class="hljs-literal">true</span>, 
        <span class="hljs-string">"maximalSize"</span> : <span class="hljs-number">1048576</span>, 
        <span class="hljs-string">"name"</span> : <span class="hljs-string">"_system_users_users"</span>, 
        <span class="hljs-string">"isVolatile"</span> : <span class="hljs-literal">false</span>, 
        <span class="hljs-string">"waitForSync"</span> : <span class="hljs-literal">false</span> 
      }, 
      <span class="hljs-string">"indexes"</span> : [ ] 
    }, 
    { 
      <span class="hljs-string">"parameters"</span> : { 
        <span class="hljs-string">"version"</span> : <span class="hljs-number">5</span>, 
        <span class="hljs-string">"type"</span> : <span class="hljs-number">2</span>, 
<<<<<<< HEAD
        <span class="hljs-string">"cid"</span> : <span class="hljs-string">"255225"</span>, 
=======
        <span class="hljs-string">"cid"</span> : <span class="hljs-string">"238124"</span>, 
>>>>>>> 1b8e6ddf
        <span class="hljs-string">"indexBuckets"</span> : <span class="hljs-number">8</span>, 
        <span class="hljs-string">"deleted"</span> : <span class="hljs-literal">false</span>, 
        <span class="hljs-string">"doCompact"</span> : <span class="hljs-literal">true</span>, 
        <span class="hljs-string">"maximalSize"</span> : <span class="hljs-number">4194304</span>, 
        <span class="hljs-string">"name"</span> : <span class="hljs-string">"_users"</span>, 
        <span class="hljs-string">"isVolatile"</span> : <span class="hljs-literal">false</span>, 
        <span class="hljs-string">"waitForSync"</span> : <span class="hljs-literal">false</span> 
      }, 
      <span class="hljs-string">"indexes"</span> : [ 
        { 
<<<<<<< HEAD
          <span class="hljs-string">"id"</span> : <span class="hljs-string">"582905"</span>, 
=======
          <span class="hljs-string">"id"</span> : <span class="hljs-string">"565804"</span>, 
>>>>>>> 1b8e6ddf
          <span class="hljs-string">"type"</span> : <span class="hljs-string">"hash"</span>, 
          <span class="hljs-string">"fields"</span> : [ 
            <span class="hljs-string">"user"</span> 
          ], 
          <span class="hljs-string">"selectivityEstimate"</span> : <span class="hljs-number">1</span>, 
          <span class="hljs-string">"unique"</span> : <span class="hljs-literal">true</span>, 
          <span class="hljs-string">"sparse"</span> : <span class="hljs-literal">true</span> 
        } 
      ] 
    }, 
    { 
      <span class="hljs-string">"parameters"</span> : { 
        <span class="hljs-string">"version"</span> : <span class="hljs-number">5</span>, 
        <span class="hljs-string">"type"</span> : <span class="hljs-number">2</span>, 
<<<<<<< HEAD
        <span class="hljs-string">"cid"</span> : <span class="hljs-string">"18932985"</span>, 
=======
        <span class="hljs-string">"cid"</span> : <span class="hljs-string">"18915884"</span>, 
>>>>>>> 1b8e6ddf
        <span class="hljs-string">"indexBuckets"</span> : <span class="hljs-number">8</span>, 
        <span class="hljs-string">"deleted"</span> : <span class="hljs-literal">false</span>, 
        <span class="hljs-string">"doCompact"</span> : <span class="hljs-literal">true</span>, 
        <span class="hljs-string">"maximalSize"</span> : <span class="hljs-number">1048576</span>, 
        <span class="hljs-string">"name"</span> : <span class="hljs-string">"animals"</span>, 
        <span class="hljs-string">"isVolatile"</span> : <span class="hljs-literal">false</span>, 
        <span class="hljs-string">"waitForSync"</span> : <span class="hljs-literal">false</span> 
      }, 
      <span class="hljs-string">"indexes"</span> : [ ] 
    }, 
    { 
      <span class="hljs-string">"parameters"</span> : { 
        <span class="hljs-string">"version"</span> : <span class="hljs-number">5</span>, 
        <span class="hljs-string">"type"</span> : <span class="hljs-number">2</span>, 
<<<<<<< HEAD
        <span class="hljs-string">"cid"</span> : <span class="hljs-string">"18081017"</span>, 
=======
        <span class="hljs-string">"cid"</span> : <span class="hljs-string">"18063916"</span>, 
>>>>>>> 1b8e6ddf
        <span class="hljs-string">"indexBuckets"</span> : <span class="hljs-number">8</span>, 
        <span class="hljs-string">"deleted"</span> : <span class="hljs-literal">false</span>, 
        <span class="hljs-string">"doCompact"</span> : <span class="hljs-literal">true</span>, 
        <span class="hljs-string">"maximalSize"</span> : <span class="hljs-number">1048576</span>, 
        <span class="hljs-string">"name"</span> : <span class="hljs-string">"demo"</span>, 
        <span class="hljs-string">"isVolatile"</span> : <span class="hljs-literal">false</span>, 
        <span class="hljs-string">"waitForSync"</span> : <span class="hljs-literal">false</span> 
      }, 
      <span class="hljs-string">"indexes"</span> : [ ] 
    }, 
    { 
      <span class="hljs-string">"parameters"</span> : { 
        <span class="hljs-string">"version"</span> : <span class="hljs-number">5</span>, 
        <span class="hljs-string">"type"</span> : <span class="hljs-number">2</span>, 
<<<<<<< HEAD
        <span class="hljs-string">"cid"</span> : <span class="hljs-string">"830137593"</span>, 
=======
        <span class="hljs-string">"cid"</span> : <span class="hljs-string">"829727276"</span>, 
>>>>>>> 1b8e6ddf
        <span class="hljs-string">"indexBuckets"</span> : <span class="hljs-number">8</span>, 
        <span class="hljs-string">"deleted"</span> : <span class="hljs-literal">false</span>, 
        <span class="hljs-string">"doCompact"</span> : <span class="hljs-literal">true</span>, 
        <span class="hljs-string">"maximalSize"</span> : <span class="hljs-number">1048576</span>, 
        <span class="hljs-string">"name"</span> : <span class="hljs-string">"IndexedCollection1"</span>, 
        <span class="hljs-string">"isVolatile"</span> : <span class="hljs-literal">false</span>, 
        <span class="hljs-string">"waitForSync"</span> : <span class="hljs-literal">false</span> 
      }, 
      <span class="hljs-string">"indexes"</span> : [ 
        { 
<<<<<<< HEAD
          <span class="hljs-string">"id"</span> : <span class="hljs-string">"830399737"</span>, 
=======
          <span class="hljs-string">"id"</span> : <span class="hljs-string">"829989420"</span>, 
>>>>>>> 1b8e6ddf
          <span class="hljs-string">"type"</span> : <span class="hljs-string">"hash"</span>, 
          <span class="hljs-string">"fields"</span> : [ 
            <span class="hljs-string">"name"</span> 
          ], 
          <span class="hljs-string">"selectivityEstimate"</span> : <span class="hljs-number">1</span>, 
          <span class="hljs-string">"unique"</span> : <span class="hljs-literal">false</span>, 
          <span class="hljs-string">"sparse"</span> : <span class="hljs-literal">false</span> 
        }, 
        { 
<<<<<<< HEAD
          <span class="hljs-string">"id"</span> : <span class="hljs-string">"830727417"</span>, 
=======
          <span class="hljs-string">"id"</span> : <span class="hljs-string">"830317100"</span>, 
>>>>>>> 1b8e6ddf
          <span class="hljs-string">"type"</span> : <span class="hljs-string">"skiplist"</span>, 
          <span class="hljs-string">"fields"</span> : [ 
            <span class="hljs-string">"a"</span>, 
            <span class="hljs-string">"b"</span> 
          ], 
          <span class="hljs-string">"unique"</span> : <span class="hljs-literal">true</span>, 
          <span class="hljs-string">"sparse"</span> : <span class="hljs-literal">false</span> 
        }, 
        { 
<<<<<<< HEAD
          <span class="hljs-string">"id"</span> : <span class="hljs-string">"830924025"</span>, 
=======
          <span class="hljs-string">"id"</span> : <span class="hljs-string">"830513708"</span>, 
>>>>>>> 1b8e6ddf
          <span class="hljs-string">"type"</span> : <span class="hljs-string">"cap"</span>, 
          <span class="hljs-string">"size"</span> : <span class="hljs-number">500</span>, 
          <span class="hljs-string">"byteSize"</span> : <span class="hljs-number">0</span>, 
          <span class="hljs-string">"unique"</span> : <span class="hljs-literal">false</span> 
        } 
      ] 
    }, 
    { 
      <span class="hljs-string">"parameters"</span> : { 
        <span class="hljs-string">"version"</span> : <span class="hljs-number">5</span>, 
        <span class="hljs-string">"type"</span> : <span class="hljs-number">2</span>, 
<<<<<<< HEAD
        <span class="hljs-string">"cid"</span> : <span class="hljs-string">"831120633"</span>, 
=======
        <span class="hljs-string">"cid"</span> : <span class="hljs-string">"830710316"</span>, 
>>>>>>> 1b8e6ddf
        <span class="hljs-string">"indexBuckets"</span> : <span class="hljs-number">8</span>, 
        <span class="hljs-string">"deleted"</span> : <span class="hljs-literal">false</span>, 
        <span class="hljs-string">"doCompact"</span> : <span class="hljs-literal">true</span>, 
        <span class="hljs-string">"maximalSize"</span> : <span class="hljs-number">1048576</span>, 
        <span class="hljs-string">"name"</span> : <span class="hljs-string">"IndexedCollection2"</span>, 
        <span class="hljs-string">"isVolatile"</span> : <span class="hljs-literal">false</span>, 
        <span class="hljs-string">"waitForSync"</span> : <span class="hljs-literal">false</span> 
      }, 
      <span class="hljs-string">"indexes"</span> : [ 
        { 
<<<<<<< HEAD
          <span class="hljs-string">"id"</span> : <span class="hljs-string">"831317241"</span>, 
=======
          <span class="hljs-string">"id"</span> : <span class="hljs-string">"830906924"</span>, 
>>>>>>> 1b8e6ddf
          <span class="hljs-string">"type"</span> : <span class="hljs-string">"fulltext"</span>, 
          <span class="hljs-string">"fields"</span> : [ 
            <span class="hljs-string">"text"</span> 
          ], 
          <span class="hljs-string">"unique"</span> : <span class="hljs-literal">false</span>, 
          <span class="hljs-string">"sparse"</span> : <span class="hljs-literal">true</span>, 
          <span class="hljs-string">"minLength"</span> : <span class="hljs-number">10</span> 
        }, 
        { 
<<<<<<< HEAD
          <span class="hljs-string">"id"</span> : <span class="hljs-string">"831644921"</span>, 
=======
          <span class="hljs-string">"id"</span> : <span class="hljs-string">"831234604"</span>, 
>>>>>>> 1b8e6ddf
          <span class="hljs-string">"type"</span> : <span class="hljs-string">"skiplist"</span>, 
          <span class="hljs-string">"fields"</span> : [ 
            <span class="hljs-string">"a"</span> 
          ], 
          <span class="hljs-string">"unique"</span> : <span class="hljs-literal">false</span>, 
          <span class="hljs-string">"sparse"</span> : <span class="hljs-literal">false</span> 
        }, 
        { 
<<<<<<< HEAD
          <span class="hljs-string">"id"</span> : <span class="hljs-string">"831841529"</span>, 
=======
          <span class="hljs-string">"id"</span> : <span class="hljs-string">"831431212"</span>, 
>>>>>>> 1b8e6ddf
          <span class="hljs-string">"type"</span> : <span class="hljs-string">"cap"</span>, 
          <span class="hljs-string">"size"</span> : <span class="hljs-number">0</span>, 
          <span class="hljs-string">"byteSize"</span> : <span class="hljs-number">1048576</span>, 
          <span class="hljs-string">"unique"</span> : <span class="hljs-literal">false</span> 
        } 
      ] 
    } 
  ], 
  <span class="hljs-string">"state"</span> : { 
    <span class="hljs-string">"running"</span> : <span class="hljs-literal">true</span>, 
<<<<<<< HEAD
    <span class="hljs-string">"lastLogTick"</span> : <span class="hljs-string">"830203129"</span>, 
    <span class="hljs-string">"totalEvents"</span> : <span class="hljs-number">5009</span>, 
    <span class="hljs-string">"time"</span> : <span class="hljs-string">"2015-09-11T18:38:37Z"</span> 
  }, 
  <span class="hljs-string">"tick"</span> : <span class="hljs-string">"831972601"</span> 
=======
    <span class="hljs-string">"lastLogTick"</span> : <span class="hljs-string">"829596204"</span>, 
    <span class="hljs-string">"totalEvents"</span> : <span class="hljs-number">5006</span>, 
    <span class="hljs-string">"time"</span> : <span class="hljs-string">"2015-09-16T17:34:41Z"</span> 
  }, 
  <span class="hljs-string">"tick"</span> : <span class="hljs-string">"831562284"</span> 
>>>>>>> 1b8e6ddf
}<|MERGE_RESOLUTION|>--- conflicted
+++ resolved
@@ -9,11 +9,7 @@
       <span class="hljs-string">"parameters"</span> : { 
         <span class="hljs-string">"version"</span> : <span class="hljs-number">5</span>, 
         <span class="hljs-string">"type"</span> : <span class="hljs-number">2</span>, 
-<<<<<<< HEAD
-        <span class="hljs-string">"cid"</span> : <span class="hljs-string">"7202041"</span>, 
-=======
         <span class="hljs-string">"cid"</span> : <span class="hljs-string">"7184940"</span>, 
->>>>>>> 1b8e6ddf
         <span class="hljs-string">"indexBuckets"</span> : <span class="hljs-number">8</span>, 
         <span class="hljs-string">"deleted"</span> : <span class="hljs-literal">false</span>, 
         <span class="hljs-string">"doCompact"</span> : <span class="hljs-literal">true</span>, 
@@ -24,11 +20,7 @@
       }, 
       <span class="hljs-string">"indexes"</span> : [ 
         { 
-<<<<<<< HEAD
-          <span class="hljs-string">"id"</span> : <span class="hljs-string">"7464185"</span>, 
-=======
           <span class="hljs-string">"id"</span> : <span class="hljs-string">"7447084"</span>, 
->>>>>>> 1b8e6ddf
           <span class="hljs-string">"type"</span> : <span class="hljs-string">"hash"</span>, 
           <span class="hljs-string">"fields"</span> : [ 
             <span class="hljs-string">"mount"</span> 
@@ -43,11 +35,7 @@
       <span class="hljs-string">"parameters"</span> : { 
         <span class="hljs-string">"version"</span> : <span class="hljs-number">5</span>, 
         <span class="hljs-string">"type"</span> : <span class="hljs-number">2</span>, 
-<<<<<<< HEAD
-        <span class="hljs-string">"cid"</span> : <span class="hljs-string">"4449529"</span>, 
-=======
         <span class="hljs-string">"cid"</span> : <span class="hljs-string">"4432428"</span>, 
->>>>>>> 1b8e6ddf
         <span class="hljs-string">"indexBuckets"</span> : <span class="hljs-number">8</span>, 
         <span class="hljs-string">"deleted"</span> : <span class="hljs-literal">false</span>, 
         <span class="hljs-string">"doCompact"</span> : <span class="hljs-literal">true</span>, 
@@ -62,11 +50,7 @@
       <span class="hljs-string">"parameters"</span> : { 
         <span class="hljs-string">"version"</span> : <span class="hljs-number">5</span>, 
         <span class="hljs-string">"type"</span> : <span class="hljs-number">2</span>, 
-<<<<<<< HEAD
-        <span class="hljs-string">"cid"</span> : <span class="hljs-string">"2090233"</span>, 
-=======
         <span class="hljs-string">"cid"</span> : <span class="hljs-string">"2073132"</span>, 
->>>>>>> 1b8e6ddf
         <span class="hljs-string">"indexBuckets"</span> : <span class="hljs-number">8</span>, 
         <span class="hljs-string">"deleted"</span> : <span class="hljs-literal">false</span>, 
         <span class="hljs-string">"doCompact"</span> : <span class="hljs-literal">true</span>, 
@@ -81,11 +65,7 @@
       <span class="hljs-string">"parameters"</span> : { 
         <span class="hljs-string">"version"</span> : <span class="hljs-number">5</span>, 
         <span class="hljs-string">"type"</span> : <span class="hljs-number">2</span>, 
-<<<<<<< HEAD
-        <span class="hljs-string">"cid"</span> : <span class="hljs-string">"2221305"</span>, 
-=======
         <span class="hljs-string">"cid"</span> : <span class="hljs-string">"2204204"</span>, 
->>>>>>> 1b8e6ddf
         <span class="hljs-string">"indexBuckets"</span> : <span class="hljs-number">8</span>, 
         <span class="hljs-string">"deleted"</span> : <span class="hljs-literal">false</span>, 
         <span class="hljs-string">"doCompact"</span> : <span class="hljs-literal">true</span>, 
@@ -100,11 +80,7 @@
       <span class="hljs-string">"parameters"</span> : { 
         <span class="hljs-string">"version"</span> : <span class="hljs-number">5</span>, 
         <span class="hljs-string">"type"</span> : <span class="hljs-number">2</span>, 
-<<<<<<< HEAD
-        <span class="hljs-string">"cid"</span> : <span class="hljs-string">"2352377"</span>, 
-=======
         <span class="hljs-string">"cid"</span> : <span class="hljs-string">"2335276"</span>, 
->>>>>>> 1b8e6ddf
         <span class="hljs-string">"indexBuckets"</span> : <span class="hljs-number">8</span>, 
         <span class="hljs-string">"deleted"</span> : <span class="hljs-literal">false</span>, 
         <span class="hljs-string">"doCompact"</span> : <span class="hljs-literal">true</span>, 
@@ -119,11 +95,7 @@
       <span class="hljs-string">"parameters"</span> : { 
         <span class="hljs-string">"version"</span> : <span class="hljs-number">5</span>, 
         <span class="hljs-string">"type"</span> : <span class="hljs-number">2</span>, 
-<<<<<<< HEAD
-        <span class="hljs-string">"cid"</span> : <span class="hljs-string">"14148857"</span>, 
-=======
         <span class="hljs-string">"cid"</span> : <span class="hljs-string">"14131756"</span>, 
->>>>>>> 1b8e6ddf
         <span class="hljs-string">"indexBuckets"</span> : <span class="hljs-number">8</span>, 
         <span class="hljs-string">"deleted"</span> : <span class="hljs-literal">false</span>, 
         <span class="hljs-string">"doCompact"</span> : <span class="hljs-literal">true</span>, 
@@ -138,11 +110,7 @@
       <span class="hljs-string">"parameters"</span> : { 
         <span class="hljs-string">"version"</span> : <span class="hljs-number">5</span>, 
         <span class="hljs-string">"type"</span> : <span class="hljs-number">2</span>, 
-<<<<<<< HEAD
-        <span class="hljs-string">"cid"</span> : <span class="hljs-string">"14869753"</span>, 
-=======
         <span class="hljs-string">"cid"</span> : <span class="hljs-string">"14852652"</span>, 
->>>>>>> 1b8e6ddf
         <span class="hljs-string">"indexBuckets"</span> : <span class="hljs-number">8</span>, 
         <span class="hljs-string">"deleted"</span> : <span class="hljs-literal">false</span>, 
         <span class="hljs-string">"doCompact"</span> : <span class="hljs-literal">true</span>, 
@@ -157,11 +125,7 @@
       <span class="hljs-string">"parameters"</span> : { 
         <span class="hljs-string">"version"</span> : <span class="hljs-number">5</span>, 
         <span class="hljs-string">"type"</span> : <span class="hljs-number">2</span>, 
-<<<<<<< HEAD
-        <span class="hljs-string">"cid"</span> : <span class="hljs-string">"255225"</span>, 
-=======
         <span class="hljs-string">"cid"</span> : <span class="hljs-string">"238124"</span>, 
->>>>>>> 1b8e6ddf
         <span class="hljs-string">"indexBuckets"</span> : <span class="hljs-number">8</span>, 
         <span class="hljs-string">"deleted"</span> : <span class="hljs-literal">false</span>, 
         <span class="hljs-string">"doCompact"</span> : <span class="hljs-literal">true</span>, 
@@ -172,11 +136,7 @@
       }, 
       <span class="hljs-string">"indexes"</span> : [ 
         { 
-<<<<<<< HEAD
-          <span class="hljs-string">"id"</span> : <span class="hljs-string">"582905"</span>, 
-=======
           <span class="hljs-string">"id"</span> : <span class="hljs-string">"565804"</span>, 
->>>>>>> 1b8e6ddf
           <span class="hljs-string">"type"</span> : <span class="hljs-string">"hash"</span>, 
           <span class="hljs-string">"fields"</span> : [ 
             <span class="hljs-string">"user"</span> 
@@ -191,11 +151,7 @@
       <span class="hljs-string">"parameters"</span> : { 
         <span class="hljs-string">"version"</span> : <span class="hljs-number">5</span>, 
         <span class="hljs-string">"type"</span> : <span class="hljs-number">2</span>, 
-<<<<<<< HEAD
-        <span class="hljs-string">"cid"</span> : <span class="hljs-string">"18932985"</span>, 
-=======
         <span class="hljs-string">"cid"</span> : <span class="hljs-string">"18915884"</span>, 
->>>>>>> 1b8e6ddf
         <span class="hljs-string">"indexBuckets"</span> : <span class="hljs-number">8</span>, 
         <span class="hljs-string">"deleted"</span> : <span class="hljs-literal">false</span>, 
         <span class="hljs-string">"doCompact"</span> : <span class="hljs-literal">true</span>, 
@@ -210,11 +166,7 @@
       <span class="hljs-string">"parameters"</span> : { 
         <span class="hljs-string">"version"</span> : <span class="hljs-number">5</span>, 
         <span class="hljs-string">"type"</span> : <span class="hljs-number">2</span>, 
-<<<<<<< HEAD
-        <span class="hljs-string">"cid"</span> : <span class="hljs-string">"18081017"</span>, 
-=======
         <span class="hljs-string">"cid"</span> : <span class="hljs-string">"18063916"</span>, 
->>>>>>> 1b8e6ddf
         <span class="hljs-string">"indexBuckets"</span> : <span class="hljs-number">8</span>, 
         <span class="hljs-string">"deleted"</span> : <span class="hljs-literal">false</span>, 
         <span class="hljs-string">"doCompact"</span> : <span class="hljs-literal">true</span>, 
@@ -229,11 +181,7 @@
       <span class="hljs-string">"parameters"</span> : { 
         <span class="hljs-string">"version"</span> : <span class="hljs-number">5</span>, 
         <span class="hljs-string">"type"</span> : <span class="hljs-number">2</span>, 
-<<<<<<< HEAD
-        <span class="hljs-string">"cid"</span> : <span class="hljs-string">"830137593"</span>, 
-=======
         <span class="hljs-string">"cid"</span> : <span class="hljs-string">"829727276"</span>, 
->>>>>>> 1b8e6ddf
         <span class="hljs-string">"indexBuckets"</span> : <span class="hljs-number">8</span>, 
         <span class="hljs-string">"deleted"</span> : <span class="hljs-literal">false</span>, 
         <span class="hljs-string">"doCompact"</span> : <span class="hljs-literal">true</span>, 
@@ -244,11 +192,7 @@
       }, 
       <span class="hljs-string">"indexes"</span> : [ 
         { 
-<<<<<<< HEAD
-          <span class="hljs-string">"id"</span> : <span class="hljs-string">"830399737"</span>, 
-=======
           <span class="hljs-string">"id"</span> : <span class="hljs-string">"829989420"</span>, 
->>>>>>> 1b8e6ddf
           <span class="hljs-string">"type"</span> : <span class="hljs-string">"hash"</span>, 
           <span class="hljs-string">"fields"</span> : [ 
             <span class="hljs-string">"name"</span> 
@@ -258,11 +202,7 @@
           <span class="hljs-string">"sparse"</span> : <span class="hljs-literal">false</span> 
         }, 
         { 
-<<<<<<< HEAD
-          <span class="hljs-string">"id"</span> : <span class="hljs-string">"830727417"</span>, 
-=======
           <span class="hljs-string">"id"</span> : <span class="hljs-string">"830317100"</span>, 
->>>>>>> 1b8e6ddf
           <span class="hljs-string">"type"</span> : <span class="hljs-string">"skiplist"</span>, 
           <span class="hljs-string">"fields"</span> : [ 
             <span class="hljs-string">"a"</span>, 
@@ -272,11 +212,7 @@
           <span class="hljs-string">"sparse"</span> : <span class="hljs-literal">false</span> 
         }, 
         { 
-<<<<<<< HEAD
-          <span class="hljs-string">"id"</span> : <span class="hljs-string">"830924025"</span>, 
-=======
           <span class="hljs-string">"id"</span> : <span class="hljs-string">"830513708"</span>, 
->>>>>>> 1b8e6ddf
           <span class="hljs-string">"type"</span> : <span class="hljs-string">"cap"</span>, 
           <span class="hljs-string">"size"</span> : <span class="hljs-number">500</span>, 
           <span class="hljs-string">"byteSize"</span> : <span class="hljs-number">0</span>, 
@@ -288,11 +224,7 @@
       <span class="hljs-string">"parameters"</span> : { 
         <span class="hljs-string">"version"</span> : <span class="hljs-number">5</span>, 
         <span class="hljs-string">"type"</span> : <span class="hljs-number">2</span>, 
-<<<<<<< HEAD
-        <span class="hljs-string">"cid"</span> : <span class="hljs-string">"831120633"</span>, 
-=======
         <span class="hljs-string">"cid"</span> : <span class="hljs-string">"830710316"</span>, 
->>>>>>> 1b8e6ddf
         <span class="hljs-string">"indexBuckets"</span> : <span class="hljs-number">8</span>, 
         <span class="hljs-string">"deleted"</span> : <span class="hljs-literal">false</span>, 
         <span class="hljs-string">"doCompact"</span> : <span class="hljs-literal">true</span>, 
@@ -303,11 +235,7 @@
       }, 
       <span class="hljs-string">"indexes"</span> : [ 
         { 
-<<<<<<< HEAD
-          <span class="hljs-string">"id"</span> : <span class="hljs-string">"831317241"</span>, 
-=======
           <span class="hljs-string">"id"</span> : <span class="hljs-string">"830906924"</span>, 
->>>>>>> 1b8e6ddf
           <span class="hljs-string">"type"</span> : <span class="hljs-string">"fulltext"</span>, 
           <span class="hljs-string">"fields"</span> : [ 
             <span class="hljs-string">"text"</span> 
@@ -317,11 +245,7 @@
           <span class="hljs-string">"minLength"</span> : <span class="hljs-number">10</span> 
         }, 
         { 
-<<<<<<< HEAD
-          <span class="hljs-string">"id"</span> : <span class="hljs-string">"831644921"</span>, 
-=======
           <span class="hljs-string">"id"</span> : <span class="hljs-string">"831234604"</span>, 
->>>>>>> 1b8e6ddf
           <span class="hljs-string">"type"</span> : <span class="hljs-string">"skiplist"</span>, 
           <span class="hljs-string">"fields"</span> : [ 
             <span class="hljs-string">"a"</span> 
@@ -330,11 +254,7 @@
           <span class="hljs-string">"sparse"</span> : <span class="hljs-literal">false</span> 
         }, 
         { 
-<<<<<<< HEAD
-          <span class="hljs-string">"id"</span> : <span class="hljs-string">"831841529"</span>, 
-=======
           <span class="hljs-string">"id"</span> : <span class="hljs-string">"831431212"</span>, 
->>>>>>> 1b8e6ddf
           <span class="hljs-string">"type"</span> : <span class="hljs-string">"cap"</span>, 
           <span class="hljs-string">"size"</span> : <span class="hljs-number">0</span>, 
           <span class="hljs-string">"byteSize"</span> : <span class="hljs-number">1048576</span>, 
@@ -345,17 +265,9 @@
   ], 
   <span class="hljs-string">"state"</span> : { 
     <span class="hljs-string">"running"</span> : <span class="hljs-literal">true</span>, 
-<<<<<<< HEAD
-    <span class="hljs-string">"lastLogTick"</span> : <span class="hljs-string">"830203129"</span>, 
-    <span class="hljs-string">"totalEvents"</span> : <span class="hljs-number">5009</span>, 
-    <span class="hljs-string">"time"</span> : <span class="hljs-string">"2015-09-11T18:38:37Z"</span> 
-  }, 
-  <span class="hljs-string">"tick"</span> : <span class="hljs-string">"831972601"</span> 
-=======
     <span class="hljs-string">"lastLogTick"</span> : <span class="hljs-string">"829596204"</span>, 
     <span class="hljs-string">"totalEvents"</span> : <span class="hljs-number">5006</span>, 
     <span class="hljs-string">"time"</span> : <span class="hljs-string">"2015-09-16T17:34:41Z"</span> 
   }, 
   <span class="hljs-string">"tick"</span> : <span class="hljs-string">"831562284"</span> 
->>>>>>> 1b8e6ddf
 }