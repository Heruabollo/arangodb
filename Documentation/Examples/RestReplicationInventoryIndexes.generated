shell&gt; curl --dump - http:<span class="hljs-comment">//localhost:8529/_api/replication/inventory</span>

HTTP/<span class="hljs-number">1.1</span> <span class="hljs-number">200</span> OK
content-type: application/json; charset=utf-<span class="hljs-number">8</span>

{ 
  <span class="hljs-string">"collections"</span> : [ 
    { 
<<<<<<< HEAD
      "parameters" : { 
        "version" : 5, 
        "type" : 2, 
        "cid" : "7152577", 
        "indexBuckets" : 8, 
        "deleted" : false, 
        "doCompact" : true, 
        "maximalSize" : 1048576, 
        "name" : "_apps", 
        "isVolatile" : false, 
        "waitForSync" : false 
=======
      <span class="hljs-string">"parameters"</span> : { 
        <span class="hljs-string">"version"</span> : <span class="hljs-number">5</span>, 
        <span class="hljs-string">"type"</span> : <span class="hljs-number">2</span>, 
        <span class="hljs-string">"cid"</span> : <span class="hljs-string">"7147042"</span>, 
        <span class="hljs-string">"indexBuckets"</span> : <span class="hljs-number">8</span>, 
        <span class="hljs-string">"deleted"</span> : <span class="hljs-literal">false</span>, 
        <span class="hljs-string">"doCompact"</span> : <span class="hljs-literal">true</span>, 
        <span class="hljs-string">"maximalSize"</span> : <span class="hljs-number">1048576</span>, 
        <span class="hljs-string">"name"</span> : <span class="hljs-string">"_apps"</span>, 
        <span class="hljs-string">"isVolatile"</span> : <span class="hljs-literal">false</span>, 
        <span class="hljs-string">"waitForSync"</span> : <span class="hljs-literal">false</span> 
>>>>>>> 1a748b46
      }, 
      <span class="hljs-string">"indexes"</span> : [ 
        { 
<<<<<<< HEAD
          "id" : "7414721", 
          "type" : "hash", 
          "fields" : [ 
            "mount" 
          ], 
          "selectivityEstimate" : 1, 
          "unique" : true, 
          "sparse" : false 
        } 
      ] 
    }, 
    { 
      "parameters" : { 
        "version" : 5, 
        "type" : 2, 
        "cid" : "4400065", 
        "indexBuckets" : 8, 
        "deleted" : false, 
        "doCompact" : true, 
        "maximalSize" : 4194304, 
        "name" : "_aqlfunctions", 
        "isVolatile" : false, 
        "waitForSync" : false 
=======
          <span class="hljs-string">"id"</span> : <span class="hljs-string">"7409186"</span>, 
          <span class="hljs-string">"type"</span> : <span class="hljs-string">"hash"</span>, 
          <span class="hljs-string">"fields"</span> : [ 
            <span class="hljs-string">"mount"</span> 
          ], 
          <span class="hljs-string">"selectivityEstimate"</span> : <span class="hljs-number">1</span>, 
          <span class="hljs-string">"unique"</span> : <span class="hljs-literal">true</span>, 
          <span class="hljs-string">"sparse"</span> : <span class="hljs-literal">false</span> 
        } 
      ] 
    }, 
    { 
      <span class="hljs-string">"parameters"</span> : { 
        <span class="hljs-string">"version"</span> : <span class="hljs-number">5</span>, 
        <span class="hljs-string">"type"</span> : <span class="hljs-number">2</span>, 
        <span class="hljs-string">"cid"</span> : <span class="hljs-string">"4394530"</span>, 
        <span class="hljs-string">"indexBuckets"</span> : <span class="hljs-number">8</span>, 
        <span class="hljs-string">"deleted"</span> : <span class="hljs-literal">false</span>, 
        <span class="hljs-string">"doCompact"</span> : <span class="hljs-literal">true</span>, 
        <span class="hljs-string">"maximalSize"</span> : <span class="hljs-number">4194304</span>, 
        <span class="hljs-string">"name"</span> : <span class="hljs-string">"_aqlfunctions"</span>, 
        <span class="hljs-string">"isVolatile"</span> : <span class="hljs-literal">false</span>, 
        <span class="hljs-string">"waitForSync"</span> : <span class="hljs-literal">false</span> 
>>>>>>> 1a748b46
      }, 
      <span class="hljs-string">"indexes"</span> : [ ] 
    }, 
    { 
<<<<<<< HEAD
      "parameters" : { 
        "version" : 5, 
        "type" : 2, 
        "cid" : "2040769", 
        "indexBuckets" : 8, 
        "deleted" : false, 
        "doCompact" : true, 
        "maximalSize" : 1048576, 
        "name" : "_graphs", 
        "isVolatile" : false, 
        "waitForSync" : false 
      }, 
      "indexes" : [ ] 
    }, 
    { 
      "parameters" : { 
        "version" : 5, 
        "type" : 2, 
        "cid" : "2171841", 
        "indexBuckets" : 8, 
        "deleted" : false, 
        "doCompact" : true, 
        "maximalSize" : 1048576, 
        "name" : "_modules", 
        "isVolatile" : false, 
        "waitForSync" : false 
=======
      <span class="hljs-string">"parameters"</span> : { 
        <span class="hljs-string">"version"</span> : <span class="hljs-number">5</span>, 
        <span class="hljs-string">"type"</span> : <span class="hljs-number">2</span>, 
        <span class="hljs-string">"cid"</span> : <span class="hljs-string">"2035234"</span>, 
        <span class="hljs-string">"indexBuckets"</span> : <span class="hljs-number">8</span>, 
        <span class="hljs-string">"deleted"</span> : <span class="hljs-literal">false</span>, 
        <span class="hljs-string">"doCompact"</span> : <span class="hljs-literal">true</span>, 
        <span class="hljs-string">"maximalSize"</span> : <span class="hljs-number">1048576</span>, 
        <span class="hljs-string">"name"</span> : <span class="hljs-string">"_graphs"</span>, 
        <span class="hljs-string">"isVolatile"</span> : <span class="hljs-literal">false</span>, 
        <span class="hljs-string">"waitForSync"</span> : <span class="hljs-literal">false</span> 
      }, 
      <span class="hljs-string">"indexes"</span> : [ ] 
    }, 
    { 
      <span class="hljs-string">"parameters"</span> : { 
        <span class="hljs-string">"version"</span> : <span class="hljs-number">5</span>, 
        <span class="hljs-string">"type"</span> : <span class="hljs-number">2</span>, 
        <span class="hljs-string">"cid"</span> : <span class="hljs-string">"2166306"</span>, 
        <span class="hljs-string">"indexBuckets"</span> : <span class="hljs-number">8</span>, 
        <span class="hljs-string">"deleted"</span> : <span class="hljs-literal">false</span>, 
        <span class="hljs-string">"doCompact"</span> : <span class="hljs-literal">true</span>, 
        <span class="hljs-string">"maximalSize"</span> : <span class="hljs-number">1048576</span>, 
        <span class="hljs-string">"name"</span> : <span class="hljs-string">"_modules"</span>, 
        <span class="hljs-string">"isVolatile"</span> : <span class="hljs-literal">false</span>, 
        <span class="hljs-string">"waitForSync"</span> : <span class="hljs-literal">false</span> 
>>>>>>> 1a748b46
      }, 
      <span class="hljs-string">"indexes"</span> : [ ] 
    }, 
    { 
<<<<<<< HEAD
      "parameters" : { 
        "version" : 5, 
        "type" : 2, 
        "cid" : "2302913", 
        "indexBuckets" : 8, 
        "deleted" : false, 
        "doCompact" : true, 
        "maximalSize" : 33554432, 
        "name" : "_routing", 
        "isVolatile" : false, 
        "waitForSync" : false 
=======
      <span class="hljs-string">"parameters"</span> : { 
        <span class="hljs-string">"version"</span> : <span class="hljs-number">5</span>, 
        <span class="hljs-string">"type"</span> : <span class="hljs-number">2</span>, 
        <span class="hljs-string">"cid"</span> : <span class="hljs-string">"2297378"</span>, 
        <span class="hljs-string">"indexBuckets"</span> : <span class="hljs-number">8</span>, 
        <span class="hljs-string">"deleted"</span> : <span class="hljs-literal">false</span>, 
        <span class="hljs-string">"doCompact"</span> : <span class="hljs-literal">true</span>, 
        <span class="hljs-string">"maximalSize"</span> : <span class="hljs-number">33554432</span>, 
        <span class="hljs-string">"name"</span> : <span class="hljs-string">"_routing"</span>, 
        <span class="hljs-string">"isVolatile"</span> : <span class="hljs-literal">false</span>, 
        <span class="hljs-string">"waitForSync"</span> : <span class="hljs-literal">false</span> 
>>>>>>> 1a748b46
      }, 
      <span class="hljs-string">"indexes"</span> : [ ] 
    }, 
    { 
<<<<<<< HEAD
      "parameters" : { 
        "version" : 5, 
        "type" : 2, 
        "cid" : "14361537", 
        "indexBuckets" : 8, 
        "deleted" : false, 
        "doCompact" : true, 
        "maximalSize" : 1048576, 
        "name" : "_sessions", 
        "isVolatile" : false, 
        "waitForSync" : false 
=======
      <span class="hljs-string">"parameters"</span> : { 
        <span class="hljs-string">"version"</span> : <span class="hljs-number">5</span>, 
        <span class="hljs-string">"type"</span> : <span class="hljs-number">2</span>, 
        <span class="hljs-string">"cid"</span> : <span class="hljs-string">"14880290"</span>, 
        <span class="hljs-string">"indexBuckets"</span> : <span class="hljs-number">8</span>, 
        <span class="hljs-string">"deleted"</span> : <span class="hljs-literal">false</span>, 
        <span class="hljs-string">"doCompact"</span> : <span class="hljs-literal">true</span>, 
        <span class="hljs-string">"maximalSize"</span> : <span class="hljs-number">1048576</span>, 
        <span class="hljs-string">"name"</span> : <span class="hljs-string">"_sessions"</span>, 
        <span class="hljs-string">"isVolatile"</span> : <span class="hljs-literal">false</span>, 
        <span class="hljs-string">"waitForSync"</span> : <span class="hljs-literal">false</span> 
>>>>>>> 1a748b46
      }, 
      <span class="hljs-string">"indexes"</span> : [ ] 
    }, 
    { 
<<<<<<< HEAD
      "parameters" : { 
        "version" : 5, 
        "type" : 2, 
        "cid" : "15082433", 
        "indexBuckets" : 8, 
        "deleted" : false, 
        "doCompact" : true, 
        "maximalSize" : 1048576, 
        "name" : "_system_users_users", 
        "isVolatile" : false, 
        "waitForSync" : false 
=======
      <span class="hljs-string">"parameters"</span> : { 
        <span class="hljs-string">"version"</span> : <span class="hljs-number">5</span>, 
        <span class="hljs-string">"type"</span> : <span class="hljs-number">2</span>, 
        <span class="hljs-string">"cid"</span> : <span class="hljs-string">"15601186"</span>, 
        <span class="hljs-string">"indexBuckets"</span> : <span class="hljs-number">8</span>, 
        <span class="hljs-string">"deleted"</span> : <span class="hljs-literal">false</span>, 
        <span class="hljs-string">"doCompact"</span> : <span class="hljs-literal">true</span>, 
        <span class="hljs-string">"maximalSize"</span> : <span class="hljs-number">1048576</span>, 
        <span class="hljs-string">"name"</span> : <span class="hljs-string">"_system_users_users"</span>, 
        <span class="hljs-string">"isVolatile"</span> : <span class="hljs-literal">false</span>, 
        <span class="hljs-string">"waitForSync"</span> : <span class="hljs-literal">false</span> 
>>>>>>> 1a748b46
      }, 
      <span class="hljs-string">"indexes"</span> : [ ] 
    }, 
    { 
<<<<<<< HEAD
      "parameters" : { 
        "version" : 5, 
        "type" : 2, 
        "cid" : "205761", 
        "indexBuckets" : 8, 
        "deleted" : false, 
        "doCompact" : true, 
        "maximalSize" : 4194304, 
        "name" : "_users", 
        "isVolatile" : false, 
        "waitForSync" : false 
=======
      <span class="hljs-string">"parameters"</span> : { 
        <span class="hljs-string">"version"</span> : <span class="hljs-number">5</span>, 
        <span class="hljs-string">"type"</span> : <span class="hljs-number">2</span>, 
        <span class="hljs-string">"cid"</span> : <span class="hljs-string">"200226"</span>, 
        <span class="hljs-string">"indexBuckets"</span> : <span class="hljs-number">8</span>, 
        <span class="hljs-string">"deleted"</span> : <span class="hljs-literal">false</span>, 
        <span class="hljs-string">"doCompact"</span> : <span class="hljs-literal">true</span>, 
        <span class="hljs-string">"maximalSize"</span> : <span class="hljs-number">4194304</span>, 
        <span class="hljs-string">"name"</span> : <span class="hljs-string">"_users"</span>, 
        <span class="hljs-string">"isVolatile"</span> : <span class="hljs-literal">false</span>, 
        <span class="hljs-string">"waitForSync"</span> : <span class="hljs-literal">false</span> 
>>>>>>> 1a748b46
      }, 
      <span class="hljs-string">"indexes"</span> : [ 
        { 
<<<<<<< HEAD
          "id" : "533441", 
          "type" : "hash", 
          "fields" : [ 
            "user" 
          ], 
          "selectivityEstimate" : 1, 
          "unique" : true, 
          "sparse" : true 
        } 
      ] 
    }, 
    { 
      "parameters" : { 
        "version" : 5, 
        "type" : 2, 
        "cid" : "19145665", 
        "indexBuckets" : 8, 
        "deleted" : false, 
        "doCompact" : true, 
        "maximalSize" : 1048576, 
        "name" : "animals", 
        "isVolatile" : false, 
        "waitForSync" : false 
=======
          <span class="hljs-string">"id"</span> : <span class="hljs-string">"527906"</span>, 
          <span class="hljs-string">"type"</span> : <span class="hljs-string">"hash"</span>, 
          <span class="hljs-string">"fields"</span> : [ 
            <span class="hljs-string">"user"</span> 
          ], 
          <span class="hljs-string">"selectivityEstimate"</span> : <span class="hljs-number">1</span>, 
          <span class="hljs-string">"unique"</span> : <span class="hljs-literal">true</span>, 
          <span class="hljs-string">"sparse"</span> : <span class="hljs-literal">true</span> 
        } 
      ] 
    }, 
    { 
      <span class="hljs-string">"parameters"</span> : { 
        <span class="hljs-string">"version"</span> : <span class="hljs-number">5</span>, 
        <span class="hljs-string">"type"</span> : <span class="hljs-number">2</span>, 
        <span class="hljs-string">"cid"</span> : <span class="hljs-string">"19664418"</span>, 
        <span class="hljs-string">"indexBuckets"</span> : <span class="hljs-number">8</span>, 
        <span class="hljs-string">"deleted"</span> : <span class="hljs-literal">false</span>, 
        <span class="hljs-string">"doCompact"</span> : <span class="hljs-literal">true</span>, 
        <span class="hljs-string">"maximalSize"</span> : <span class="hljs-number">1048576</span>, 
        <span class="hljs-string">"name"</span> : <span class="hljs-string">"animals"</span>, 
        <span class="hljs-string">"isVolatile"</span> : <span class="hljs-literal">false</span>, 
        <span class="hljs-string">"waitForSync"</span> : <span class="hljs-literal">false</span> 
>>>>>>> 1a748b46
      }, 
      <span class="hljs-string">"indexes"</span> : [ ] 
    }, 
    { 
<<<<<<< HEAD
      "parameters" : { 
        "version" : 5, 
        "type" : 2, 
        "cid" : "18293697", 
        "indexBuckets" : 8, 
        "deleted" : false, 
        "doCompact" : true, 
        "maximalSize" : 1048576, 
        "name" : "demo", 
        "isVolatile" : false, 
        "waitForSync" : false 
      }, 
      "indexes" : [ ] 
    }, 
    { 
      "parameters" : { 
        "version" : 5, 
        "type" : 2, 
        "cid" : "824714177", 
        "indexBuckets" : 8, 
        "deleted" : false, 
        "doCompact" : true, 
        "maximalSize" : 1048576, 
        "name" : "IndexedCollection1", 
        "isVolatile" : false, 
        "waitForSync" : false 
      }, 
      "indexes" : [ 
        { 
          "id" : "824976321", 
          "type" : "hash", 
          "fields" : [ 
            "name" 
          ], 
          "selectivityEstimate" : 1, 
          "unique" : false, 
          "sparse" : false 
        }, 
        { 
          "id" : "825304001", 
          "type" : "skiplist", 
          "fields" : [ 
            "a", 
            "b" 
          ], 
          "unique" : true, 
          "sparse" : false 
        }, 
        { 
          "id" : "825500609", 
          "type" : "cap", 
          "size" : 500, 
          "byteSize" : 0, 
          "unique" : false 
        } 
      ] 
    }, 
    { 
      "parameters" : { 
        "version" : 5, 
        "type" : 2, 
        "cid" : "825697217", 
        "indexBuckets" : 8, 
        "deleted" : false, 
        "doCompact" : true, 
        "maximalSize" : 1048576, 
        "name" : "IndexedCollection2", 
        "isVolatile" : false, 
        "waitForSync" : false 
=======
      <span class="hljs-string">"parameters"</span> : { 
        <span class="hljs-string">"version"</span> : <span class="hljs-number">5</span>, 
        <span class="hljs-string">"type"</span> : <span class="hljs-number">2</span>, 
        <span class="hljs-string">"cid"</span> : <span class="hljs-string">"18812450"</span>, 
        <span class="hljs-string">"indexBuckets"</span> : <span class="hljs-number">8</span>, 
        <span class="hljs-string">"deleted"</span> : <span class="hljs-literal">false</span>, 
        <span class="hljs-string">"doCompact"</span> : <span class="hljs-literal">true</span>, 
        <span class="hljs-string">"maximalSize"</span> : <span class="hljs-number">1048576</span>, 
        <span class="hljs-string">"name"</span> : <span class="hljs-string">"demo"</span>, 
        <span class="hljs-string">"isVolatile"</span> : <span class="hljs-literal">false</span>, 
        <span class="hljs-string">"waitForSync"</span> : <span class="hljs-literal">false</span> 
      }, 
      <span class="hljs-string">"indexes"</span> : [ ] 
    }, 
    { 
      <span class="hljs-string">"parameters"</span> : { 
        <span class="hljs-string">"version"</span> : <span class="hljs-number">5</span>, 
        <span class="hljs-string">"type"</span> : <span class="hljs-number">2</span>, 
        <span class="hljs-string">"cid"</span> : <span class="hljs-string">"835718690"</span>, 
        <span class="hljs-string">"indexBuckets"</span> : <span class="hljs-number">8</span>, 
        <span class="hljs-string">"deleted"</span> : <span class="hljs-literal">false</span>, 
        <span class="hljs-string">"doCompact"</span> : <span class="hljs-literal">true</span>, 
        <span class="hljs-string">"maximalSize"</span> : <span class="hljs-number">1048576</span>, 
        <span class="hljs-string">"name"</span> : <span class="hljs-string">"IndexedCollection1"</span>, 
        <span class="hljs-string">"isVolatile"</span> : <span class="hljs-literal">false</span>, 
        <span class="hljs-string">"waitForSync"</span> : <span class="hljs-literal">false</span> 
      }, 
      <span class="hljs-string">"indexes"</span> : [ 
        { 
          <span class="hljs-string">"id"</span> : <span class="hljs-string">"835980834"</span>, 
          <span class="hljs-string">"type"</span> : <span class="hljs-string">"hash"</span>, 
          <span class="hljs-string">"fields"</span> : [ 
            <span class="hljs-string">"name"</span> 
          ], 
          <span class="hljs-string">"selectivityEstimate"</span> : <span class="hljs-number">1</span>, 
          <span class="hljs-string">"unique"</span> : <span class="hljs-literal">false</span>, 
          <span class="hljs-string">"sparse"</span> : <span class="hljs-literal">false</span> 
        }, 
        { 
          <span class="hljs-string">"id"</span> : <span class="hljs-string">"836308514"</span>, 
          <span class="hljs-string">"type"</span> : <span class="hljs-string">"skiplist"</span>, 
          <span class="hljs-string">"fields"</span> : [ 
            <span class="hljs-string">"a"</span>, 
            <span class="hljs-string">"b"</span> 
          ], 
          <span class="hljs-string">"unique"</span> : <span class="hljs-literal">true</span>, 
          <span class="hljs-string">"sparse"</span> : <span class="hljs-literal">false</span> 
        }, 
        { 
          <span class="hljs-string">"id"</span> : <span class="hljs-string">"836505122"</span>, 
          <span class="hljs-string">"type"</span> : <span class="hljs-string">"cap"</span>, 
          <span class="hljs-string">"size"</span> : <span class="hljs-number">500</span>, 
          <span class="hljs-string">"byteSize"</span> : <span class="hljs-number">0</span>, 
          <span class="hljs-string">"unique"</span> : <span class="hljs-literal">false</span> 
        } 
      ] 
    }, 
    { 
      <span class="hljs-string">"parameters"</span> : { 
        <span class="hljs-string">"version"</span> : <span class="hljs-number">5</span>, 
        <span class="hljs-string">"type"</span> : <span class="hljs-number">2</span>, 
        <span class="hljs-string">"cid"</span> : <span class="hljs-string">"836701730"</span>, 
        <span class="hljs-string">"indexBuckets"</span> : <span class="hljs-number">8</span>, 
        <span class="hljs-string">"deleted"</span> : <span class="hljs-literal">false</span>, 
        <span class="hljs-string">"doCompact"</span> : <span class="hljs-literal">true</span>, 
        <span class="hljs-string">"maximalSize"</span> : <span class="hljs-number">1048576</span>, 
        <span class="hljs-string">"name"</span> : <span class="hljs-string">"IndexedCollection2"</span>, 
        <span class="hljs-string">"isVolatile"</span> : <span class="hljs-literal">false</span>, 
        <span class="hljs-string">"waitForSync"</span> : <span class="hljs-literal">false</span> 
>>>>>>> 1a748b46
      }, 
      <span class="hljs-string">"indexes"</span> : [ 
        { 
<<<<<<< HEAD
          "id" : "825893825", 
          "type" : "fulltext", 
          "fields" : [ 
            "text" 
          ], 
          "unique" : false, 
          "sparse" : true, 
          "minLength" : 10 
        }, 
        { 
          "id" : "826221505", 
          "type" : "skiplist", 
          "fields" : [ 
            "a" 
          ], 
          "unique" : false, 
          "sparse" : false 
        }, 
        { 
          "id" : "826418113", 
          "type" : "cap", 
          "size" : 0, 
          "byteSize" : 1048576, 
          "unique" : false 
        } 
      ] 
    } 
  ], 
  "state" : { 
    "running" : true, 
    "lastLogTick" : "824648641", 
    "totalEvents" : 4978, 
    "time" : "2015-08-11T13:40:56Z" 
  }, 
  "tick" : "826549185" 
=======
          <span class="hljs-string">"id"</span> : <span class="hljs-string">"836898338"</span>, 
          <span class="hljs-string">"type"</span> : <span class="hljs-string">"fulltext"</span>, 
          <span class="hljs-string">"fields"</span> : [ 
            <span class="hljs-string">"text"</span> 
          ], 
          <span class="hljs-string">"unique"</span> : <span class="hljs-literal">false</span>, 
          <span class="hljs-string">"sparse"</span> : <span class="hljs-literal">true</span>, 
          <span class="hljs-string">"minLength"</span> : <span class="hljs-number">10</span> 
        }, 
        { 
          <span class="hljs-string">"id"</span> : <span class="hljs-string">"837226018"</span>, 
          <span class="hljs-string">"type"</span> : <span class="hljs-string">"skiplist"</span>, 
          <span class="hljs-string">"fields"</span> : [ 
            <span class="hljs-string">"a"</span> 
          ], 
          <span class="hljs-string">"unique"</span> : <span class="hljs-literal">false</span>, 
          <span class="hljs-string">"sparse"</span> : <span class="hljs-literal">false</span> 
        }, 
        { 
          <span class="hljs-string">"id"</span> : <span class="hljs-string">"837422626"</span>, 
          <span class="hljs-string">"type"</span> : <span class="hljs-string">"cap"</span>, 
          <span class="hljs-string">"size"</span> : <span class="hljs-number">0</span>, 
          <span class="hljs-string">"byteSize"</span> : <span class="hljs-number">1048576</span>, 
          <span class="hljs-string">"unique"</span> : <span class="hljs-literal">false</span> 
        } 
      ] 
    } 
  ], 
  <span class="hljs-string">"state"</span> : { 
    <span class="hljs-string">"running"</span> : <span class="hljs-literal">true</span>, 
    <span class="hljs-string">"lastLogTick"</span> : <span class="hljs-string">"835653154"</span>, 
    <span class="hljs-string">"totalEvents"</span> : <span class="hljs-number">5057</span>, 
    <span class="hljs-string">"time"</span> : <span class="hljs-string">"2015-09-11T09:31:25Z"</span> 
  }, 
  <span class="hljs-string">"tick"</span> : <span class="hljs-string">"837553698"</span> 
>>>>>>> 1a748b46
}<|MERGE_RESOLUTION|>--- conflicted
+++ resolved
@@ -6,19 +6,6 @@
 { 
   <span class="hljs-string">"collections"</span> : [ 
     { 
-<<<<<<< HEAD
-      "parameters" : { 
-        "version" : 5, 
-        "type" : 2, 
-        "cid" : "7152577", 
-        "indexBuckets" : 8, 
-        "deleted" : false, 
-        "doCompact" : true, 
-        "maximalSize" : 1048576, 
-        "name" : "_apps", 
-        "isVolatile" : false, 
-        "waitForSync" : false 
-=======
       <span class="hljs-string">"parameters"</span> : { 
         <span class="hljs-string">"version"</span> : <span class="hljs-number">5</span>, 
         <span class="hljs-string">"type"</span> : <span class="hljs-number">2</span>, 
@@ -30,35 +17,9 @@
         <span class="hljs-string">"name"</span> : <span class="hljs-string">"_apps"</span>, 
         <span class="hljs-string">"isVolatile"</span> : <span class="hljs-literal">false</span>, 
         <span class="hljs-string">"waitForSync"</span> : <span class="hljs-literal">false</span> 
->>>>>>> 1a748b46
-      }, 
-      <span class="hljs-string">"indexes"</span> : [ 
-        { 
-<<<<<<< HEAD
-          "id" : "7414721", 
-          "type" : "hash", 
-          "fields" : [ 
-            "mount" 
-          ], 
-          "selectivityEstimate" : 1, 
-          "unique" : true, 
-          "sparse" : false 
-        } 
-      ] 
-    }, 
-    { 
-      "parameters" : { 
-        "version" : 5, 
-        "type" : 2, 
-        "cid" : "4400065", 
-        "indexBuckets" : 8, 
-        "deleted" : false, 
-        "doCompact" : true, 
-        "maximalSize" : 4194304, 
-        "name" : "_aqlfunctions", 
-        "isVolatile" : false, 
-        "waitForSync" : false 
-=======
+      }, 
+      <span class="hljs-string">"indexes"</span> : [ 
+        { 
           <span class="hljs-string">"id"</span> : <span class="hljs-string">"7409186"</span>, 
           <span class="hljs-string">"type"</span> : <span class="hljs-string">"hash"</span>, 
           <span class="hljs-string">"fields"</span> : [ 
@@ -82,39 +43,10 @@
         <span class="hljs-string">"name"</span> : <span class="hljs-string">"_aqlfunctions"</span>, 
         <span class="hljs-string">"isVolatile"</span> : <span class="hljs-literal">false</span>, 
         <span class="hljs-string">"waitForSync"</span> : <span class="hljs-literal">false</span> 
->>>>>>> 1a748b46
-      }, 
-      <span class="hljs-string">"indexes"</span> : [ ] 
-    }, 
-    { 
-<<<<<<< HEAD
-      "parameters" : { 
-        "version" : 5, 
-        "type" : 2, 
-        "cid" : "2040769", 
-        "indexBuckets" : 8, 
-        "deleted" : false, 
-        "doCompact" : true, 
-        "maximalSize" : 1048576, 
-        "name" : "_graphs", 
-        "isVolatile" : false, 
-        "waitForSync" : false 
-      }, 
-      "indexes" : [ ] 
-    }, 
-    { 
-      "parameters" : { 
-        "version" : 5, 
-        "type" : 2, 
-        "cid" : "2171841", 
-        "indexBuckets" : 8, 
-        "deleted" : false, 
-        "doCompact" : true, 
-        "maximalSize" : 1048576, 
-        "name" : "_modules", 
-        "isVolatile" : false, 
-        "waitForSync" : false 
-=======
+      }, 
+      <span class="hljs-string">"indexes"</span> : [ ] 
+    }, 
+    { 
       <span class="hljs-string">"parameters"</span> : { 
         <span class="hljs-string">"version"</span> : <span class="hljs-number">5</span>, 
         <span class="hljs-string">"type"</span> : <span class="hljs-number">2</span>, 
@@ -141,24 +73,10 @@
         <span class="hljs-string">"name"</span> : <span class="hljs-string">"_modules"</span>, 
         <span class="hljs-string">"isVolatile"</span> : <span class="hljs-literal">false</span>, 
         <span class="hljs-string">"waitForSync"</span> : <span class="hljs-literal">false</span> 
->>>>>>> 1a748b46
-      }, 
-      <span class="hljs-string">"indexes"</span> : [ ] 
-    }, 
-    { 
-<<<<<<< HEAD
-      "parameters" : { 
-        "version" : 5, 
-        "type" : 2, 
-        "cid" : "2302913", 
-        "indexBuckets" : 8, 
-        "deleted" : false, 
-        "doCompact" : true, 
-        "maximalSize" : 33554432, 
-        "name" : "_routing", 
-        "isVolatile" : false, 
-        "waitForSync" : false 
-=======
+      }, 
+      <span class="hljs-string">"indexes"</span> : [ ] 
+    }, 
+    { 
       <span class="hljs-string">"parameters"</span> : { 
         <span class="hljs-string">"version"</span> : <span class="hljs-number">5</span>, 
         <span class="hljs-string">"type"</span> : <span class="hljs-number">2</span>, 
@@ -170,24 +88,10 @@
         <span class="hljs-string">"name"</span> : <span class="hljs-string">"_routing"</span>, 
         <span class="hljs-string">"isVolatile"</span> : <span class="hljs-literal">false</span>, 
         <span class="hljs-string">"waitForSync"</span> : <span class="hljs-literal">false</span> 
->>>>>>> 1a748b46
-      }, 
-      <span class="hljs-string">"indexes"</span> : [ ] 
-    }, 
-    { 
-<<<<<<< HEAD
-      "parameters" : { 
-        "version" : 5, 
-        "type" : 2, 
-        "cid" : "14361537", 
-        "indexBuckets" : 8, 
-        "deleted" : false, 
-        "doCompact" : true, 
-        "maximalSize" : 1048576, 
-        "name" : "_sessions", 
-        "isVolatile" : false, 
-        "waitForSync" : false 
-=======
+      }, 
+      <span class="hljs-string">"indexes"</span> : [ ] 
+    }, 
+    { 
       <span class="hljs-string">"parameters"</span> : { 
         <span class="hljs-string">"version"</span> : <span class="hljs-number">5</span>, 
         <span class="hljs-string">"type"</span> : <span class="hljs-number">2</span>, 
@@ -199,24 +103,10 @@
         <span class="hljs-string">"name"</span> : <span class="hljs-string">"_sessions"</span>, 
         <span class="hljs-string">"isVolatile"</span> : <span class="hljs-literal">false</span>, 
         <span class="hljs-string">"waitForSync"</span> : <span class="hljs-literal">false</span> 
->>>>>>> 1a748b46
-      }, 
-      <span class="hljs-string">"indexes"</span> : [ ] 
-    }, 
-    { 
-<<<<<<< HEAD
-      "parameters" : { 
-        "version" : 5, 
-        "type" : 2, 
-        "cid" : "15082433", 
-        "indexBuckets" : 8, 
-        "deleted" : false, 
-        "doCompact" : true, 
-        "maximalSize" : 1048576, 
-        "name" : "_system_users_users", 
-        "isVolatile" : false, 
-        "waitForSync" : false 
-=======
+      }, 
+      <span class="hljs-string">"indexes"</span> : [ ] 
+    }, 
+    { 
       <span class="hljs-string">"parameters"</span> : { 
         <span class="hljs-string">"version"</span> : <span class="hljs-number">5</span>, 
         <span class="hljs-string">"type"</span> : <span class="hljs-number">2</span>, 
@@ -228,24 +118,10 @@
         <span class="hljs-string">"name"</span> : <span class="hljs-string">"_system_users_users"</span>, 
         <span class="hljs-string">"isVolatile"</span> : <span class="hljs-literal">false</span>, 
         <span class="hljs-string">"waitForSync"</span> : <span class="hljs-literal">false</span> 
->>>>>>> 1a748b46
-      }, 
-      <span class="hljs-string">"indexes"</span> : [ ] 
-    }, 
-    { 
-<<<<<<< HEAD
-      "parameters" : { 
-        "version" : 5, 
-        "type" : 2, 
-        "cid" : "205761", 
-        "indexBuckets" : 8, 
-        "deleted" : false, 
-        "doCompact" : true, 
-        "maximalSize" : 4194304, 
-        "name" : "_users", 
-        "isVolatile" : false, 
-        "waitForSync" : false 
-=======
+      }, 
+      <span class="hljs-string">"indexes"</span> : [ ] 
+    }, 
+    { 
       <span class="hljs-string">"parameters"</span> : { 
         <span class="hljs-string">"version"</span> : <span class="hljs-number">5</span>, 
         <span class="hljs-string">"type"</span> : <span class="hljs-number">2</span>, 
@@ -257,35 +133,9 @@
         <span class="hljs-string">"name"</span> : <span class="hljs-string">"_users"</span>, 
         <span class="hljs-string">"isVolatile"</span> : <span class="hljs-literal">false</span>, 
         <span class="hljs-string">"waitForSync"</span> : <span class="hljs-literal">false</span> 
->>>>>>> 1a748b46
-      }, 
-      <span class="hljs-string">"indexes"</span> : [ 
-        { 
-<<<<<<< HEAD
-          "id" : "533441", 
-          "type" : "hash", 
-          "fields" : [ 
-            "user" 
-          ], 
-          "selectivityEstimate" : 1, 
-          "unique" : true, 
-          "sparse" : true 
-        } 
-      ] 
-    }, 
-    { 
-      "parameters" : { 
-        "version" : 5, 
-        "type" : 2, 
-        "cid" : "19145665", 
-        "indexBuckets" : 8, 
-        "deleted" : false, 
-        "doCompact" : true, 
-        "maximalSize" : 1048576, 
-        "name" : "animals", 
-        "isVolatile" : false, 
-        "waitForSync" : false 
-=======
+      }, 
+      <span class="hljs-string">"indexes"</span> : [ 
+        { 
           <span class="hljs-string">"id"</span> : <span class="hljs-string">"527906"</span>, 
           <span class="hljs-string">"type"</span> : <span class="hljs-string">"hash"</span>, 
           <span class="hljs-string">"fields"</span> : [ 
@@ -309,82 +159,10 @@
         <span class="hljs-string">"name"</span> : <span class="hljs-string">"animals"</span>, 
         <span class="hljs-string">"isVolatile"</span> : <span class="hljs-literal">false</span>, 
         <span class="hljs-string">"waitForSync"</span> : <span class="hljs-literal">false</span> 
->>>>>>> 1a748b46
-      }, 
-      <span class="hljs-string">"indexes"</span> : [ ] 
-    }, 
-    { 
-<<<<<<< HEAD
-      "parameters" : { 
-        "version" : 5, 
-        "type" : 2, 
-        "cid" : "18293697", 
-        "indexBuckets" : 8, 
-        "deleted" : false, 
-        "doCompact" : true, 
-        "maximalSize" : 1048576, 
-        "name" : "demo", 
-        "isVolatile" : false, 
-        "waitForSync" : false 
-      }, 
-      "indexes" : [ ] 
-    }, 
-    { 
-      "parameters" : { 
-        "version" : 5, 
-        "type" : 2, 
-        "cid" : "824714177", 
-        "indexBuckets" : 8, 
-        "deleted" : false, 
-        "doCompact" : true, 
-        "maximalSize" : 1048576, 
-        "name" : "IndexedCollection1", 
-        "isVolatile" : false, 
-        "waitForSync" : false 
-      }, 
-      "indexes" : [ 
-        { 
-          "id" : "824976321", 
-          "type" : "hash", 
-          "fields" : [ 
-            "name" 
-          ], 
-          "selectivityEstimate" : 1, 
-          "unique" : false, 
-          "sparse" : false 
-        }, 
-        { 
-          "id" : "825304001", 
-          "type" : "skiplist", 
-          "fields" : [ 
-            "a", 
-            "b" 
-          ], 
-          "unique" : true, 
-          "sparse" : false 
-        }, 
-        { 
-          "id" : "825500609", 
-          "type" : "cap", 
-          "size" : 500, 
-          "byteSize" : 0, 
-          "unique" : false 
-        } 
-      ] 
-    }, 
-    { 
-      "parameters" : { 
-        "version" : 5, 
-        "type" : 2, 
-        "cid" : "825697217", 
-        "indexBuckets" : 8, 
-        "deleted" : false, 
-        "doCompact" : true, 
-        "maximalSize" : 1048576, 
-        "name" : "IndexedCollection2", 
-        "isVolatile" : false, 
-        "waitForSync" : false 
-=======
+      }, 
+      <span class="hljs-string">"indexes"</span> : [ ] 
+    }, 
+    { 
       <span class="hljs-string">"parameters"</span> : { 
         <span class="hljs-string">"version"</span> : <span class="hljs-number">5</span>, 
         <span class="hljs-string">"type"</span> : <span class="hljs-number">2</span>, 
@@ -454,47 +232,9 @@
         <span class="hljs-string">"name"</span> : <span class="hljs-string">"IndexedCollection2"</span>, 
         <span class="hljs-string">"isVolatile"</span> : <span class="hljs-literal">false</span>, 
         <span class="hljs-string">"waitForSync"</span> : <span class="hljs-literal">false</span> 
->>>>>>> 1a748b46
-      }, 
-      <span class="hljs-string">"indexes"</span> : [ 
-        { 
-<<<<<<< HEAD
-          "id" : "825893825", 
-          "type" : "fulltext", 
-          "fields" : [ 
-            "text" 
-          ], 
-          "unique" : false, 
-          "sparse" : true, 
-          "minLength" : 10 
-        }, 
-        { 
-          "id" : "826221505", 
-          "type" : "skiplist", 
-          "fields" : [ 
-            "a" 
-          ], 
-          "unique" : false, 
-          "sparse" : false 
-        }, 
-        { 
-          "id" : "826418113", 
-          "type" : "cap", 
-          "size" : 0, 
-          "byteSize" : 1048576, 
-          "unique" : false 
-        } 
-      ] 
-    } 
-  ], 
-  "state" : { 
-    "running" : true, 
-    "lastLogTick" : "824648641", 
-    "totalEvents" : 4978, 
-    "time" : "2015-08-11T13:40:56Z" 
-  }, 
-  "tick" : "826549185" 
-=======
+      }, 
+      <span class="hljs-string">"indexes"</span> : [ 
+        { 
           <span class="hljs-string">"id"</span> : <span class="hljs-string">"836898338"</span>, 
           <span class="hljs-string">"type"</span> : <span class="hljs-string">"fulltext"</span>, 
           <span class="hljs-string">"fields"</span> : [ 
@@ -530,5 +270,4 @@
     <span class="hljs-string">"time"</span> : <span class="hljs-string">"2015-09-11T09:31:25Z"</span> 
   }, 
   <span class="hljs-string">"tick"</span> : <span class="hljs-string">"837553698"</span> 
->>>>>>> 1a748b46
 }