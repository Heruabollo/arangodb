--- conflicted
+++ resolved
@@ -7,19 +7,10 @@
 content-type: application/json; charset=utf-<span class="hljs-number">8</span>
 
 { 
-<<<<<<< HEAD
-  "error" : false, 
-  "created" : 2, 
-  "errors" : 0, 
-  "empty" : 0, 
-  "updated" : 0, 
-  "ignored" : 0 
-=======
   <span class="hljs-string">"error"</span> : <span class="hljs-literal">false</span>, 
   <span class="hljs-string">"created"</span> : <span class="hljs-number">2</span>, 
   <span class="hljs-string">"errors"</span> : <span class="hljs-number">0</span>, 
   <span class="hljs-string">"empty"</span> : <span class="hljs-number">0</span>, 
   <span class="hljs-string">"updated"</span> : <span class="hljs-number">0</span>, 
   <span class="hljs-string">"ignored"</span> : <span class="hljs-number">0</span> 
->>>>>>> 1a748b46
 }