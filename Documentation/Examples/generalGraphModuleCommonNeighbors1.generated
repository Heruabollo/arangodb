--- conflicted
+++ resolved
@@ -8,33 +8,21 @@
         { 
           "_id" : "germanCity/Cologne", 
           "_key" : "Cologne", 
-<<<<<<< HEAD
-          "_rev" : "968113314", 
-=======
           "_rev" : "973720819", 
->>>>>>> 25aa2a58
           "isCapital" : false, 
           "population" : 1000000 
         }, 
         { 
           "_id" : "germanCity/Hamburg", 
           "_key" : "Hamburg", 
-<<<<<<< HEAD
-          "_rev" : "968309922", 
-=======
           "_rev" : "973917427", 
->>>>>>> 25aa2a58
           "isCapital" : false, 
           "population" : 1000000 
         }, 
         { 
           "_id" : "frenchCity/Lyon", 
           "_key" : "Lyon", 
-<<<<<<< HEAD
-          "_rev" : "968703138", 
-=======
           "_rev" : "974310643", 
->>>>>>> 25aa2a58
           "isCapital" : false, 
           "population" : 80000 
         } 
@@ -47,33 +35,21 @@
         { 
           "_id" : "germanCity/Cologne", 
           "_key" : "Cologne", 
-<<<<<<< HEAD
-          "_rev" : "968113314", 
-=======
           "_rev" : "973720819", 
->>>>>>> 25aa2a58
           "isCapital" : false, 
           "population" : 1000000 
         }, 
         { 
           "_id" : "germanCity/Hamburg", 
           "_key" : "Hamburg", 
-<<<<<<< HEAD
-          "_rev" : "968309922", 
-=======
           "_rev" : "973917427", 
->>>>>>> 25aa2a58
           "isCapital" : false, 
           "population" : 1000000 
         }, 
         { 
           "_id" : "frenchCity/Lyon", 
           "_key" : "Lyon", 
-<<<<<<< HEAD
-          "_rev" : "968703138", 
-=======
           "_rev" : "974310643", 
->>>>>>> 25aa2a58
           "isCapital" : false, 
           "population" : 80000 
         } 
