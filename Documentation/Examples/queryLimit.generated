--- conflicted
+++ resolved
@@ -1,36 +1,6 @@
 arangosh&gt; db.five.all().toArray();
 [ 
   { 
-<<<<<<< HEAD
-    <span class="hljs-string">"_key"</span> : <span class="hljs-string">"29260"</span>, 
-    <span class="hljs-string">"_id"</span> : <span class="hljs-string">"five/29260"</span>, 
-    <span class="hljs-string">"_rev"</span> : <span class="hljs-string">"_T9XeE2m---"</span>, 
-    <span class="hljs-string">"name"</span> : <span class="hljs-string">"five"</span> 
-  }, 
-  { 
-    <span class="hljs-string">"_key"</span> : <span class="hljs-string">"29247"</span>, 
-    <span class="hljs-string">"_id"</span> : <span class="hljs-string">"five/29247"</span>, 
-    <span class="hljs-string">"_rev"</span> : <span class="hljs-string">"_T9XeE2e---"</span>, 
-    <span class="hljs-string">"name"</span> : <span class="hljs-string">"one"</span> 
-  }, 
-  { 
-    <span class="hljs-string">"_key"</span> : <span class="hljs-string">"29251"</span>, 
-    <span class="hljs-string">"_id"</span> : <span class="hljs-string">"five/29251"</span>, 
-    <span class="hljs-string">"_rev"</span> : <span class="hljs-string">"_T9XeE2e--_"</span>, 
-    <span class="hljs-string">"name"</span> : <span class="hljs-string">"two"</span> 
-  }, 
-  { 
-    <span class="hljs-string">"_key"</span> : <span class="hljs-string">"29257"</span>, 
-    <span class="hljs-string">"_id"</span> : <span class="hljs-string">"five/29257"</span>, 
-    <span class="hljs-string">"_rev"</span> : <span class="hljs-string">"_T9XeE2i--_"</span>, 
-    <span class="hljs-string">"name"</span> : <span class="hljs-string">"four"</span> 
-  }, 
-  { 
-    <span class="hljs-string">"_key"</span> : <span class="hljs-string">"29254"</span>, 
-    <span class="hljs-string">"_id"</span> : <span class="hljs-string">"five/29254"</span>, 
-    <span class="hljs-string">"_rev"</span> : <span class="hljs-string">"_T9XeE2i---"</span>, 
-    <span class="hljs-string">"name"</span> : <span class="hljs-string">"three"</span> 
-=======
     <span class="hljs-string">"_key"</span> : <span class="hljs-string">"29180"</span>, 
     <span class="hljs-string">"_id"</span> : <span class="hljs-string">"five/29180"</span>, 
     <span class="hljs-string">"_rev"</span> : <span class="hljs-string">"_U-_q7g2---"</span>, 
@@ -59,23 +29,11 @@
     <span class="hljs-string">"_id"</span> : <span class="hljs-string">"five/29186"</span>, 
     <span class="hljs-string">"_rev"</span> : <span class="hljs-string">"_U-_q7g2--A"</span>, 
     <span class="hljs-string">"name"</span> : <span class="hljs-string">"five"</span> 
->>>>>>> 014de716
   } 
 ]
 arangosh&gt; db.five.all().limit(<span class="hljs-number">2</span>).toArray();
 [ 
   { 
-<<<<<<< HEAD
-    <span class="hljs-string">"_key"</span> : <span class="hljs-string">"29260"</span>, 
-    <span class="hljs-string">"_id"</span> : <span class="hljs-string">"five/29260"</span>, 
-    <span class="hljs-string">"_rev"</span> : <span class="hljs-string">"_T9XeE2m---"</span>, 
-    <span class="hljs-string">"name"</span> : <span class="hljs-string">"five"</span> 
-  }, 
-  { 
-    <span class="hljs-string">"_key"</span> : <span class="hljs-string">"29247"</span>, 
-    <span class="hljs-string">"_id"</span> : <span class="hljs-string">"five/29247"</span>, 
-    <span class="hljs-string">"_rev"</span> : <span class="hljs-string">"_T9XeE2e---"</span>, 
-=======
     <span class="hljs-string">"_key"</span> : <span class="hljs-string">"29180"</span>, 
     <span class="hljs-string">"_id"</span> : <span class="hljs-string">"five/29180"</span>, 
     <span class="hljs-string">"_rev"</span> : <span class="hljs-string">"_U-_q7g2---"</span>, 
@@ -85,7 +43,6 @@
     <span class="hljs-string">"_key"</span> : <span class="hljs-string">"29173"</span>, 
     <span class="hljs-string">"_id"</span> : <span class="hljs-string">"five/29173"</span>, 
     <span class="hljs-string">"_rev"</span> : <span class="hljs-string">"_U-_q7gy---"</span>, 
->>>>>>> 014de716
     <span class="hljs-string">"name"</span> : <span class="hljs-string">"one"</span> 
   } 
 ]