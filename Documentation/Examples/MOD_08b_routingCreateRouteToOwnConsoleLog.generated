--- conflicted
+++ resolved
@@ -11,13 +11,7 @@
 ........&gt;  ]
 ........&gt; });
 { 
-<<<<<<< HEAD
-  "_id" : "_routing/600515521", 
-  "_rev" : "600515521", 
-  "_key" : "600515521" 
-=======
   <span class="hljs-string">"_id"</span> : <span class="hljs-string">"_routing/617549346"</span>, 
   <span class="hljs-string">"_rev"</span> : <span class="hljs-string">"617549346"</span>, 
   <span class="hljs-string">"_key"</span> : <span class="hljs-string">"617549346"</span> 
->>>>>>> 1a748b46
 }