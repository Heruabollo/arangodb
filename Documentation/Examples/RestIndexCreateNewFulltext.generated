shell> curl -X POST --data-binary @- --dump - http://localhost:8529/_api/index?collection=products <<EOF
{ 
  "type" : "fulltext", 
  "fields" : [ 
    "text" 
  ] 
}
EOF

HTTP/1.1 201 Created
content-type: application/json; charset=utf-8

{ 
<<<<<<< HEAD
  "id" : "products/1353719010", 
=======
  "id" : "products/512210070213", 
>>>>>>> 096ad46f
  "type" : "fulltext", 
  "unique" : false, 
  "sparse" : true, 
  "minLength" : 2, 
  "fields" : [ 
    "text" 
  ], 
  "isNewlyCreated" : true, 
  "error" : false, 
  "code" : 201 
}<|MERGE_RESOLUTION|>--- conflicted
+++ resolved
@@ -11,11 +11,7 @@
 content-type: application/json; charset=utf-8
 
 { 
-<<<<<<< HEAD
-  "id" : "products/1353719010", 
-=======
   "id" : "products/512210070213", 
->>>>>>> 096ad46f
   "type" : "fulltext", 
   "unique" : false, 
   "sparse" : true, 
