--- conflicted
+++ resolved
@@ -6,21 +6,13 @@
 
 HTTP/1.1 202 Accepted
 content-type: application/json; charset=utf-8
-<<<<<<< HEAD
-etag: 1336155362
-=======
 etag: 512138504901
->>>>>>> 096ad46f
 
 { 
   "edge" : { 
     "_id" : "edges/edge1", 
     "_key" : "edge1", 
-<<<<<<< HEAD
-    "_rev" : "1336155362", 
-=======
     "_rev" : "512138504901", 
->>>>>>> 096ad46f
     "_from" : "vertices/vert1", 
     "_to" : "vertices/vert2", 
     "$label" : null, 
