--- conflicted
+++ resolved
@@ -5,85 +5,49 @@
 ........> ).toArray();
 [ 
   { 
-<<<<<<< HEAD
-    "_id" : "germanHighway/702626978", 
-    "_key" : "702626978", 
-    "_rev" : "702626978", 
-=======
     "_id" : "germanHighway/706399475", 
     "_key" : "706399475", 
     "_rev" : "706399475", 
->>>>>>> 25aa2a58
     "_from" : "germanCity/Hamburg", 
     "_to" : "germanCity/Cologne", 
     "distance" : 500 
   }, 
   { 
-<<<<<<< HEAD
-    "_id" : "internationalHighway/704068770", 
-    "_key" : "704068770", 
-    "_rev" : "704068770", 
-=======
     "_id" : "internationalHighway/707841267", 
     "_key" : "707841267", 
     "_rev" : "707841267", 
->>>>>>> 25aa2a58
     "_from" : "germanCity/Cologne", 
     "_to" : "frenchCity/Lyon", 
     "distance" : 700 
   }, 
   { 
-<<<<<<< HEAD
-    "_id" : "internationalHighway/704265378", 
-    "_key" : "704265378", 
-    "_rev" : "704265378", 
-=======
     "_id" : "internationalHighway/708037875", 
     "_key" : "708037875", 
     "_rev" : "708037875", 
->>>>>>> 25aa2a58
     "_from" : "germanCity/Cologne", 
     "_to" : "frenchCity/Paris", 
     "distance" : 550 
   }, 
   { 
-<<<<<<< HEAD
-    "_id" : "internationalHighway/703675554", 
-    "_key" : "703675554", 
-    "_rev" : "703675554", 
-=======
     "_id" : "internationalHighway/707448051", 
     "_key" : "707448051", 
     "_rev" : "707448051", 
->>>>>>> 25aa2a58
     "_from" : "germanCity/Hamburg", 
     "_to" : "frenchCity/Paris", 
     "distance" : 900 
   }, 
   { 
-<<<<<<< HEAD
-    "_id" : "frenchHighway/702954658", 
-    "_key" : "702954658", 
-    "_rev" : "702954658", 
-=======
     "_id" : "frenchHighway/706727155", 
     "_key" : "706727155", 
     "_rev" : "706727155", 
->>>>>>> 25aa2a58
     "_from" : "frenchCity/Paris", 
     "_to" : "frenchCity/Lyon", 
     "distance" : 550 
   }, 
   { 
-<<<<<<< HEAD
-    "_id" : "internationalHighway/703872162", 
-    "_key" : "703872162", 
-    "_rev" : "703872162", 
-=======
     "_id" : "internationalHighway/707644659", 
     "_key" : "707644659", 
     "_rev" : "707644659", 
->>>>>>> 25aa2a58
     "_from" : "germanCity/Hamburg", 
     "_to" : "frenchCity/Lyon", 
     "distance" : 1300 
