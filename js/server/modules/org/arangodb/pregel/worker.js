--- conflicted
+++ resolved
@@ -130,11 +130,7 @@
     var i;
     var bindVars;
     for (i = 0; i < shards.length; i++) {
-<<<<<<< HEAD
       if (mapping.originalShards[shards[i]] === pregel.getServerName()) {
-=======
-      if (mapping.originalShards[shards[i]] === id) {
->>>>>>> dd7a2a5f
         bindVars = {
           '@original' : shards[i],
           '@result' : resultShards[i]
@@ -184,11 +180,7 @@
     var resultShards = Object.keys(map[collection].resultShards);
     var i;
     for (i = 0; i < resultShards.length; i++) {
-<<<<<<< HEAD
       if (map[collection].resultShards[resultShards[i]] === server) {
-=======
-      if (map[collection].resultShards[resultShards[i]] === id) {
->>>>>>> dd7a2a5f
         if (map[collection].type === 2) {
           query += ",(FOR i in @@collection" + count
             + " FILTER i.active == true && i.deleted == false"
@@ -199,11 +191,7 @@
       }
     }
   });
-<<<<<<< HEAD
   query += ") RETURN u";
-=======
-  query += "] FILTER i.active == true && i.deleted == false RETURN i";
->>>>>>> dd7a2a5f
   return db._query(query, bindVars);
 };
 
