/*jslint indent: 2, nomen: true, maxlen: 120, todo: true, white: false, sloppy: false */
/*global require, describe, beforeEach, it, expect, spyOn, createSpy, createSpyObj, afterEach, runs, waitsFor */
/*global ArangoServerState, ArangoClusterComm, ArangoClusterInfo */

////////////////////////////////////////////////////////////////////////////////
/// @brief test the general-graph class
///
/// @file
///
/// DISCLAIMER
///
/// Copyright 2010-2014 triagens GmbH, Cologne, Germany
///
/// Licensed under the Apache License, Version 2.0 (the "License");
/// you may not use this file except in compliance with the License.
/// You may obtain a copy of the License at
///
///     http://www.apache.org/licenses/LICENSE-2.0
///
/// Unless required by applicable law or agreed to in writing, software
/// distributed under the License is distributed on an "AS IS" BASIS,
/// WITHOUT WARRANTIES OR CONDITIONS OF ANY KIND, either express or implied.
/// See the License for the specific language governing permissions and
/// limitations under the License.
///
/// Copyright holder is triAGENS GmbH, Cologne, Germany
///
/// @author Florian Bartels, Michael Hackstein
/// @author Copyright 2014, triAGENS GmbH, Cologne, Germany
////////////////////////////////////////////////////////////////////////////////
var arangodb = require("org/arangodb");
var db = arangodb.db;
var ArangoError = arangodb.ArangoError;
var pregel = require("org/arangodb/pregel");
var worker = pregel.Worker;
var conductor = pregel.Conductor;

var mapping = {
  "UnitTestsPregelVertex1": {
    "type": 2,
    "resultCollection": "P_305000077_RESULT_UnitTestsPregelVertex1",
    "originalShards": {"UnitTestsPregelVertex1" : "localhost"},
    "resultShards": {"P_305000077_RESULT_UnitTestsPregelVertex1" : "localhost"}
  },
  "UnitTestsPregelVertex2": {
    "type": 2,
    "resultCollection": "P_305000077_RESULT_UnitTestsPregelVertex2",
    "originalShards": {"UnitTestsPregelVertex2" : "localhost"},
    "resultShards": {"P_305000077_RESULT_UnitTestsPregelVertex2" : "localhost"}
  },
  "UnitTestsPregelEdge2": {
    "type": 3,
    "resultCollection": "P_305000077_RESULT_UnitTestsPregelEdge2",
    "originalShards": {"UnitTestsPregelEdge2" : "localhost"},
    "resultShards": {"P_305000077_RESULT_UnitTestsPregelEdge2" : "localhost"}
  }
};

describe("Pregel Worker", function () {
  "use strict";

  describe("using a graph", function () {

    var executionNumber;

    beforeEach(function () {
      executionNumber = "UnitTestPregel";
    });

    describe("executeStep", function () {

      beforeEach(function () {
        var id = ArangoServerState.id() || "localhost";
        try {
          db._drop(pregel.genWorkCollectionName(executionNumber));
        } catch (ignore) { }
        try {
          db._drop(pregel.genMsgCollectionName(executionNumber));
        } catch (ignore) { }
        try {
          db._drop(pregel.genGlobalCollectionName(executionNumber));
        } catch (ignore) { }
        Object.keys(mapping).forEach(function (collection) {
          var shards = Object.keys(mapping[collection].originalShards);
          var resultShards = Object.keys(mapping[collection].resultShards);
<<<<<<< HEAD
          require("internal").print(collection, shards, shards.length)
          for (var i = 0; i < shards.length; i++) {
            require("internal").print(mapping[collection].originalShards[shards[i]], shards, shards.length)
            if (mapping[collection].originalShards[shards[i]] === id) {
              require("internal").print("MAPPING", shards);
=======
          var i;
          for (i = 0; i < shards.length; i++) {
            if (mapping[collection].originalShards[shards[i]] === ArangoServerState.id()) {
>>>>>>> 2be0b55c
              try {
                require("internal").print("dropping", resultShards[i])
                db._drop(resultShards[i]);
              } catch (ignore) {
                require("internal").print(ignore)
              }
              try {
                require("internal").print("dropping", shards[i])
                db._drop(shards[i]);
              } catch (ignore) {
                require("internal").print(ignore)
              }
              try {
                if (mapping[collection].type === 3) {
                  db._createEdgeCollection(shards[i]);
                  db[shards[i]].insert({_key : "active", deleted : false, _to : "UnitTestsPregelVertex1/1", _from : "UnitTestsPregelVertex2/2"});
                  db[shards[i]].insert({_key : "deleted",deleted : true, _to : "UnitTestsPregelVertex1/1", _from : "UnitTestsPregelVertex2/3"});
                } else {
                  db._create(shards[i]);
                  db[shards[i]].insert({active : true, _key : "active", deleted : false});
                  db[shards[i]].insert({active : true, _key : "activeButDeleted",deleted : true});
                  db[shards[i]].insert({active : false, _key : "inactive", deleted : false});
                }
              } catch (ignore) {
              }

              try {
                db._create(resultShards[i]);
              } catch (ignore) {
              }

            }

          }
        });
      });

      afterEach(function () {
        var id = ArangoServerState.id() || "localhost";
        Object.keys(mapping).forEach(function (collection) {
          var shards = Object.keys(mapping[collection].originalShards);
          var resultShards = Object.keys(mapping[collection].resultShards);
          for (var i = 0; i < shards.length; i++) {
            if (mapping[collection].originalShards[shards[i]] === id) {
              db._drop(shards[i]);
              db._drop(resultShards[i]);
            }

          }
        });
        db._drop(pregel.genWorkCollectionName(executionNumber));
        db._drop(pregel.genMsgCollectionName(executionNumber));
        db._drop(pregel.genGlobalCollectionName(executionNumber));
      });

      it("should first executeStep", function () {
        var id = ArangoServerState.id() || "localhost";
        worker.executeStep(executionNumber, 0, {map : mapping});
        expect(db["work_" + executionNumber]).not.toEqual(undefined);
        expect(db["messages_" + executionNumber]).not.toEqual(undefined);
        Object.keys(mapping).forEach(function (collection) {
          var shards = Object.keys(mapping[collection].originalShards);
          var resultShards = Object.keys(mapping[collection].resultShards);
          for (var i = 0; i < shards.length; i++) {
            if (mapping[collection].originalShards[shards[i]] === id) {
              require("internal").print(resultShards[i]);
              require("internal").print(db[resultShards[i]].toArray());
              expect(db[resultShards[i]].document("active")).not.toEqual(undefined);
              expect(db[resultShards[i]].document("activeButDeleted")).toEqual(undefined);
              expect(db[resultShards[i]].document("inactive")).toEqual(undefined);
            }
          }
        });
      });

    });

    describe("task done for vertex", function () {

      var globalCol, messageCol, COUNTER, CONDUCTOR, MAP, vertex1, vertex2, vertex3,
        vC, vCRes, step, conductorName,
        setActiveAndMessages = function () {
          var queue = new pregel.MessageQueue(executionNumber, vC + "/v1", step);
          queue.sendTo(vC + "/v2", "My message");
          queue.sendTo(vC + "/v3", "My message");
          // var queue = new pregel.MessageQueue(vertex1._id);
          // queue.sendTo(vertex2._id, "My message");
          // queue.sendTo(vertex3._id, "My message");
        };

      beforeEach(function () {
        vC = "UnitTestVertices";
        vCRes = "P_" + executionNumber + "_RESULT_" + vC;
        conductorName = "Claus";
        step = 2;
        try {
          db._drop(vC);
        } catch (ignore) { }
        try {
          db._drop(vCRes);
        } catch (ignore) { }
        try {
          db._drop(pregel.genGlobalCollectionName(executionNumber));
        } catch (ignore) { }
        COUNTER = "counter";
        CONDUCTOR = "conductor";
        MAP = "map";

        var map = {};
        var vCMap = map[vC] = {};
        vCMap.type = 2;
        vCMap.resultCollection = vCRes;
        vCMap.originalShards = {};
        vCMap.originalShards[vC] = "localhost";
        vCMap.resultShards = {};
        vCMap.resultShards[vC] = "localhost";

        globalCol = db._create(pregel.genGlobalCollectionName(executionNumber));
        messageCol = db._createEdgeCollection(pregel.genMsgCollectionName(executionNumber));
        globalCol.save({_key: COUNTER, count: 3});
        globalCol.save({_key: CONDUCTOR, name: conductorName});
        globalCol.save({_key: MAP, map: map});
        db._create(vC);
        db._create(vCRes);
        vertex1 = new pregel.Vertex(
          executionNumber,
          db[vC].save({_key: "v1"})._id
        );
        spyOn(vertex1, "_save");
        vertex2 = new pregel.Vertex(
          executionNumber,
          db[vC].save({_key: "v2"})._id
        );
        spyOn(vertex2, "_save");
        vertex3 = new pregel.Vertex(
          executionNumber,
          db[vC].save({_key: "v3"})._id
        );
        spyOn(vertex3, "_save");
        if (!ArangoClusterInfo.getResponsibleShard) {
          ArangoClusterInfo.getResponsibleShard = function () {
            return undefined;
          };
        }
        spyOn(ArangoClusterInfo, "getResponsibleShard").and.callFake(function (v) {
          return v.split("/")[0];
        });
      });

      afterEach(function () {
        db._drop(vC);
        globalCol.drop();
        messageCol.drop();
      });

      it("should decrease the global counter by one", function () {
        worker.vertexDone(executionNumber, vertex1, {step: step});
        expect(globalCol.document(COUNTER).count).toEqual(2);
      });

      it("should save the finished vertex", function () {
        worker.vertexDone(executionNumber, vertex1, {step: step});
        expect(vertex1._save).toHaveBeenCalled();
        expect(vertex2._save).not.toHaveBeenCalled();
        expect(vertex3._save).not.toHaveBeenCalled();
      });

      describe("processing the last vertex", function () {

        beforeEach(function () {
          worker.vertexDone(executionNumber, vertex1, {step: step});
          worker.vertexDone(executionNumber, vertex2, {step: step});
        });

        it("should callback the conductor in cluster case", function () {
          var body = JSON.stringify({
            step: step,
            executionNumber: executionNumber,
            messages: 0,
            active: 0
          });
          spyOn(ArangoServerState, "role").and.returnValue("PRIMARY");
          spyOn(ArangoClusterComm, "asyncRequest");
          worker.vertexDone(executionNumber, vertex3, {step: step});
          expect(ArangoClusterComm.asyncRequest).toHaveBeenCalledWith(
            "POST",
            "server:" + conductorName,
            db._name(),
            "/_api/pregel",
            body,
            {},
            {}
          );
        });

        it("should send messages and active in cluster case", function () {
          setActiveAndMessages();
          var body = JSON.stringify({
            step: step,
            executionNumber: executionNumber,
            messages: 5,
            active: 2
          });
          spyOn(ArangoServerState, "role").and.returnValue("PRIMARY");
          spyOn(ArangoClusterComm, "asyncRequest");
          worker.vertexDone(executionNumber, vertex3, {step: step});
          expect(ArangoClusterComm.asyncRequest).toHaveBeenCalledWith(
            "POST",
            "server:" + conductorName,
            db._name(),
            "/_api/pregel",
            body,
            {},
            {}
          );
        });

        it("should call the conductor in single server case", function () {
          spyOn(ArangoServerState, "role").and.returnValue("UNDEFINED");
          spyOn(conductor, "finishedStep");
          worker.vertexDone(executionNumber, vertex3, {step: step});
          expect(conductor.finishedStep).toHaveBeenCalledWith(
            executionNumber,
            "localhost",
            {
              step: step,
              active: 0,
              messages: 0
            }
          );
        });

        it("should call the conductor in single server case", function () {
          setActiveAndMessages();
          spyOn(ArangoServerState, "role").and.returnValue("UNDEFINED");
          spyOn(conductor, "finishedStep");
          worker.vertexDone(executionNumber, vertex3, {step: step});
          expect(conductor.finishedStep).toHaveBeenCalledWith(
            executionNumber,
            "localhost",
            {
              step: step,
              active: 5,
              messages: 2
            }
          );
        });

      });

    });

  });

});<|MERGE_RESOLUTION|>--- conflicted
+++ resolved
@@ -83,17 +83,9 @@
         Object.keys(mapping).forEach(function (collection) {
           var shards = Object.keys(mapping[collection].originalShards);
           var resultShards = Object.keys(mapping[collection].resultShards);
-<<<<<<< HEAD
-          require("internal").print(collection, shards, shards.length)
-          for (var i = 0; i < shards.length; i++) {
-            require("internal").print(mapping[collection].originalShards[shards[i]], shards, shards.length)
-            if (mapping[collection].originalShards[shards[i]] === id) {
-              require("internal").print("MAPPING", shards);
-=======
           var i;
           for (i = 0; i < shards.length; i++) {
             if (mapping[collection].originalShards[shards[i]] === ArangoServerState.id()) {
->>>>>>> 2be0b55c
               try {
                 require("internal").print("dropping", resultShards[i])
                 db._drop(resultShards[i]);
