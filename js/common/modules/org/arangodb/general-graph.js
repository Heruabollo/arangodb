--- conflicted
+++ resolved
@@ -245,11 +245,7 @@
   }
 };
 
-<<<<<<< HEAD
 AQLGenerator.prototype._edges = function(edgeExample, options) {
-=======
-AQLGenerator.prototype.edges = function(startVertexExamples, options) {
->>>>>>> f7a78f35
   this._clearCursor();
   this.options = options || {};
   var ex = transformExample(edgeExample);
@@ -263,25 +259,17 @@
   }
   query += ',@options_'
     + this.stack.length + ')';
-<<<<<<< HEAD
-
   if (!Array.isArray(ex)) {
     ex = [ex];
   }
   this.options.edgeExamples = ex;
   this.bindVars["options_" + this.stack.length] = this.options;
   var stmt = new AQLStatement(query, "edge");
-=======
-  this.bindVars["startVertexExample_" + this.stack.length] = startVertexExamples;
-  this.bindVars["options_" + this.stack.length] = options;
-  var stmt = new AQLStatement(query, true);
->>>>>>> f7a78f35
   this.stack.push(stmt);
   this.lastVar = edgeName;
   return this;
 };
 
-<<<<<<< HEAD
 AQLGenerator.prototype.edges = function(example) {
   return this._edges(example, {direction: "any"});
 };
@@ -325,18 +313,6 @@
     + "._to == " + vertexVar
     + "._id";
   var stmt = new AQLStatement(query);
-=======
-AQLGenerator.prototype.vertices = function(vertexExamples, options) {
-  this._clearCursor();
-  var resultName = "vertices_" + this.stack.length;
-  var query = "FOR " + resultName
-    + " IN GRAPH_VERTICES(@graphName,@startVertexExample_"
-    + this.stack.length + ',@options_'
-    + this.stack.length + ')';
-  this.bindVars["startVertexExample_" + this.stack.length] = vertexExamples;
-  this.bindVars["options_" + this.stack.length] = options;
-  var stmt = new AQLStatement(query, true);
->>>>>>> f7a78f35
   this.stack.push(stmt);
   return this;
 };
@@ -379,12 +355,13 @@
 };
 
 AQLGenerator.prototype.neighbors = function(startVertexExample, options) {
+  var ex = transformExample(startVertexExample);
   var resultName = "neighbors_" + this.stack.length + ".vertices";
   var query = "FOR " + resultName
     + " IN GRAPH_NEIGHBORS(@graphName,@startVertexExample_"
     + this.stack.length + ',@options_'
     + this.stack.length + ')';
-  this.bindVars["startVertexExample_" + this.stack.length] = startVertexExample;
+  this.bindVars["startVertexExample_" + this.stack.length] = ex;
   this.bindVars["options_" + this.stack.length] = options;
   var stmt = new AQLStatement(query, true);
   this.stack.push(stmt);
@@ -939,31 +916,25 @@
   return AQLStmt.vertices(vertexExamples, {direction : "any"});
 };
 
+*/
+
 ////////////////////////////////////////////////////////////////////////////////
 /// @brief _inEdges(vertexId).
 ////////////////////////////////////////////////////////////////////////////////
 
 Graph.prototype._inVertices = function(vertexExamples) {
   var AQLStmt = new AQLGenerator(this);
-<<<<<<< HEAD
-  return AQLStmt.inEdges(vertexId);
-=======
   return AQLStmt.vertices(vertexExamples, {direction : "inbound"});
->>>>>>> f7a78f35
-};
-*/
-
-/*
+};
+
 ////////////////////////////////////////////////////////////////////////////////
 /// @brief _outEdges(vertexId).
 ////////////////////////////////////////////////////////////////////////////////
 
 Graph.prototype._outVertices = function(vertexExamples) {
   var AQLStmt = new AQLGenerator(this);
-<<<<<<< HEAD
-  return AQLStmt.outEdges(vertexId);
-};
-*/
+  return AQLStmt.vertices(vertexExamples, {direction : "outbound"});
+};
 
 ////////////////////////////////////////////////////////////////////////////////
 /// @brief _vertices(edgeExample||edgeId).
@@ -972,12 +943,7 @@
 Graph.prototype._vertices = function(example) {
   var AQLStmt = new AQLGenerator(this);
   return AQLStmt.vertices(example);
-=======
-  return AQLStmt.vertices(vertexExamples, {direction : "outbound"});
->>>>>>> f7a78f35
-};
-
-
+};
 
 ////////////////////////////////////////////////////////////////////////////////
 /// @brief get ingoing vertex of an edge.
