--- conflicted
+++ resolved
@@ -147,8 +147,7 @@
         delete self.LastValues;
     },
 
-<<<<<<< HEAD
-    renderCharts : function() {
+    Charts : function() {
         var self = this;
         Object.keys(self.series).forEach(function(group) {
             Object.keys(self.series[group]).forEach(function(figure) {
@@ -224,8 +223,9 @@
                 };
                 self.graph.updateOptions({clickCallback: onclick}, true);
                 self.graph.setSelection(false, 'ClusterAverage', true);
-            };
-=======
+            }
+    },
+
     renderGroups: function () {
       var self = this;
       _.forEach(this.series, function(k,v) {
@@ -240,7 +240,6 @@
           $('#'+group).append(self.chartTemplate.render({"name": y}));
         })
       });
->>>>>>> ebd4af33
     },
 
     renderFigures: function () {
