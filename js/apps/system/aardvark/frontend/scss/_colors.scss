$c_positive: #8AA051;
$c_positive_hover: #788F3D;

$c_negative: #DA4F49;
$c_negative_hover: #BE342E;

$c_neutral: #8F8D8C;
$c_neutral_hover: #736B68;

$c_warning: #FAA732;
$c_warning_hover: #F89406;
$c_unloaded: #FF8F35;

$c_primary: #564E4A;
$c_primary_hover: #3A322E;

$c_notification: #FAA020;
$c_notification_hover: #F87C0F;

$c_inactive: lightgrey;
$c_inactive_hover: grey;
<<<<<<< HEAD
=======

>>>>>>> 5fc59223
$c_header_btn_bg: #DDDDDD;
$c_header_btn_fg: #555555;
$c_header_btn_border: #222222;

$c_black: #000000;
$c_white: #FFFFFF;

$c_c2grey: #C2C2C2;

$c_nav_bg: #333232;
$c_bar_bg: #686766;

$c_grey: #E5E5E5;
$c_dark_grey: #999999;

$c_transp: transparent;
$c_low_transp: rgba(0, 0, 0, 0.7);
$c_semi_transp: rgba(0, 0, 0, 0.2);
$c_very_transp: rgba(0, 0, 0, 0.05);
$c_content_transp: rgba(0, 0, 0, 0.0675);

$c_contentRowActive: #BDCC92;

$c_odd : #D9D9D9;
$c_even : #FFFFFF;

<<<<<<< HEAD
=======
$c_navBarSpacer : #A0A0A0;
$c_navBarSpacerShadow : #C8C8C8;
>>>>>>> 5fc59223

$c_btn_inverse : #736B68;<|MERGE_RESOLUTION|>--- conflicted
+++ resolved
@@ -19,10 +19,7 @@
 
 $c_inactive: lightgrey;
 $c_inactive_hover: grey;
-<<<<<<< HEAD
-=======
 
->>>>>>> 5fc59223
 $c_header_btn_bg: #DDDDDD;
 $c_header_btn_fg: #555555;
 $c_header_btn_border: #222222;
@@ -49,10 +46,7 @@
 $c_odd : #D9D9D9;
 $c_even : #FFFFFF;
 
-<<<<<<< HEAD
-=======
 $c_navBarSpacer : #A0A0A0;
 $c_navBarSpacerShadow : #C8C8C8;
->>>>>>> 5fc59223
 
 $c_btn_inverse : #736B68;