--- conflicted
+++ resolved
@@ -2459,7 +2459,6 @@
 
 .modal-body {
   color: #736b68;
-<<<<<<< HEAD
   font-family: 'Open Sans', sans-serif !important;
   font-size: 14px;
   font-weight: 300; }
@@ -2467,9 +2466,6 @@
   .modal-body select,
   .modal-body textarea {
     margin-top: 10px; }
-=======
-  font-size: 14px; }
->>>>>>> a409acd0
   .modal-body th th.actionCell, .modal-body th th.keyCell, .modal-body th .valueCell {
     text-align: center; }
   .modal-body th.actionCell {
@@ -2482,7 +2478,6 @@
     width: 300px; }
     .modal-body th .valueCell input {
       width: 290px; }
-<<<<<<< HEAD
   .modal-body .icon-info-sign {
     margin-bottom: 10px;
     margin-left: 10px;
@@ -2502,8 +2497,6 @@
   font-weight: 300;
   padding-bottom: 3px;
   padding-top: 3px; }
-=======
->>>>>>> a409acd0
 
 .modal-backdrop,
 .modal-backdrop.fade.in {
@@ -2514,12 +2507,9 @@
   margin-left: 0;
   width: 70%; }
 
-<<<<<<< HEAD
 .modal {
   border-radius: 0 !important; }
 
-=======
->>>>>>> a409acd0
 .waitModal {
   -webkit-box-shadow: none;
   -moz-box-shadow: none;
@@ -2528,53 +2518,15 @@
   border: 0;
   color: white; }
 
-<<<<<<< HEAD
 .waitModalBackdrop {
   opacity: .7 !important; }
 
-=======
-.collectionTh {
-  font-size: 14px; }
-
-.waitModalBackdrop {
-  opacity: .7 !important; }
-
-.addCollection table tr {
-  border-bottom: 0 !important;
-  height: 53px; }
-.addCollection .icon_arangodb_info {
-  margin-left: 20px !important;
-  position: relative;
-  top: 2px !important; }
-.addCollection .accordion {
-  margin-top: 10px; }
-.addCollection .collectionThSec {
-  width: 320px !important; }
-.addCollection .collectionTh {
-  width: 96px; }
-.addCollection .modalInput {
-  width: 320px; }
-.addCollection .modalSelect {
-  width: 334px; }
-.addCollection .accordion-toggle {
-  width: 457px !important; }
-
->>>>>>> a409acd0
 .modalTooltips span {
   color: #736b68;
   font-size: 20px; }
   .modalTooltips span:hover {
     color: black; }
 
-<<<<<<< HEAD
-=======
-.change-collection .tab-content {
-  min-height: 230px; }
-
-.show-collection .tab-content {
-  min-height: 200px; }
-
->>>>>>> a409acd0
 pre.gv-object-view {
   text-align: left;
   white-space: pre; }
@@ -2582,7 +2534,6 @@
 .capitalize {
   text-transform: capitalize; }
 
-<<<<<<< HEAD
 .modal-footer {
   border-top: 0 !important;
   padding-right: 17px; }
@@ -2635,8 +2586,6 @@
 .modal-body input[type='checkbox'] {
   margin-bottom: 10px; }
 
-=======
->>>>>>> a409acd0
 .navlogo .stat_cpu {
   height: 26px;
   margin-top: 1px;
@@ -3537,140 +3486,6 @@
   margin-top: 3px;
   width: auto; }
 
-<<<<<<< HEAD
-.collectionTh {
-  font-family: 'Open Sans', sans-serif !important;
-  font-size: 14px;
-  font-weight: 400 !important;
-  text-align: left;
-  width: 20% !important; }
-  .collectionTh input,
-  .collectionTh select,
-  .collectionTh textarea {
-    margin-top: 10px; }
-
-.collectionInfoTh {
-  min-width: 60px;
-  text-align: left;
-  width: 320px; }
-
-.addCollection table tr {
-  border-bottom: 0 !important;
-  height: 53px; }
-.addCollection .icon_arangodb_info {
-  margin-left: 20px !important;
-  position: relative;
-  top: 2px !important; }
-.addCollection .accordion {
-  margin-top: 10px; }
-.addCollection .collectionThSec {
-  width: 320px !important; }
-.addCollection .collectionTh {
-  width: 96px; }
-.addCollection .modalInput {
-  width: 320px; }
-.addCollection .modalSelect {
-  width: 334px; }
-.addCollection .accordion-toggle {
-  width: 457px !important; }
-
-.change-collection .tab-content {
-  min-height: 230px; }
-.change-collection input {
-  width: 384px !important; }
-.change-collection select {
-  width: 398px !important; }
-
-.show-collection .tab-content {
-  min-height: 200px; }
-
-.collectionInfoTh {
-  width: 320px; }
-
-.collectionInfoTh2 {
-  font-family: 'Open Sans', sans-serif !important;
-  font-weight: 400 !important;
-  text-align: left;
-  width: 150px; }
-
-.collection-info-figures table {
-  float: left;
-  margin-left: 0;
-  margin-right: 0;
-  margin-top: 0;
-  min-width: 200px;
-  padding: 3px;
-  text-align: left; }
-
-.figures1,
-.figures2 {
-  margin-bottom: 20px;
-  width: 255px; }
-
-.figures2 {
-  margin-left: 20px !important; }
-
-.figures3 {
-  margin-bottom: 0;
-  width: 100%; }
-
-.figuresHeader {
-  border-bottom: 1px solid #c2c2c2; }
-
-.figuresHeader th {
-  font-family: 'Open Sans', sans-serif !important;
-  font-weight: 400 !important; }
-
-#collectionIndexTable {
-  margin-left: 0;
-  width: 100%; }
-
-#infoTab,
-#collectionTab {
-  border-bottom: 0;
-  margin-bottom: 1px;
-  padding-bottom: 0;
-  padding-right: 10px; }
-
-#infoTab li,
-#collectionTab li {
-  float: right; }
-
-#infoTab a,
-#collectionTab a {
-  background-color: #f1f0ee;
-  border-bottom: 1px solid #888888;
-  border-radius: 0 !important;
-  color: black;
-  font-size: 13px !important;
-  height: 21px;
-  margin-bottom: -1px;
-  margin-right: 4px;
-  padding: 4px !important; }
-
-#infoTab .active > a,
-#collectionTab .active > a {
-  background-color: white;
-  border-color: #888888 #888888 transparent !important; }
-
-#tab-content-collection-info #info,
-#tab-content-collection-info .collection-info-figures,
-#tab-content-collection-info #index {
-  border-top: 1px solid #888888 !important;
-  margin-left: 0 !important;
-  padding-top: 10px; }
-
-#confirmCreateEdge {
-  margin-left: 20px; }
-
-.collection-info-figures .icon_arangodb_info {
-  position: relative !important;
-  right: -4px !important; }
-
-table.dataTable thead th {
-  font-weight: 400 !important;
-  padding: 10px 14px; }
-=======
 .arangoDataTable {
   border-spacing: 0 0;
   position: relative;
@@ -3681,7 +3496,7 @@
     font-weight: 400 !important;
     text-align: left; }
     .arangoDataTable thead th {
-      border-bottom: none;
+      border-bottom: 0;
       cursor: default !important;
       font-weight: 400 !important;
       padding: 10px 14px !important; }
@@ -3702,11 +3517,10 @@
 
 .api-container #resources > li.resource:nth-child(odd),
 table.arangoDataTable tr.odd {
-  background-color: #F1F0EE; }
+  background-color: #f1f0ee; }
 
 #tableDiv table.dataTable td {
   padding: 12px 18px !important; }
->>>>>>> a409acd0
 
 #documentsTableID_length,
 #documentsTableID_filter {
