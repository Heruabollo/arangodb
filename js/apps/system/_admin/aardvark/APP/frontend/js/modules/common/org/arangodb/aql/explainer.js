module.define("org/arangodb/aql/explainer", function(exports, module) {
/*jshint strict: false, maxlen: 300 */

var db = require("org/arangodb").db,
  internal = require("internal"),
  systemColors = internal.COLORS, 
  print = internal.print,
  colors = { };

 
if (typeof internal.printBrowser === "function") {
  print = internal.printBrowser;
}

var stringBuilder = {

  output: "",

  appendLine: function(line) {
    if (!line) {
      this.output += "\n";
    }
    else {
      this.output += line + "\n";
    }
  },

  getOutput: function() {
    return this.output;
  },

  clearOutput: function() {
    this.output = "";
  }

};

/* set colors for output */
function setColors (useSystemColors) {
  'use strict';

  [ "COLOR_RESET", 
    "COLOR_CYAN", "COLOR_BLUE", "COLOR_GREEN", "COLOR_MAGENTA", "COLOR_YELLOW", "COLOR_RED", "COLOR_WHITE",
    "COLOR_BOLD_CYAN", "COLOR_BOLD_BLUE", "COLOR_BOLD_GREEN", "COLOR_BOLD_MAGENTA", "COLOR_BOLD_YELLOW", 
    "COLOR_BOLD_RED", "COLOR_BOLD_WHITE" ].forEach(function(c) {
    colors[c] = useSystemColors ? systemColors[c] : "";
  });
}

/* colorizer and output helper functions */ 

function attributeUncolored (v) {
  'use strict';
  return "`" + v + "`";
}
  
function keyword (v) {
  'use strict';
  return colors.COLOR_CYAN + v + colors.COLOR_RESET;
}

function annotation (v) {
  'use strict';
  return colors.COLOR_BLUE + v + colors.COLOR_RESET;
}

function value (v) {
  'use strict';
  return colors.COLOR_GREEN + v + colors.COLOR_RESET;
}
  
function variable (v) {
  'use strict';
  if (v[0] === "#") {
    return colors.COLOR_MAGENTA + v + colors.COLOR_RESET;
  }
  return colors.COLOR_YELLOW + v + colors.COLOR_RESET;
}

function func (v) {
  'use strict';
  return colors.COLOR_GREEN + v + colors.COLOR_RESET;
}
  
function collection (v) {
  'use strict';
  return colors.COLOR_RED + v + colors.COLOR_RESET;
}

function attribute (v) {
  'use strict';
  return "`" + colors.COLOR_YELLOW + v + colors.COLOR_RESET + "`";
}

function header (v) {
  'use strict';
  return colors.COLOR_MAGENTA + v + colors.COLOR_RESET;
}

function section (v) {
  'use strict';
  return colors.COLOR_BOLD_BLUE + v + colors.COLOR_RESET;
}

function pad (n) {
  'use strict';
  if (n < 0) {
    // value seems invalid...
    n = 0;
  }
  return new Array(n).join(" ");
}

function wrap (str, width) { 
  'use strict';
  var re = ".{1," + width + "}(\\s|$)|\\S+?(\\s|$)";
  return str.match(new RegExp(re, "g")).join("\n");
}

 
/* print functions */

/* print query string */  
function printQuery (query) {
  'use strict';
  stringBuilder.appendLine(section("Query string:"));
  stringBuilder.appendLine(" " + value(wrap(query, 100).replace(/\n+/g, "\n ", query)));
  stringBuilder.appendLine(); 
}

/* print write query modification flags */
function printModificationFlags (flags) {
  'use strict';
  if (flags === undefined) {
    return;
  }
  stringBuilder.appendLine(section("Write query options:"));
  var keys = Object.keys(flags), maxLen = "Option".length;
  keys.forEach(function(k) {
    if (k.length > maxLen) {
      maxLen = k.length;
    }
  });
  stringBuilder.appendLine(" " + header("Option") + pad(1 + maxLen - "Option".length) + "   " + header("Value"));
  keys.forEach(function(k) {
    stringBuilder.appendLine(" " + keyword(k) + pad(1 + maxLen - k.length) + "   " + value(JSON.stringify(flags[k]))); 
  });
  stringBuilder.appendLine();
}

/* print optimizer rules */
function printRules (rules) {
  'use strict';
  stringBuilder.appendLine(section("Optimization rules applied:"));
  if (rules.length === 0) {
    stringBuilder.appendLine(" " + value("none"));
  }
  else {
    var maxIdLen = String("Id").length;
    stringBuilder.appendLine(" " + pad(1 + maxIdLen - String("Id").length) + header("Id") + "   " + header("RuleName"));
    for (var i = 0; i < rules.length; ++i) {
      stringBuilder.appendLine(" " + pad(1 + maxIdLen - String(i + 1).length) + variable(String(i + 1)) + "   " + keyword(rules[i]));
    }
  }
  stringBuilder.appendLine(); 
}

/* print warnings */
function printWarnings (warnings) {
  'use strict';
  if (! Array.isArray(warnings) || warnings.length === 0) {
    return;
  }

  stringBuilder.appendLine(section("Warnings:"));
  var maxIdLen = String("Code").length;
  stringBuilder.appendLine(" " + pad(1 + maxIdLen - String("Code").length) + header("Code") + "   " + header("Message"));
  for (var i = 0; i < warnings.length; ++i) {
    stringBuilder.appendLine(" " + pad(1 + maxIdLen - String(warnings[i].code).length) + variable(warnings[i].code) + "   " + keyword(warnings[i].message));
  }
  stringBuilder.appendLine(); 
}

/* print indexes used */
function printIndexes (indexes) {
  'use strict';

  stringBuilder.appendLine(section("Indexes used:"));

  if (indexes.length === 0) {
    stringBuilder.appendLine(" " + value("none"));
  }
  else {
    var maxIdLen = String("By").length;
    var maxCollectionLen = String("Collection").length;
    var maxUniqueLen = String("Unique").length;
    var maxSparseLen = String("Sparse").length;
    var maxTypeLen = String("Type").length;
    var maxSelectivityLen = String("Selectivity").length;
    var maxFieldsLen = String("Fields").length;
    indexes.forEach(function(index) {
      var l = String(index.node).length;
      if (l > maxIdLen) {
        maxIdLen = l;
      }
      l = index.type.length;
      if (l > maxTypeLen) {
        maxTypeLen = l;
      }
      l = index.fields.map(attributeUncolored).join(", ").length + "[  ]".length;
      if (l > maxFieldsLen) {
        maxFieldsLen = l;
      }
      l = index.collection.length;
      if (l > maxCollectionLen) {
        maxCollectionLen = l;
      }
    });
    var line = " " + pad(1 + maxIdLen - String("By").length) + header("By") + "   " +
               header("Type") + pad(1 + maxTypeLen - "Type".length) + "   " +
               header("Collection") + pad(1 + maxCollectionLen - "Collection".length) + "   " +
               header("Unique") + pad(1 + maxUniqueLen - "Unique".length) + "   " +
               header("Sparse") + pad(1 + maxSparseLen - "Sparse".length) + "   " +
               header("Selectivity") + "   " +
               header("Fields") + pad(1 + maxFieldsLen - "Fields".length) + "   " +
               header("Ranges");

    stringBuilder.appendLine(line);

    for (var i = 0; i < indexes.length; ++i) {
      var uniqueness = (indexes[i].unique ? "true" : "false");
      var sparsity = (indexes[i].hasOwnProperty("sparse") ? (indexes[i].sparse ? "true" : "false") : "n/a");
      var fields = "[ " + indexes[i].fields.map(attribute).join(", ") + " ]";
      var fieldsLen = indexes[i].fields.map(attributeUncolored).join(", ").length + "[  ]".length;
      var ranges;
      if (indexes[i].hasOwnProperty("condition")) {
        ranges = indexes[i].condition;
      }
      else {
        ranges = "[ " + indexes[i].ranges + " ]";
      }
      var selectivity = (indexes[i].hasOwnProperty("selectivityEstimate") ?
        (indexes[i].selectivityEstimate * 100).toFixed(2) + " %" :
        "n/a"
      );
      line = " " + 
        pad(1 + maxIdLen - String(indexes[i].node).length) + variable(String(indexes[i].node)) + "   " + 
        keyword(indexes[i].type) + pad(1 + maxTypeLen - indexes[i].type.length) + "   " +
        collection(indexes[i].collection) + pad(1 + maxCollectionLen - indexes[i].collection.length) + "   " +
        value(uniqueness) + pad(1 + maxUniqueLen - uniqueness.length) + "   " +
        value(sparsity) + pad(1 + maxSparseLen - sparsity.length) + "   " +
        pad(1 + maxSelectivityLen - selectivity.length) + value(selectivity) + "   " +
        fields + pad(1 + maxFieldsLen - fieldsLen) + "   " + 
        ranges;

      stringBuilder.appendLine(line);
    }
  }
}

/* analzye and print execution plan */
function processQuery (query, explain) {
  'use strict';
  var nodes = { }, 
    parents = { },
    rootNode = null,
    maxTypeLen = 0,
    maxIdLen = String("Id").length,
    maxEstimateLen = String("Est.").length,
    plan = explain.plan;

  var recursiveWalk = function (n, level) {
    n.forEach(function(node) {
      nodes[node.id] = node;
      if (level === 0 && node.dependencies.length === 0) {
        rootNode = node.id;
      }
      if (node.type === "SubqueryNode") {
        recursiveWalk(node.subquery.nodes, level + 1);
      }
      node.dependencies.forEach(function(d) {
        if (! parents.hasOwnProperty(d)) {
          parents[d] = [ ];
        }
        parents[d].push(node.id);
      });

      if (String(node.id).length > maxIdLen) {
        maxIdLen = String(node.id).length;
      }
      if (String(node.type).length > maxTypeLen) {
        maxTypeLen = String(node.type).length;
      }
      if (String(node.estimatedNrItems).length > maxEstimateLen) {
        maxEstimateLen = String(node.estimatedNrItems).length;
      }
    });
  };
  recursiveWalk(plan.nodes, 0);

  var references = { }, 
    collectionVariables = { }, 
    usedVariables = { },
    indexes = [ ], 
    modificationFlags,
    isConst = true;

  var variableName = function (node) {
    if (/^[0-9_]/.test(node.name)) {
      return variable("#" + node.name);
    }
   
    if (collectionVariables.hasOwnProperty(node.id)) {
      usedVariables[node.name] = collectionVariables[node.id];
    }
    return variable(node.name); 
  };

  var buildExpression = function (node) {
    isConst = isConst && ([ "value", "object", "object element", "array" ].indexOf(node.type) !== -1);

    switch (node.type) {
      case "reference": 
        if (references.hasOwnProperty(node.name)) {
          var ref = references[node.name];
          delete references[node.name];
          if (Array.isArray(ref)) {
            var out = buildExpression(ref[1]) + "[" + (new Array(ref[0] + 1).join('*'));
            if (ref[2].type !== "no-op") {
              out += " " + keyword("FILTER") + " " + buildExpression(ref[2]);
            }
            if (ref[3].type !== "no-op") {
              out += " " + keyword("LIMIT ") + " " + buildExpression(ref[3]);
            }
            if (ref[4].type !== "no-op") {
              out += " " + keyword("RETURN ") + " " + buildExpression(ref[4]);
            }
            out += "]";
            return out;
          }
          return buildExpression(ref) + "[*]";
        }
        return variableName(node);
      case "collection": 
        return collection(node.name) + "   " + annotation("/* all collection documents */");
      case "value":
        return value(JSON.stringify(node.value));
      case "object":
        if (node.hasOwnProperty("subNodes")) {
          return "{ " + node.subNodes.map(buildExpression).join(", ") + " }";
        }
        return "{ }";
      case "object element":
        return value(JSON.stringify(node.name)) + " : " + buildExpression(node.subNodes[0]);
      case "calculated object element":
        return "[ " + buildExpression(node.subNodes[0]) + " ] : " + buildExpression(node.subNodes[1]);
      case "array":
        if (node.hasOwnProperty("subNodes")) {
          if (node.subNodes.length > 20) {
            // print only the first 20 values from the array
            return "[ " + node.subNodes.slice(0, 20).map(buildExpression).join(", ") + " ... ]";
          }
          return "[ " + node.subNodes.map(buildExpression).join(", ") + " ]";
        }
        return "[ ]";
      case "unary not":
        return "! " + buildExpression(node.subNodes[0]);
      case "unary plus":
        return "+ " + buildExpression(node.subNodes[0]);
      case "unary minus":
        return "- " + buildExpression(node.subNodes[0]);
      case "array limit":
        return buildExpression(node.subNodes[0]) + ", " + buildExpression(node.subNodes[1]);
      case "attribute access":
        return buildExpression(node.subNodes[0]) + "." + attribute(node.name);
      case "indexed access":
        return buildExpression(node.subNodes[0]) + "[" + buildExpression(node.subNodes[1]) + "]";
      case "range":
        return buildExpression(node.subNodes[0]) + " .. " + buildExpression(node.subNodes[1]) + "   " + annotation("/* range */");
      case "expand":
      case "expansion":
        if (node.subNodes.length > 2) {
          // [FILTER ...]
          references[node.subNodes[0].subNodes[0].name] = [ node.levels, node.subNodes[0].subNodes[1], node.subNodes[2], node.subNodes[3], node.subNodes[4] ]; 
        }
        else {
          // [*]
          references[node.subNodes[0].subNodes[0].name] = node.subNodes[0].subNodes[1];
        }
        return buildExpression(node.subNodes[1]);
      case "user function call":
        return func(node.name) + "(" + ((node.subNodes && node.subNodes[0].subNodes) || [ ]).map(buildExpression).join(", ") + ")" + "   " + annotation("/* user-defined function */");
      case "function call":
        return func(node.name) + "(" + ((node.subNodes && node.subNodes[0].subNodes) || [ ]).map(buildExpression).join(", ") + ")";
      case "plus":
        return buildExpression(node.subNodes[0]) + " + " + buildExpression(node.subNodes[1]);
      case "minus":
        return buildExpression(node.subNodes[0]) + " - " + buildExpression(node.subNodes[1]);
      case "times":
        return buildExpression(node.subNodes[0]) + " * " + buildExpression(node.subNodes[1]);
      case "division":
        return buildExpression(node.subNodes[0]) + " / " + buildExpression(node.subNodes[1]);
      case "modulus":
        return buildExpression(node.subNodes[0]) + " % " + buildExpression(node.subNodes[1]);
      case "compare not in":
        return buildExpression(node.subNodes[0]) + " not in " + buildExpression(node.subNodes[1]);
      case "compare in":
        return buildExpression(node.subNodes[0]) + " in " + buildExpression(node.subNodes[1]);
      case "compare ==":
        return buildExpression(node.subNodes[0]) + " == " + buildExpression(node.subNodes[1]);
      case "compare !=":
        return buildExpression(node.subNodes[0]) + " != " + buildExpression(node.subNodes[1]);
      case "compare >":
        return buildExpression(node.subNodes[0]) + " > " + buildExpression(node.subNodes[1]);
      case "compare >=":
        return buildExpression(node.subNodes[0]) + " >= " + buildExpression(node.subNodes[1]);
      case "compare <":
        return buildExpression(node.subNodes[0]) + " < " + buildExpression(node.subNodes[1]);
      case "compare <=":
        return buildExpression(node.subNodes[0]) + " <= " + buildExpression(node.subNodes[1]);
      case "logical or":
        return buildExpression(node.subNodes[0]) + " || " + buildExpression(node.subNodes[1]);
      case "logical and":
        return buildExpression(node.subNodes[0]) + " && " + buildExpression(node.subNodes[1]);
      case "ternary":
        return buildExpression(node.subNodes[0]) + " ? " + buildExpression(node.subNodes[1]) + " : " + buildExpression(node.subNodes[2]);
      case "n-ary or":
        if (node.hasOwnProperty("subNodes")) {
          return node.subNodes.map(function(sub) { return buildExpression(sub); }).join(" || ");
        }
        return "";
      case "n-ary and":
        if (node.hasOwnProperty("subNodes")) {
          return node.subNodes.map(function(sub) { return buildExpression(sub); }).join(" && ");
        }
        return "";
      default: 
        return "unhandled node type (" + node.type + ")";
    }
  };

  var buildBound = function (attr, operators, bound) {
    var boundValue = bound.isConstant ? value(JSON.stringify(bound.bound)) : buildExpression(bound.bound);
    return attribute(attr) + " " + operators[bound.include ? 1 : 0] + " " + boundValue;
  };

  var buildRanges = function (ranges) {
    var results = [ ];
    ranges.forEach(function(range) {
      var attr = range.attr;

      if (range.lowConst.hasOwnProperty("bound") && range.highConst.hasOwnProperty("bound") &&
          JSON.stringify(range.lowConst.bound) === JSON.stringify(range.highConst.bound)) {
        range.equality = true;
      }

      if (range.equality) {
        if (range.lowConst.hasOwnProperty("bound")) {
          results.push(buildBound(attr, [ "==", "==" ], range.lowConst));
        }
        else if (range.hasOwnProperty("lows")) {
          range.lows.forEach(function(bound) {
            results.push(buildBound(attr, [ "==", "==" ], bound));
          });
        }
      }
      else {
        if (range.lowConst.hasOwnProperty("bound")) {
          results.push(buildBound(attr, [ ">", ">=" ], range.lowConst));
        }
        if (range.highConst.hasOwnProperty("bound")) {
          results.push(buildBound(attr, [ "<", "<=" ], range.highConst));
        }
        if (range.hasOwnProperty("lows")) {
          range.lows.forEach(function(bound) {
            results.push(buildBound(attr, [ ">", ">=" ], bound));
          });
        }
        if (range.hasOwnProperty("highs")) {
          range.highs.forEach(function(bound) {
            results.push(buildBound(attr, [ "<", "<=" ], bound));
          });
        }
      }
    });
    if (results.length > 1) { 
      return "(" + results.join(" && ") + ")"; 
    }
    return results[0]; 
  };


  var label = function (node) { 
    switch (node.type) {
      case "SingletonNode":
        return keyword("ROOT");
      case "NoResultsNode":
        return keyword("EMPTY") + "   " + annotation("/* empty result set */");
      case "EnumerateCollectionNode":
        collectionVariables[node.outVariable.id] = node.collection;
        return keyword("FOR") + " " + variableName(node.outVariable) + " " + keyword("IN") + " " + collection(node.collection) + "   " + annotation("/* full collection scan" + (node.random ? ", random order" : "") + " */");
      case "EnumerateListNode":
        return keyword("FOR") + " " + variableName(node.outVariable) + " " + keyword("IN") + " " + variableName(node.inVariable) + "   " + annotation("/* list iteration */");
      case "IndexNode":
        collectionVariables[node.outVariable.id] = node.collection;
        var types = [ ];
        node.indexes.forEach(function (idx, i) {
          types.push((idx.reverse ? "reverse " : "") + idx.type + " index scan");
          idx.collection = node.collection;
          idx.node = node.id;
          if (node.condition.type && node.condition.type === 'n-ary or') {
            idx.condition = buildExpression(node.condition.subNodes[i]);
          }
          else {
            idx.condition = "*"; // empty condition. this is likely an index used for sorting only
          } 
          indexes.push(idx);
        });
        return keyword("FOR") + " " + variableName(node.outVariable) + " " + keyword("IN") + " " + collection(node.collection) + "   " + annotation("/* " + types.join(", ") + " */");
      case "IndexRangeNode":
        collectionVariables[node.outVariable.id] = node.collection;
        var index = node.index;
        index.ranges = node.ranges.map(buildRanges).join(" || ");
        index.collection = node.collection;
        index.node = node.id;
        indexes.push(index);
        return keyword("FOR") + " " + variableName(node.outVariable) + " " + keyword("IN") + " " + collection(node.collection) + "   " + annotation("/* " + (node.reverse ? "reverse " : "") + node.index.type + " index scan */");
      case "CalculationNode":
        return keyword("LET") + " " + variableName(node.outVariable) + " = " + buildExpression(node.expression) + "   " + annotation("/* " + node.expressionType + " expression */");
      case "FilterNode":
        return keyword("FILTER") + " " + variableName(node.inVariable);
      case "AggregateNode":
        return keyword("COLLECT") + " " + node.aggregates.map(function(node) {
          return variableName(node.outVariable) + " = " + variableName(node.inVariable);
        }).join(", ") + 
                 (node.count ? " " + keyword("WITH COUNT") : "") + 
                 (node.outVariable ? " " + keyword("INTO") + " " + variableName(node.outVariable) : "") +
                 (node.keepVariables ? " " + keyword("KEEP") + " " + node.keepVariables.map(function(variable) { return variableName(variable); }).join(", ") : "") + 
                 "   " + annotation("/* " + node.aggregationOptions.method + "*/");
      case "SortNode":
        return keyword("SORT") + " " + node.elements.map(function(node) {
          return variableName(node.inVariable) + " " + keyword(node.ascending ? "ASC" : "DESC"); 
        }).join(", ");
      case "LimitNode":
        return keyword("LIMIT") + " " + value(JSON.stringify(node.offset)) + ", " + value(JSON.stringify(node.limit)); 
      case "ReturnNode":
        return keyword("RETURN") + " " + variableName(node.inVariable);
      case "SubqueryNode":
        return keyword("LET") + " " + variableName(node.outVariable) + " = ...   " + annotation("/* subquery */");
      case "InsertNode":
        modificationFlags = node.modificationFlags;
        return keyword("INSERT") + " " + variableName(node.inVariable) + " " + keyword("IN") + " " + collection(node.collection);
      case "UpdateNode":
        modificationFlags = node.modificationFlags;
        if (node.hasOwnProperty("inKeyVariable")) {
          return keyword("UPDATE") + " " + variableName(node.inKeyVariable) + " " + keyword("WITH") + " " + variableName(node.inDocVariable) + " " + keyword("IN") + " " + collection(node.collection);
        }
        return keyword("UPDATE") + " " + variableName(node.inDocVariable) + " " + keyword("IN") + " " + collection(node.collection);
      case "ReplaceNode":
        modificationFlags = node.modificationFlags;
        if (node.hasOwnProperty("inKeyVariable")) {
          return keyword("REPLACE") + " " + variableName(node.inKeyVariable) + " " + keyword("WITH") + " " + variableName(node.inDocVariable) + " " + keyword("IN") + " " + collection(node.collection);
        }
        return keyword("REPLACE") + " " + variableName(node.inDocVariable) + " " + keyword("IN") + " " + collection(node.collection);
      case "UpsertNode":
        modificationFlags = node.modificationFlags;
        return keyword("UPSERT") + " " + variableName(node.inDocVariable) + " " + keyword("INSERT") + " " + variableName(node.insertVariable) + " " + keyword(node.isReplace ? "REPLACE" : "UPDATE") + " " + variableName(node.updateVariable) + " " + keyword("IN") + " " + collection(node.collection);
      case "RemoveNode":
        modificationFlags = node.modificationFlags;
        return keyword("REMOVE") + " " + variableName(node.inVariable) + " " + keyword("IN") + " " + collection(node.collection);
      case "RemoteNode":
        return keyword("REMOTE");
      case "DistributeNode":
        return keyword("DISTRIBUTE");
      case "ScatterNode":
        return keyword("SCATTER");
      case "GatherNode":
        return keyword("GATHER");
    }

    return "unhandled node type (" + node.type + ")";
  };
 
  var level = 0, subqueries = [ ];
  var indent = function (level, isRoot) {
    return pad(1 + level + level) + (isRoot ? "* " : "- ");
  };

  var preHandle = function (node) {
    usedVariables = { };
    isConst = true;
    if (node.type === "SubqueryNode") {
      subqueries.push(level);
    }
  };

  var postHandle = function (node) {
    var isLeafNode = ! parents.hasOwnProperty(node.id);

    if ([ "EnumerateCollectionNode",
          "EnumerateListNode",
          "IndexRangeNode",
          "IndexNode",
          "SubqueryNode" ].indexOf(node.type) !== -1) {
      level++;
    }
    else if (isLeafNode && subqueries.length > 0) {
      level = subqueries.pop();
    }
    else if (node.type === "SingletonNode") {
      level++;
    }
  };

  var constNess = function () {
    if (isConst) {
      return "   " + annotation("/* const assignment */");
    }
    return "";
  };

  var variablesUsed = function () {
    var used = [ ];
    for (var a in usedVariables) { 
      if (usedVariables.hasOwnProperty(a)) {
        used.push(variable(a) + " : " + collection(usedVariables[a]));
      }
    }
    if (used.length > 0) {
      return "   " + annotation("/* collections used:") + " " + used.join(", ") + " " + annotation("*/");
    }
    return "";
  };
    
  var printNode = function (node) {
    preHandle(node);
    var line = " " +  
      pad(1 + maxIdLen - String(node.id).length) + variable(node.id) + "   " +
      keyword(node.type) + pad(1 + maxTypeLen - String(node.type).length) + "   " + 
      pad(1 + maxEstimateLen - String(node.estimatedNrItems).length) + value(node.estimatedNrItems) + "   " +
      indent(level, node.type === "SingletonNode") + label(node);

    if (node.type === "CalculationNode") {
      line += variablesUsed() + constNess();
    }
    stringBuilder.appendLine(line);
    postHandle(node);
  };

  printQuery(query);
  stringBuilder.appendLine(section("Execution plan:"));

  var line = " " + 
    pad(1 + maxIdLen - String("Id").length) + header("Id") + "   " +
    header("NodeType") + pad(1 + maxTypeLen - String("NodeType").length) + "   " +   
    pad(1 + maxEstimateLen - String("Est.").length) + header("Est.") + "   " +
    header("Comment");

  stringBuilder.appendLine(line);

  var walk = [ rootNode ];
  while (walk.length > 0) {
    var id = walk.pop();
    var node = nodes[id];
    printNode(node);
    if (parents.hasOwnProperty(id)) {
      walk = walk.concat(parents[id]);
    }
    if (node.type === "SubqueryNode") {
      walk = walk.concat([ node.subquery.nodes[0].id ]);
    }
  }

  stringBuilder.appendLine();
  printIndexes(indexes);
  stringBuilder.appendLine();
  printRules(plan.rules);
  printModificationFlags(modificationFlags);
  printWarnings(explain.warnings);
}

/* the exposed function */
function explain (data, options, shouldPrint, bindVars) {
  'use strict';
  if (typeof data === "string") {
    data = { query: data };
  }
  if (! (data instanceof Object)) {
    throw "ArangoStatement needs initial data";
  }

  if (options === undefined) {
    options = data.options;
  }
  options = options || { };
  setColors(options.colors === undefined ? true : options.colors);

  var stmt = db._createStatement(data);

<<<<<<< HEAD
  if (typeof bindVars === 'object') {
    Object.keys(bindVars).forEach(function(key) {
      stmt.bind(key, bindVars[key]);
    });
  }

=======
>>>>>>> 3a73ec1a
  var result = stmt.explain(options);

  stringBuilder.clearOutput();
  processQuery(data.query, result, true);

  if (shouldPrint === undefined || shouldPrint) {
    print(stringBuilder.getOutput());
  }
  else {
    return stringBuilder.getOutput();
  }
}

exports.explain = explain;

});<|MERGE_RESOLUTION|>--- conflicted
+++ resolved
@@ -262,7 +262,7 @@
 function processQuery (query, explain) {
   'use strict';
   var nodes = { }, 
-    parents = { },
+    parents = { }, 
     rootNode = null,
     maxTypeLen = 0,
     maxIdLen = String("Id").length,
@@ -595,8 +595,6 @@
   };
 
   var postHandle = function (node) {
-    var isLeafNode = ! parents.hasOwnProperty(node.id);
-
     if ([ "EnumerateCollectionNode",
           "EnumerateListNode",
           "IndexRangeNode",
@@ -604,7 +602,7 @@
           "SubqueryNode" ].indexOf(node.type) !== -1) {
       level++;
     }
-    else if (isLeafNode && subqueries.length > 0) {
+    else if (node.type === "ReturnNode" && subqueries.length > 0) {
       level = subqueries.pop();
     }
     else if (node.type === "SingletonNode") {
@@ -680,7 +678,7 @@
 }
 
 /* the exposed function */
-function explain (data, options, shouldPrint, bindVars) {
+function explain (data, options, shouldPrint) {
   'use strict';
   if (typeof data === "string") {
     data = { query: data };
@@ -697,15 +695,6 @@
 
   var stmt = db._createStatement(data);
 
-<<<<<<< HEAD
-  if (typeof bindVars === 'object') {
-    Object.keys(bindVars).forEach(function(key) {
-      stmt.bind(key, bindVars[key]);
-    });
-  }
-
-=======
->>>>>>> 3a73ec1a
   var result = stmt.explain(options);
 
   stringBuilder.clearOutput();
