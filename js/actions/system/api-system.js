////////////////////////////////////////////////////////////////////////////////
/// @brief administration actions
///
/// @file
///
/// DISCLAIMER
///
/// Copyright 2010-2012 triagens GmbH, Cologne, Germany
///
/// Licensed under the Apache License, Version 2.0 (the "License");
/// you may not use this file except in compliance with the License.
/// You may obtain a copy of the License at
///
///     http://www.apache.org/licenses/LICENSE-2.0
///
/// Unless required by applicable law or agreed to in writing, software
/// distributed under the License is distributed on an "AS IS" BASIS,
/// WITHOUT WARRANTIES OR CONDITIONS OF ANY KIND, either express or implied.
/// See the License for the specific language governing permissions and
/// limitations under the License.
///
/// Copyright holder is triAGENS GmbH, Cologne, Germany
///
/// @author Dr. Frank Celler
/// @author Copyright 2012, triAGENS GmbH, Cologne, Germany
////////////////////////////////////////////////////////////////////////////////

(function() {
  var actions = require("org/arangodb/actions");
  var internal = require("internal");
  var console = require("internal");

// -----------------------------------------------------------------------------
// --SECTION--                                                  standard routing
// -----------------------------------------------------------------------------

////////////////////////////////////////////////////////////////////////////////
/// @addtogroup ArangoAPI
/// @{
////////////////////////////////////////////////////////////////////////////////

////////////////////////////////////////////////////////////////////////////////
/// @brief routing function
////////////////////////////////////////////////////////////////////////////////

function Routing (req, res) {
  var execute;
  var next;
  var path = req.suffix.join("/");

  action = actions.firstRouting(req.requestType, req.suffix);

  execute = function () {
    if (action.route === undefined) {
      actions.resultNotImplemented(req, res, "unknown path '" + path + "'");
      return;
    }

    if (action.route.path !== undefined) {
      req.path = action.route.path;
    }
    else {
      delete req.path;
    }

    if (action.prefix !== undefined) {
      req.prefix = action.prefix;
    }
    else {
      delete req.prefix;
    }

    if (action.suffix !== undefined) {
      req.suffix = action.suffix;
    }
    else {
      delete req.suffix;
    }

    if (action.urlParameters !== undefined) {
      req.urlParameters = action.urlParameters;
    }
    else {
      req.urlParameters = {};
    }

    action.route.callback.controller(req, res, action.route.callback.options, next);
  }

  next = function () {
    action = actions.nextRouting(action);
    execute();
  }

  execute();
}

actions.defineHttp({
  url : "",
  prefix : true,
  context : "admin",
  callback : Routing
});

actions.defineHttp({
  url : "_admin/routing/reload",
  context : "admin",
  prefix : false,
  callback : function (req, res) {
    internal.executeGlobalContextFunction("require(\"org/arangodb/actions\").reloadRouting()");
    actions.resultOk(req, res, actions.HTTP_OK);
  }
});

////////////////////////////////////////////////////////////////////////////////
/// @}
////////////////////////////////////////////////////////////////////////////////

<<<<<<< HEAD
// -----------------------------------------------------------------------------
// --SECTION--                                            administration actions
// -----------------------------------------------------------------------------
=======
actions.defineHttp({
  url : "_admin/routing/routes",
  context : "admin",
  prefix : false,
  callback : function (req, res) {
    actions.resultOk(req, res, actions.HTTP_OK, actions.routingCache());
  }
});

////////////////////////////////////////////////////////////////////////////////
/// @brief returns system status information for the server
////////////////////////////////////////////////////////////////////////////////

function AdminRedirect (req, res) {
  var dest = "/_admin/html/index.html";

  res.responseCode = actions.HTTP_MOVED_PERMANENTLY;
  res.contentType = "text/html";
>>>>>>> 03f89b56

////////////////////////////////////////////////////////////////////////////////
/// @addtogroup ArangoAPI
/// @{
////////////////////////////////////////////////////////////////////////////////

////////////////////////////////////////////////////////////////////////////////
/// @brief returns redirection to index page
////////////////////////////////////////////////////////////////////////////////

  function AdminRedirect (req, res) {
    var dest = "/_admin/html/index.html";

    res.responseCode = actions.HTTP_MOVED_PERMANENTLY;
    res.contentType = "text/html";

    res.body = "<html><head><title>Moved</title></head><body><h1>Moved</h1><p>This page has moved to <a href=\""
      + dest
      + "\">"
      + dest
      + "</a>.</p></body></html>";

    res.headers = { location : dest };
  }

  actions.defineHttp({
    url : "",
    context : "admin",
    prefix : false,
    callback : AdminRedirect
  });

  actions.defineHttp({
    url : "_admin",
    context : "admin",
    prefix : false,
    callback : AdminRedirect
  });

////////////////////////////////////////////////////////////////////////////////
/// @fn JSF_GET_admin_time
/// @brief returns the system time
///
/// @RESTHEADER{GET /_admin/time,returns the system time}
///
/// @REST{GET /_admin/time}
///
/// The call returns an object with the attribute @LIT{time}. This contains the
/// current system time as a Unix timestamp with microsecond precision.
////////////////////////////////////////////////////////////////////////////////

actions.defineHttp({
  url : "_admin/time",
  context : "admin",
  prefix : false,
  callback : function (req, res) {
    actions.resultOk(req, res, actions.HTTP_OK, { time : internal.time() });
  }
});

////////////////////////////////////////////////////////////////////////////////
/// @fn JSF_GET_admin_echo
/// @brief returns the request
///
/// @RESTHEADER{GET /_admin/echo,returns the current request}
///
/// @REST{GET /_admin/echo}
///
/// The call returns an object with the following attributes:
///
/// - @LIT{headers}: a list of HTTP headers received
///
/// - @LIT{requestType}: the HTTP request method (e.g. GET)
///
/// - @LIT{parameters}: list of URL parameters received
////////////////////////////////////////////////////////////////////////////////

actions.defineHttp({
  url : "_admin/echo",
  context : "admin",
  prefix : true,
  callback : function (req, res) {
    res.responseCode = actions.HTTP_OK;
    res.contentType = "application/json; charset=utf-8";
    res.body = JSON.stringify(req);
  }
});

////////////////////////////////////////////////////////////////////////////////
/// @fn JSF_GET_admin_status
/// @brief returns system status information for the server
///
/// @RESTHEADER{GET /_admin/status,reads the system status}
///
/// @REST{GET /_admin/status}
///
/// The call returns an object with the following attributes:
///
/// - @LIT{system.userTime}: Amount of time that this process has been
///   scheduled in user mode, measured in clock ticks divided by
///   sysconf(_SC_CLK_TCK) aka seconds.
///
/// - @LIT{system.systemTime}: mount of time that this process has
///   been scheduled in kernel mode, measured in clock ticks divided by
///   sysconf(_SC_CLK_TCK) aka seconds.
///
/// - @LIT{system.numberOfThreads}: Number of threads in this process.
///
/// - @LIT{system.residentSize}: Resident Set Size: number of pages
///   the process has in real memory.  This is just the pages which
///   count toward text, data, or stack space.  This does not include
///   pages which have not been demand-loaded in, or which are swapped
///   out.
///
/// - @LIT{system.virtualSize}: Virtual memory size in bytes.
///
/// - @LIT{system.minorPageFaults}: The number of minor faults the process has
///   made which have not required loading a memory page from disk.
///
/// - @LIT{system.majorPageFaults}: The number of major faults the process has
///   made which have required loading a memory page from disk.
////////////////////////////////////////////////////////////////////////////////

  actions.defineHttp({
    url : "_admin/status",
    context : "admin",

    callback : function (req, res) {
      try {
        result = {};
        result.system = SYS_PROCESS_STAT();

        actions.resultOk(req, res, actions.HTTP_OK, result);
      }
      catch (err) {
        actions.resultError(req, res, err);
      }
    }
  });

////////////////////////////////////////////////////////////////////////////////
/// @}
////////////////////////////////////////////////////////////////////////////////

// -----------------------------------------------------------------------------
// --SECTION--                                                   session actions
// -----------------------------------------------------------------------------

////////////////////////////////////////////////////////////////////////////////
/// @addtogroup ArangoAPI
/// @{
////////////////////////////////////////////////////////////////////////////////

    function GET_admin_session (req, res) {
      var result;
      var realm;

      if (req.user === null) {
        realm = "basic realm=\"arangodb\"";

        res.responseCode = actions.HTTP_UNAUTHORIZED;
        res.headers = { "www-authenticate" : realm };
      }
      else {
        var user = internal.db._collection("_users").firstExample({ user : req.user });

        if (user === null) {
          actions.resultNotFound(req, res, "unknown user '" + req.user + "'");
        }
        else {
          result = {
            user : user.user,
            permissions : user.permissions || []
          };

          actions.resultOk(req, res, actions.HTTP_OK, result);
        }
      }
    }

    function POST_admin_session (req, res) {
      actions.resultUnsupported(req, res);
    }

    function PUT_admin_session (req, res) {
      actions.resultUnsupported(req, res);
    }

    function DELETE_admin_session (req, res) {
      actions.resultUnsupported(req, res);
    }

////////////////////////////////////////////////////////////////////////////////
/// @brief session call dispatcher
////////////////////////////////////////////////////////////////////////////////

  actions.defineHttp({
    url : "_admin/session",
    context : "admin",
    prefix : false,
    callback : function (req, res) {
      if (req.requestType === actions.GET) {
        GET_admin_session(req, res);
      }
      else if (req.requestType === actions.DELETE) {
        DELETE_admin_session(req, res);
      }
      else if (req.requestType === actions.POST) {
        POST_admin_session(req, res);
      }
      else if (req.requestType === actions.PUT) {
        PUT_admin_session(req, res);
      }
      else {
        actions.resultUnsupported(req, res);
      }
    }
  });

////////////////////////////////////////////////////////////////////////////////
/// @}
////////////////////////////////////////////////////////////////////////////////

})();

// -----------------------------------------------------------------------------
// --SECTION--                                                       END-OF-FILE
// -----------------------------------------------------------------------------

// Local Variables:
// mode: outline-minor
// outline-regexp: "^\\(/// @brief\\|/// @addtogroup\\|// --SECTION--\\|/// @page\\|/// @\\}\\)"
// End:
<|MERGE_RESOLUTION|>--- conflicted
+++ resolved
@@ -43,103 +43,82 @@
 /// @brief routing function
 ////////////////////////////////////////////////////////////////////////////////
 
-function Routing (req, res) {
-  var execute;
-  var next;
-  var path = req.suffix.join("/");
-
-  action = actions.firstRouting(req.requestType, req.suffix);
-
-  execute = function () {
-    if (action.route === undefined) {
-      actions.resultNotImplemented(req, res, "unknown path '" + path + "'");
-      return;
-    }
-
-    if (action.route.path !== undefined) {
-      req.path = action.route.path;
-    }
-    else {
-      delete req.path;
-    }
-
-    if (action.prefix !== undefined) {
-      req.prefix = action.prefix;
-    }
-    else {
-      delete req.prefix;
-    }
-
-    if (action.suffix !== undefined) {
-      req.suffix = action.suffix;
-    }
-    else {
-      delete req.suffix;
-    }
-
-    if (action.urlParameters !== undefined) {
-      req.urlParameters = action.urlParameters;
-    }
-    else {
-      req.urlParameters = {};
-    }
-
-    action.route.callback.controller(req, res, action.route.callback.options, next);
-  }
-
-  next = function () {
-    action = actions.nextRouting(action);
+  function Routing (req, res) {
+    var execute;
+    var next;
+    var path = req.suffix.join("/");
+
+    action = actions.firstRouting(req.requestType, req.suffix);
+
+    execute = function () {
+      if (action.route === undefined) {
+	actions.resultNotImplemented(req, res, "unknown path '" + path + "'");
+	return;
+      }
+
+      if (action.route.path !== undefined) {
+	req.path = action.route.path;
+      }
+      else {
+	delete req.path;
+      }
+
+      if (action.prefix !== undefined) {
+	req.prefix = action.prefix;
+      }
+      else {
+	delete req.prefix;
+      }
+
+      if (action.suffix !== undefined) {
+	req.suffix = action.suffix;
+      }
+      else {
+	delete req.suffix;
+      }
+
+      if (action.urlParameters !== undefined) {
+	req.urlParameters = action.urlParameters;
+      }
+      else {
+	req.urlParameters = {};
+      }
+
+      action.route.callback.controller(req, res, action.route.callback.options, next);
+    }
+
+    next = function () {
+      action = actions.nextRouting(action);
+      execute();
+    }
+
     execute();
   }
 
-  execute();
-}
-
-actions.defineHttp({
-  url : "",
-  prefix : true,
-  context : "admin",
-  callback : Routing
-});
-
-actions.defineHttp({
-  url : "_admin/routing/reload",
-  context : "admin",
-  prefix : false,
-  callback : function (req, res) {
-    internal.executeGlobalContextFunction("require(\"org/arangodb/actions\").reloadRouting()");
-    actions.resultOk(req, res, actions.HTTP_OK);
-  }
-});
+  actions.defineHttp({
+    url : "",
+    prefix : true,
+    context : "admin",
+    callback : Routing
+  });
+
+  actions.defineHttp({
+    url : "_admin/routing/reload",
+    context : "admin",
+    prefix : false,
+    callback : function (req, res) {
+      internal.executeGlobalContextFunction("require(\"org/arangodb/actions\").reloadRouting()");
+      actions.resultOk(req, res, actions.HTTP_OK);
+    }
+  });
 
 ////////////////////////////////////////////////////////////////////////////////
 /// @}
 ////////////////////////////////////////////////////////////////////////////////
 
-<<<<<<< HEAD
 // -----------------------------------------------------------------------------
 // --SECTION--                                            administration actions
 // -----------------------------------------------------------------------------
-=======
-actions.defineHttp({
-  url : "_admin/routing/routes",
-  context : "admin",
-  prefix : false,
-  callback : function (req, res) {
-    actions.resultOk(req, res, actions.HTTP_OK, actions.routingCache());
-  }
-});
-
-////////////////////////////////////////////////////////////////////////////////
-/// @brief returns system status information for the server
-////////////////////////////////////////////////////////////////////////////////
-
-function AdminRedirect (req, res) {
-  var dest = "/_admin/html/index.html";
-
-  res.responseCode = actions.HTTP_MOVED_PERMANENTLY;
-  res.contentType = "text/html";
->>>>>>> 03f89b56
 
 ////////////////////////////////////////////////////////////////////////////////
 /// @addtogroup ArangoAPI
@@ -147,39 +126,6 @@
 ////////////////////////////////////////////////////////////////////////////////
 
 ////////////////////////////////////////////////////////////////////////////////
-/// @brief returns redirection to index page
-////////////////////////////////////////////////////////////////////////////////
-
-  function AdminRedirect (req, res) {
-    var dest = "/_admin/html/index.html";
-
-    res.responseCode = actions.HTTP_MOVED_PERMANENTLY;
-    res.contentType = "text/html";
-
-    res.body = "<html><head><title>Moved</title></head><body><h1>Moved</h1><p>This page has moved to <a href=\""
-      + dest
-      + "\">"
-      + dest
-      + "</a>.</p></body></html>";
-
-    res.headers = { location : dest };
-  }
-
-  actions.defineHttp({
-    url : "",
-    context : "admin",
-    prefix : false,
-    callback : AdminRedirect
-  });
-
-  actions.defineHttp({
-    url : "_admin",
-    context : "admin",
-    prefix : false,
-    callback : AdminRedirect
-  });
-
-////////////////////////////////////////////////////////////////////////////////
 /// @fn JSF_GET_admin_time
 /// @brief returns the system time
 ///
@@ -191,14 +137,14 @@
 /// current system time as a Unix timestamp with microsecond precision.
 ////////////////////////////////////////////////////////////////////////////////
 
-actions.defineHttp({
-  url : "_admin/time",
-  context : "admin",
-  prefix : false,
-  callback : function (req, res) {
-    actions.resultOk(req, res, actions.HTTP_OK, { time : internal.time() });
-  }
-});
+  actions.defineHttp({
+    url : "_admin/time",
+    context : "admin",
+    prefix : false,
+    callback : function (req, res) {
+      actions.resultOk(req, res, actions.HTTP_OK, { time : internal.time() });
+    }
+  });
 
 ////////////////////////////////////////////////////////////////////////////////
 /// @fn JSF_GET_admin_echo
@@ -217,16 +163,16 @@
 /// - @LIT{parameters}: list of URL parameters received
 ////////////////////////////////////////////////////////////////////////////////
 
-actions.defineHttp({
-  url : "_admin/echo",
-  context : "admin",
-  prefix : true,
-  callback : function (req, res) {
-    res.responseCode = actions.HTTP_OK;
-    res.contentType = "application/json; charset=utf-8";
-    res.body = JSON.stringify(req);
-  }
-});
+  actions.defineHttp({
+    url : "_admin/echo",
+    context : "admin",
+    prefix : true,
+    callback : function (req, res) {
+      res.responseCode = actions.HTTP_OK;
+      res.contentType = "application/json; charset=utf-8";
+      res.body = JSON.stringify(req);
+    }
+  });
 
 ////////////////////////////////////////////////////////////////////////////////
 /// @fn JSF_GET_admin_status
