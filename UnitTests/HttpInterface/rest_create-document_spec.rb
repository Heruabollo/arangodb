require 'rspec'
require './avocadodb.rb'

describe AvocadoDB do
  prefix = "rest_create-document"

  context "creating a document:" do

################################################################################
## error handling
################################################################################

    context "error handling:" do
      it "returns an error if url contains a suffix" do
	cmd = "/document/123456"
	body = "{}"
        doc = AvocadoDB.log_post("#{prefix}-superfluous-suffix", cmd, :body => body)

	doc.code.should eq(400)
	doc.parsed_response['error'].should eq(true)
	doc.parsed_response['errorNum'].should eq(601)
	doc.parsed_response['code'].should eq(400)
	doc.headers['content-type'].should eq("application/json; charset=utf-8")
      end

      it "returns an error if collection idenifier is missing" do
	cmd = "/document"
	body = "{}"
        doc = AvocadoDB.log_post("#{prefix}-missing-cid", cmd, :body => body)

	doc.code.should eq(400)
	doc.parsed_response['error'].should eq(true)
	doc.parsed_response['errorNum'].should eq(1204)
	doc.parsed_response['code'].should eq(400)
	doc.headers['content-type'].should eq("application/json; charset=utf-8")
      end

      it "returns an error if the collection identifier is unknown" do
	cmd = "/document?collection=123456"
	body = "{}"
        doc = AvocadoDB.log_post("#{prefix}-unknown-cid", cmd, :body => body)

	doc.code.should eq(404)
	doc.parsed_response['error'].should eq(true)
	doc.parsed_response['errorNum'].should eq(1203)
	doc.parsed_response['code'].should eq(404)
	doc.headers['content-type'].should eq("application/json; charset=utf-8")
      end

      it "returns an error if the collection name is unknown" do
	cmd = "/document?collection=unknown_collection"
	body = "{}"
        doc = AvocadoDB.log_post("#{prefix}-unknown-name", cmd, :body => body)

	doc.code.should eq(404)
	doc.parsed_response['error'].should eq(true)
	doc.parsed_response['errorNum'].should eq(1203)
	doc.parsed_response['code'].should eq(404)
	doc.headers['content-type'].should eq("application/json; charset=utf-8")
      end

      it "returns an error if the JSON body is corrupted" do
	cn = "UnitTestsCollectionBasics"
	id = AvocadoDB.create_collection(cn)

	id.should be_kind_of(Integer)
	id.should_not be_zero

	cmd = "/document?collection=#{id}"
	body = "{ 1 : 2 }"
        doc = AvocadoDB.log_post("#{prefix}-bad-json", cmd, :body => body)

	doc.code.should eq(400)
	doc.parsed_response['error'].should eq(true)
	doc.parsed_response['errorNum'].should eq(600)
	doc.parsed_response['code'].should eq(400)
	doc.headers['content-type'].should eq("application/json; charset=utf-8")

	AvocadoDB.size_collection(cn).should eq(0)

	AvocadoDB.drop_collection(cn)
      end
    end

################################################################################
## known collection identifier, waitForSync = true
################################################################################

    context "known collection identifier, waitForSync = true:" do
      before do
	@cn = "UnitTestsCollectionBasics"
	@cid = AvocadoDB.create_collection(@cn)
      end

      after do
	AvocadoDB.drop_collection(@cn)
      end

      it "creating a new document" do
	cmd = "/document?collection=#{@cid}"
	body = "{ \"Hallo\" : \"World\" }"
	doc = AvocadoDB.log_post("#{prefix}", cmd, :body => body)

	doc.code.should eq(201)
	doc.headers['content-type'].should eq("application/json; charset=utf-8")
	doc.parsed_response['error'].should eq(false)

	etag = doc.headers['etag']
	etag.should be_kind_of(String)

	location = doc.headers['location']
	location.should be_kind_of(String)

	rev = doc.parsed_response['_rev']
	rev.should be_kind_of(Integer)

	did = doc.parsed_response['_id']
	did.should be_kind_of(String)
	
	match = /([0-9]*)\/([0-9]*)/.match(did)

	match[1].should eq("#{@cid}")

	etag.should eq("\"#{rev}\"")
	location.should eq("/document/#{did}")

	AvocadoDB.delete(location)

	AvocadoDB.size_collection(@cid).should eq(0)
      end

<<<<<<< HEAD
      it "creating a new document complex body" do
	cmd = "/document?collection=#{@cid}"
	body = "{ \"Hallo\" : \"Wo\\\"rld\" }"
	doc = AvocadoDB.log_post("#{prefix}", cmd, :body => body)
=======
      it "creating a new umlaut document" do
	cmd = "/document?collection=#{@cid}"
	body = "{ \"Hallo\" : \"öäüÖÄÜßあ寿司\" }"
	doc = AvocadoDB.log_post("#{prefix}-complex", cmd, :body => body)
>>>>>>> 9e87d181

	doc.code.should eq(201)
	doc.headers['content-type'].should eq("application/json; charset=utf-8")
	doc.parsed_response['error'].should eq(false)

	etag = doc.headers['etag']
	etag.should be_kind_of(String)

	location = doc.headers['location']
	location.should be_kind_of(String)

	rev = doc.parsed_response['_rev']
	rev.should be_kind_of(Integer)

	did = doc.parsed_response['_id']
	did.should be_kind_of(String)
	
	match = /([0-9]*)\/([0-9]*)/.match(did)

	match[1].should eq("#{@cid}")

	etag.should eq("\"#{rev}\"")
	location.should eq("/document/#{did}")

<<<<<<< HEAD
=======
	cmd = "/document/#{did}"
	doc = AvocadoDB.log_get("#{prefix}-complex", cmd)

	doc.code.should eq(200)
	doc.headers['content-type'].should eq("application/json; charset=utf-8")

	newBody = doc.body()
	newBody = newBody.sub!(/^.*"Hallo":"([^"]*)".*$/, '\1')

	newBody.should eq("\\u00F6\\u00E4\\u00FC\\u00D6\\u00C4\\u00DC\\u00DF\\u3042\\u5BFF\\u53F8")

	doc.parsed_response['Hallo'].should eq('öäüÖÄÜßあ寿司')
	
>>>>>>> 9e87d181
	AvocadoDB.delete(location)

	AvocadoDB.size_collection(@cid).should eq(0)
      end
    end

################################################################################
## known collection identifier, waitForSync = false
################################################################################

    context "known collection identifier, waitForSync = false:" do
      before do
	@cn = "UnitTestsCollectionUnsynced"
	@cid = AvocadoDB.create_collection(@cn, false)
      end

      after do
	AvocadoDB.drop_collection(@cn)
      end

      it "creating a new document" do
	cmd = "/document?collection=#{@cid}"
	body = "{ \"Hallo\" : \"World\" }"
	doc = AvocadoDB.log_post("#{prefix}-accept", cmd, :body => body)

	doc.code.should eq(202)
	doc.headers['content-type'].should eq("application/json; charset=utf-8")
	doc.parsed_response['error'].should eq(false)

	etag = doc.headers['etag']
	etag.should be_kind_of(String)

	location = doc.headers['location']
	location.should be_kind_of(String)

	rev = doc.parsed_response['_rev']
	rev.should be_kind_of(Integer)

	did = doc.parsed_response['_id']
	did.should be_kind_of(String)
	
	match = /([0-9]*)\/([0-9]*)/.match(did)

	match[1].should eq("#{@cid}")

	etag.should eq("\"#{rev}\"")
	location.should eq("/document/#{did}")

	AvocadoDB.delete(location)

	AvocadoDB.size_collection(@cid).should eq(0)
      end
    end

################################################################################
## known collection name
################################################################################

    context "known collection name:" do
      before do
	@cn = "UnitTestsCollectionBasics"
	@cid = AvocadoDB.create_collection(@cn)
      end

      after do
	AvocadoDB.drop_collection(@cn)
      end

      it "creating a new document" do
	cmd = "/document?collection=#{@cn}"
	body = "{ \"Hallo\" : \"World\" }"
	doc = AvocadoDB.log_post("#{prefix}-named-collection", cmd, :body => body)

	doc.code.should eq(201)
	doc.headers['content-type'].should eq("application/json; charset=utf-8")
	doc.parsed_response['error'].should eq(false)

	etag = doc.headers['etag']
	etag.should be_kind_of(String)

	location = doc.headers['location']
	location.should be_kind_of(String)

	rev = doc.parsed_response['_rev']
	rev.should be_kind_of(Integer)

	did = doc.parsed_response['_id']
	did.should be_kind_of(String)
	
	match = /([0-9]*)\/([0-9]*)/.match(did)

	match[1].should eq("#{@cid}")

	etag.should eq("\"#{rev}\"")
	location.should eq("/document/#{did}")

	AvocadoDB.delete(location)

	AvocadoDB.size_collection(@cid).should eq(0)
      end
    end

################################################################################
## unknown collection name
################################################################################

    context "unknown collection name:" do
      before do
	@cn = "UnitTestsCollectionNamed#{Time.now.to_i}"
      end

      after do
	AvocadoDB.drop_collection(@cn)
      end

      it "returns an error if collection is unknown" do
	cmd = "/document?collection=#{@cn}"
	body = "{ \"Hallo\" : \"World\" }"
	doc = AvocadoDB.log_post("#{prefix}-unknown-collection-name", cmd, :body => body)

	doc.code.should eq(404)
	doc.parsed_response['error'].should eq(true)
	doc.parsed_response['errorNum'].should eq(1203)
	doc.parsed_response['code'].should eq(404)
	doc.headers['content-type'].should eq("application/json; charset=utf-8")
      end

      it "create the collection and the document" do
	cmd = "/document?collection=#{@cn}&createCollection=true"
	body = "{ \"Hallo\" : \"World\" }"
	doc = AvocadoDB.log_post("#{prefix}-create-collection", cmd, :body => body)

	doc.code.should eq(202)
	doc.headers['content-type'].should eq("application/json; charset=utf-8")
	doc.parsed_response['error'].should eq(false)

	etag = doc.headers['etag']
	etag.should be_kind_of(String)

	location = doc.headers['location']
	location.should be_kind_of(String)

	rev = doc.parsed_response['_rev']
	rev.should be_kind_of(Integer)

	did = doc.parsed_response['_id']
	did.should be_kind_of(String)
	
	etag.should eq("\"#{rev}\"")
	location.should eq("/document/#{did}")

	AvocadoDB.delete(location)

	AvocadoDB.size_collection(@cn).should eq(0)
      end
    end

  end
end<|MERGE_RESOLUTION|>--- conflicted
+++ resolved
@@ -129,17 +129,50 @@
 	AvocadoDB.size_collection(@cid).should eq(0)
       end
 
-<<<<<<< HEAD
       it "creating a new document complex body" do
 	cmd = "/document?collection=#{@cid}"
 	body = "{ \"Hallo\" : \"Wo\\\"rld\" }"
 	doc = AvocadoDB.log_post("#{prefix}", cmd, :body => body)
-=======
+
+	doc.code.should eq(201)
+	doc.headers['content-type'].should eq("application/json; charset=utf-8")
+	doc.parsed_response['error'].should eq(false)
+
+	etag = doc.headers['etag']
+	etag.should be_kind_of(String)
+
+	location = doc.headers['location']
+	location.should be_kind_of(String)
+
+	rev = doc.parsed_response['_rev']
+	rev.should be_kind_of(Integer)
+
+	did = doc.parsed_response['_id']
+	did.should be_kind_of(String)
+	
+	match = /([0-9]*)\/([0-9]*)/.match(did)
+
+	match[1].should eq("#{@cid}")
+
+	etag.should eq("\"#{rev}\"")
+	location.should eq("/document/#{did}")
+
+	cmd = "/document/#{did}"
+	doc = AvocadoDB.log_get("#{prefix}-complex", cmd)
+
+	doc.code.should eq(200)
+	doc.headers['content-type'].should eq("application/json; charset=utf-8")
+	doc.parsed_response['Hallo'].should eq('Wo"rld')
+
+	AvocadoDB.delete(location)
+
+	AvocadoDB.size_collection(@cid).should eq(0)
+      end
+
       it "creating a new umlaut document" do
 	cmd = "/document?collection=#{@cid}"
 	body = "{ \"Hallo\" : \"öäüÖÄÜßあ寿司\" }"
-	doc = AvocadoDB.log_post("#{prefix}-complex", cmd, :body => body)
->>>>>>> 9e87d181
+	doc = AvocadoDB.log_post("#{prefix}-umlaut", cmd, :body => body)
 
 	doc.code.should eq(201)
 	doc.headers['content-type'].should eq("application/json; charset=utf-8")
@@ -164,10 +197,8 @@
 	etag.should eq("\"#{rev}\"")
 	location.should eq("/document/#{did}")
 
-<<<<<<< HEAD
-=======
 	cmd = "/document/#{did}"
-	doc = AvocadoDB.log_get("#{prefix}-complex", cmd)
+	doc = AvocadoDB.log_get("#{prefix}-umlaut", cmd)
 
 	doc.code.should eq(200)
 	doc.headers['content-type'].should eq("application/json; charset=utf-8")
@@ -179,7 +210,6 @@
 
 	doc.parsed_response['Hallo'].should eq('öäüÖÄÜßあ寿司')
 	
->>>>>>> 9e87d181
 	AvocadoDB.delete(location)
 
 	AvocadoDB.size_collection(@cid).should eq(0)
