////////////////////////////////////////////////////////////////////////////////
/// DISCLAIMER
///
/// Copyright 2014-2016 ArangoDB GmbH, Cologne, Germany
/// Copyright 2004-2014 triAGENS GmbH, Cologne, Germany
///
/// Licensed under the Apache License, Version 2.0 (the "License");
/// you may not use this file except in compliance with the License.
/// You may obtain a copy of the License at
///
///     http://www.apache.org/licenses/LICENSE-2.0
///
/// Unless required by applicable law or agreed to in writing, software
/// distributed under the License is distributed on an "AS IS" BASIS,
/// WITHOUT WARRANTIES OR CONDITIONS OF ANY KIND, either express or implied.
/// See the License for the specific language governing permissions and
/// limitations under the License.
///
/// Copyright holder is ArangoDB GmbH, Cologne, Germany
///
/// @author Kaveh Vahedipour
////////////////////////////////////////////////////////////////////////////////

#ifndef ARANGOD_CONSENSUS_NODE_H
#define ARANGOD_CONSENSUS_NODE_H 1

#include "AgencyCommon.h"

#include "Basics/Mutex.h"
#include "Basics/MutexLocker.h"

#include <velocypack/Buffer.h>
#include <velocypack/velocypack-aliases.h>

#include <string>
#include <type_traits>
#include <utility>
<<<<<<< HEAD
=======
#include <vector>
>>>>>>> 85ea1d5f

namespace arangodb {
namespace consensus {

enum NodeType { NODE, LEAF };
enum Operation {
  SET,
  INCREMENT,
  DECREMENT,
  PUSH,
  POP,
  PREPEND,
  SHIFT,
  OBSERVE,
  UNOBSERVE,
  ERASE,
  REPLACE
};

using namespace arangodb::velocypack;

class StoreException : public std::exception {
 public:
  explicit StoreException(std::string const& message) : _message(message) {}
  virtual char const* what() const noexcept override final {
    return _message.c_str();
  }

 private:
  std::string _message;
};

enum NODE_EXCEPTION { PATH_NOT_FOUND };

typedef std::chrono::system_clock::time_point TimePoint;

class Store;

/// @brief Simple tree implementation
class Node {
 public:
  // @brief Slash-segmented path
  typedef std::vector<std::string> PathType;

  // @brief Child nodes
  typedef std::map<std::string, std::shared_ptr<Node>> Children;

  /// @brief Construct with name
  explicit Node(std::string const& name);

  /// @brief Copy constructor
  Node(Node const& other);

  /// @brief Move constructor
  Node(Node&& other);

  /// @brief Construct with name and introduce to tree under parent
  Node(std::string const& name, Node* parent);

  /// @brief Construct with name and introduce to tree under parent
  Node(std::string const& name, Store* store);

  /// @brief Default dtor
  virtual ~Node();

  /// @brief Get name
  std::string const& name() const;

  /// @brief Get full path
  std::string uri() const;

  /// @brief Assignment operator
  Node& operator=(Node const& node);

  /// @brief Move operator
  Node& operator=(Node&& node);

  /// @brief Apply value slice to this node
  Node& operator=(arangodb::velocypack::Slice const&);

  /// @brief Check equality with slice
  bool operator==(arangodb::velocypack::Slice const&) const;

  /// @brief Check equality with slice
  bool operator!=(arangodb::velocypack::Slice const&) const;

  /// @brief Type of this node (LEAF / NODE)
  NodeType type() const;

  /// @brief Get node specified by path vector
  Node& operator()(std::vector<std::string> const& pv);

  /// @brief Get node specified by path vector
  Node const& operator()(std::vector<std::string> const& pv) const;

  /// @brief Get node specified by path string
  Node& operator()(std::string const& path);

  /// @brief Get node specified by path string
  Node const& operator()(std::string const& path) const;

  /// @brief Remove child by name
  bool removeChild(std::string const& key);

  /// @brief Remove this node and below from tree
  bool remove();

  /// @brief Get root node
  Node const& root() const;

  /// @brief Get root node
  Node& root();

  /// @brief Dump to ostream
  std::ostream& print(std::ostream&) const;

  /// #brief Get path of this node
  std::string path();

  /// @brief Apply single operation as defined by "op"
  bool applieOp(arangodb::velocypack::Slice const&);

  /// @brief Apply single slice
  bool applies(arangodb::velocypack::Slice const&);

  /// @brief handle "op" keys in write json
  template <Operation Oper>
  bool handle(arangodb::velocypack::Slice const&);

  /// @brief Create Builder representing this store
  void toBuilder(Builder&) const;

  /// @brief Access children
  Children& children();

  /// @brief Access children
  Children const& children() const;

  /// @brief Create slice from value
  Slice slice() const;

  /// @brief Get value type
  ValueType valueType() const;

  /// @brief Add observer for this node
  bool addObserver(std::string const&);

  /// @brief Add observer for this node
  void notifyObservers(std::string const& origin) const;

  /// @brief Is this node being observed by url
  bool observedBy(std::string const& url) const;

  /// @brief Get our container
  Store& store();

  /// @brief Get our container
  Store const& store() const;

  /// @brief Create JSON representation of this node and below
  std::string toJson() const;

  /// @brief Parent node
  Node const* parent() const;

  /// @brief Part of relative path vector which exists
  std::vector<std::string> exists(std::vector<std::string> const&) const;

  /// @brief Part of relative path which exists
  std::vector<std::string> exists(std::string const&) const;

  /// @brief Get integer value (throws if type NODE or if conversion fails)
  int getInt() const;

  /// @brief Get insigned value (throws if type NODE or if conversion fails)
  uint64_t getUInt() const;

  /// @brief Get bool value (throws if type NODE or if conversion fails)
  bool getBool() const;

  /// @brief Get double value (throws if type NODE or if conversion fails)
  double getDouble() const;

  /// @brief Get string value (throws if type NODE or if conversion fails)
  std::string getString() const;

 protected:
  /// @brief Add time to live entry
  virtual bool addTimeToLive(long millis);

  /// @brief Remove time to live entry
  virtual bool removeTimeToLive();

  void rebuildVecBuf() const;

  std::string _node_name;  ///< @brief my name
  Node* _parent;           ///< @brief parent
  Store* _store;           ///< @brief Store
  Children _children;      ///< @brief child nodes
  TimePoint _ttl;          ///< @brief my expiry
  // Buffer<uint8_t> _value; ///< @brief my value
  std::vector<Buffer<uint8_t>> _value;  ///< @brief my value
  mutable Buffer<uint8_t> _vecBuf;
  mutable bool _vecBufDirty;
  bool _isArray;
};

inline std::ostream& operator<<(std::ostream& o, Node const& n) {
  return n.print(o);
}
}
}  // namespaces

#endif<|MERGE_RESOLUTION|>--- conflicted
+++ resolved
@@ -32,13 +32,8 @@
 #include <velocypack/Buffer.h>
 #include <velocypack/velocypack-aliases.h>
 
-#include <string>
 #include <type_traits>
 #include <utility>
-<<<<<<< HEAD
-=======
-#include <vector>
->>>>>>> 85ea1d5f
 
 namespace arangodb {
 namespace consensus {
