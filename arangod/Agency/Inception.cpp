--- conflicted
+++ resolved
@@ -427,12 +427,12 @@
       }
       
     }
-    
+
     double maxmean  = .0;
     double maxstdev = .0;
     for (auto const& meas : _measurements) {
-      if (maxmean < meas[3]) {
-        maxmean = meas[3];
+      if (maxmean < meas[0]) {
+        maxmean = meas[0];
       }
       if (maxstdev < meas[1]) {
         maxstdev = meas[1];
@@ -448,30 +448,7 @@
     _agent->resetRAFTTimes(maxmean, 5.0*maxmean);
     
   }
-<<<<<<< HEAD
-    
-=======
-
-  double maxmean  = .0;
-  double maxstdev = .0;
-  for (auto const& meas : _measurements) {
-    if (maxmean < meas[0]) {
-      maxmean = meas[0];
-    }
-    if (maxstdev < meas[1]) {
-      maxstdev = meas[1];
-    }
-  }
-
-  maxmean = 1.0e-2*std::ceil(100*(.15 + 1.0e-3*maxmean));
-  
-  LOG_TOPIC(INFO, Logger::AGENCY)
-    << "Auto-adapting RAFT timing to: {" << maxmean
-    << ", " << 5.0*maxmean << "}s";
-
-  _agent->resetRAFTTimes(maxmean, 5.0*maxmean);
-  
->>>>>>> 50a275cc
+
   return true;
   
 }
