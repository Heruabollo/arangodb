////////////////////////////////////////////////////////////////////////////////
/// DISCLAIMER
///
/// Copyright 2014-2016 ArangoDB GmbH, Cologne, Germany
/// Copyright 2004-2014 triAGENS GmbH, Cologne, Germany
///
/// Licensed under the Apache License, Version 2.0 (the "License");
/// you may not use this file except in compliance with the License.
/// You may obtain a copy of the License at
///
///     http://www.apache.org/licenses/LICENSE-2.0
///
/// Unless required by applicable law or agreed to in writing, software
/// distributed under the License is distributed on an "AS IS" BASIS,
/// WITHOUT WARRANTIES OR CONDITIONS OF ANY KIND, either express or implied.
/// See the License for the specific language governing permissions and
/// limitations under the License.
///
/// Copyright holder is ArangoDB GmbH, Cologne, Germany
///
/// @author Kaveh Vahedipour
////////////////////////////////////////////////////////////////////////////////

<<<<<<< HEAD
//XXX #warning KAVEH clang-format
#ifndef __ARANGODB_CONSENSUS_AGENT__
#define __ARANGODB_CONSENSUS_AGENT__
=======
#ifndef ARANGODB_CONSENSUS_AGENT_H
#define ARANGODB_CONSENSUS_AGENT_H
>>>>>>> d3dfaab9

#include "AgencyCommon.h"
#include "AgentConfiguration.h"
#include "AgentCallback.h"
#include "Constituent.h"
#include "Supervision.h"
#include "State.h"
#include "Store.h"

struct TRI_server_t;
struct TRI_vocbase_t;

namespace arangodb {
namespace consensus {
class Agent : public arangodb::Thread {

public:
  /// @brief Construct with program options
  Agent(config_t const&);

  /// @brief Clean up
  ~Agent();

  /// @brief Get current term
  term_t term() const;

  /// @brief Get current term
  id_t id() const;

  /// @brief Vote request
  priv_rpc_ret_t requestVote(term_t, id_t, index_t, index_t, query_t const&);

  /// @brief Provide configuration
  config_t const& config() const;

  /// @brief Start thread
  bool start();

  /// @brief Verbose print of myself
  ////
  void print(arangodb::LoggerStream&) const;

  /// @brief Are we fit to run?
  bool fitness() const;

  /// @brief Leader ID
  id_t leaderID() const;

  /// @brief Are we leading?
  bool leading() const;

  /// @brief Pick up leadership tasks
  bool lead();

  /// @brief Load persistent state
  bool load();

  /// @brief Attempt write
  write_ret_t write(query_t const&);

  /// @brief Read from agency
  read_ret_t read(query_t const&) const;

  /// @brief Received by followers to replicate log entries (§5.3);
  ///        also used as heartbeat (§5.2).
  bool recvAppendEntriesRPC(term_t term, id_t leaderId, index_t prevIndex,
                            term_t prevTerm, index_t lastCommitIndex,
                            query_t const& queries);

  /// @brief Invoked by leader to replicate log entries (§5.3);
  ///        also used as heartbeat (§5.2).
  append_entries_t sendAppendEntriesRPC(id_t slave_id);

  /// @brief 1. Deal with appendEntries to slaves.
  ///        2. Report success of write processes.
  void run() override final;

  /// @brief Start orderly shutdown of threads
  void beginShutdown() override final;

  /// @brief Report appended entries from AgentCallback
  void reportIn(id_t id, index_t idx);

  /// @brief Wait for slaves to confirm appended entries
  bool waitFor(index_t last_entry, double timeout = 2.0);

  /// @brief Convencience size of agency
  size_t size() const;

  /// @brief Rebuild DBs by applying state log to empty DB
  bool rebuildDBs();

  /// @brief Last log entry
  log_t const& lastLog() const;

  /// @brief Persist term
  void persist (term_t, id_t);

  /// @brief State machine
  State const& state() const;

  /// @brief Get read store
  Store const& readDB() const;

  /// @brief Get spearhead store
  Store const& spearhead() const; 

 private:
<<<<<<< HEAD
  Constituent _constituent; /**< @brief Leader election delegate */
//XXX #warning KAVEH name convention
  SanityCheck _sanity_check; /**< @brief sanitychecking */
  State _state;             /**< @brief Log replica              */
  
  config_t _config;         /**< @brief Command line arguments   */

//XXX #warning KAVEH name convention
  std::atomic<index_t> _last_commit_index; /**< @brief Last commit index */
=======

  /// @brief This server (need endpoint)
  TRI_server_t*        _server;

  /// @brief Vocbase for agency persistence

  TRI_vocbase_t*       _vocbase; 
  /// @brief V8 application for agency persistence

  ApplicationV8*       _applicationV8;

  /// @brief Query registry for agency persistence
  aql::QueryRegistry*  _queryRegistry;

  /// @brief Leader election delegate
  Constituent          _constituent;

  /// @brief Cluster supervision module
  Supervision          _supervision;

  /// @brief State machine
  State                _state;

  /// @brief Configuration of command line options
  config_t             _config;   

  /// @brief Last commit index (raft) 
  index_t _lastCommitIndex; 

  /// @brief Spearhead (write) kv-store
  Store                _spearhead;

  /// @brief Commited (read) kv-store
  Store                _readDB;
>>>>>>> d3dfaab9

  /// @brief Condition variable for appendEntries 
  arangodb::basics::ConditionVariable _appendCV;

<<<<<<< HEAD
  arangodb::basics::ConditionVariable _cv; /**< @brief Internal callbacks */
//XXX #warning KAVEH name convention
  arangodb::basics::ConditionVariable _rest_cv; /**< @brief Rest handler */
=======
  /// @brief Condition variable for waitFor 
  arangodb::basics::ConditionVariable _waitForCV;
>>>>>>> d3dfaab9

  /// @brief Confirmed indices of all members of agency
  std::vector<index_t> _confirmed;
  arangodb::Mutex _ioLock;          /**< @brief Read/Write lock */
};

}}

#endif<|MERGE_RESOLUTION|>--- conflicted
+++ resolved
@@ -21,14 +21,8 @@
 /// @author Kaveh Vahedipour
 ////////////////////////////////////////////////////////////////////////////////
 
-<<<<<<< HEAD
-//XXX #warning KAVEH clang-format
-#ifndef __ARANGODB_CONSENSUS_AGENT__
-#define __ARANGODB_CONSENSUS_AGENT__
-=======
 #ifndef ARANGODB_CONSENSUS_AGENT_H
 #define ARANGODB_CONSENSUS_AGENT_H
->>>>>>> d3dfaab9
 
 #include "AgencyCommon.h"
 #include "AgentConfiguration.h"
@@ -92,14 +86,14 @@
   /// @brief Read from agency
   read_ret_t read(query_t const&) const;
 
-  /// @brief Received by followers to replicate log entries (§5.3);
-  ///        also used as heartbeat (§5.2).
+  /// @brief Received by followers to replicate log entries ($5.3);
+  ///        also used as heartbeat ($5.2).
   bool recvAppendEntriesRPC(term_t term, id_t leaderId, index_t prevIndex,
                             term_t prevTerm, index_t lastCommitIndex,
                             query_t const& queries);
 
-  /// @brief Invoked by leader to replicate log entries (§5.3);
-  ///        also used as heartbeat (§5.2).
+  /// @brief Invoked by leader to replicate log entries ($5.3);
+  ///        also used as heartbeat ($5.2).
   append_entries_t sendAppendEntriesRPC(id_t slave_id);
 
   /// @brief 1. Deal with appendEntries to slaves.
@@ -137,27 +131,12 @@
   Store const& spearhead() const; 
 
  private:
-<<<<<<< HEAD
-  Constituent _constituent; /**< @brief Leader election delegate */
-//XXX #warning KAVEH name convention
-  SanityCheck _sanity_check; /**< @brief sanitychecking */
-  State _state;             /**< @brief Log replica              */
-  
-  config_t _config;         /**< @brief Command line arguments   */
-
-//XXX #warning KAVEH name convention
-  std::atomic<index_t> _last_commit_index; /**< @brief Last commit index */
-=======
 
   /// @brief This server (need endpoint)
   TRI_server_t*        _server;
 
   /// @brief Vocbase for agency persistence
-
   TRI_vocbase_t*       _vocbase; 
-  /// @brief V8 application for agency persistence
-
-  ApplicationV8*       _applicationV8;
 
   /// @brief Query registry for agency persistence
   aql::QueryRegistry*  _queryRegistry;
@@ -182,19 +161,12 @@
 
   /// @brief Commited (read) kv-store
   Store                _readDB;
->>>>>>> d3dfaab9
 
   /// @brief Condition variable for appendEntries 
   arangodb::basics::ConditionVariable _appendCV;
 
-<<<<<<< HEAD
-  arangodb::basics::ConditionVariable _cv; /**< @brief Internal callbacks */
-//XXX #warning KAVEH name convention
-  arangodb::basics::ConditionVariable _rest_cv; /**< @brief Rest handler */
-=======
   /// @brief Condition variable for waitFor 
   arangodb::basics::ConditionVariable _waitForCV;
->>>>>>> d3dfaab9
 
   /// @brief Confirmed indices of all members of agency
   std::vector<index_t> _confirmed;
