////////////////////////////////////////////////////////////////////////////////
/// DISCLAIMER
///
/// Copyright 2014-2016 ArangoDB GmbH, Cologne, Germany
/// Copyright 2004-2014 triAGENS GmbH, Cologne, Germany
///
/// Licensed under the Apache License, Version 2.0 (the "License");
/// you may not use this file except in compliance with the License.
/// You may obtain a copy of the License at
///
///     http://www.apache.org/licenses/LICENSE-2.0
///
/// Unless required by applicable law or agreed to in writing, software
/// distributed under the License is distributed on an "AS IS" BASIS,
/// WITHOUT WARRANTIES OR CONDITIONS OF ANY KIND, either express or implied.
/// See the License for the specific language governing permissions and
/// limitations under the License.
///
/// Copyright holder is ArangoDB GmbH, Cologne, Germany
///
/// @author Jan Steemann
////////////////////////////////////////////////////////////////////////////////

#ifndef ARANGOD_INDEXES_INDEX_H
#define ARANGOD_INDEXES_INDEX_H 1

#include "Basics/Common.h"
#include "Basics/AttributeNameParser.h"
#include "VocBase/document-collection.h"
#include "VocBase/shaped-json.h"
#include "VocBase/vocbase.h"
#include "VocBase/VocShaper.h"
#include "VocBase/voc-types.h"

#include <iosfwd>
#include <velocypack/Builder.h>
#include <velocypack/velocypack-aliases.h>


struct TRI_doc_mptr_t;
struct TRI_document_collection_t;
struct TRI_shaped_json_s;
struct TRI_transaction_collection_s;

namespace arangodb {

namespace aql {
class Ast;
struct AstNode;
class SortCondition;
struct Variable;
}

class Transaction;
}


////////////////////////////////////////////////////////////////////////////////
/// @brief Unified index element. Do not directly construct it.
////////////////////////////////////////////////////////////////////////////////

struct TRI_index_element_t {
 private:
  TRI_doc_mptr_t* _document;

  // Do not use new for this struct, use ...
  TRI_index_element_t() {}

  ~TRI_index_element_t() = delete;

 public:
  //////////////////////////////////////////////////////////////////////////////
  /// @brief Get a pointer to the Document's masterpointer.
  //////////////////////////////////////////////////////////////////////////////

  TRI_doc_mptr_t* document() const { return _document; }

  //////////////////////////////////////////////////////////////////////////////
  /// @brief Set the pointer to the Document's masterpointer.
  //////////////////////////////////////////////////////////////////////////////

  void document(TRI_doc_mptr_t* doc) noexcept { _document = doc; }

  //////////////////////////////////////////////////////////////////////////////
  /// @brief Get a pointer to sub objects
  //////////////////////////////////////////////////////////////////////////////

  TRI_shaped_sub_t* subObjects() const {
    return reinterpret_cast<TRI_shaped_sub_t*>((char*)&_document +
                                               sizeof(TRI_doc_mptr_t*));
  }

  //////////////////////////////////////////////////////////////////////////////
  /// @brief Allocate a new index Element
  //////////////////////////////////////////////////////////////////////////////

  static TRI_index_element_t* allocate(size_t numSubs) {
    void* space = TRI_Allocate(
        TRI_UNKNOWN_MEM_ZONE,
        sizeof(TRI_doc_mptr_t*) + (sizeof(TRI_shaped_sub_t) * numSubs), false);
    return new (space) TRI_index_element_t();
  }

  //////////////////////////////////////////////////////////////////////////////
  /// @brief Memory usage of an index element
  //////////////////////////////////////////////////////////////////////////////

  static inline size_t memoryUsage(size_t numSubs) {
    return sizeof(TRI_doc_mptr_t*) + (sizeof(TRI_shaped_sub_t) * numSubs);
  }

  //////////////////////////////////////////////////////////////////////////////
  /// @brief Free the index element.
  //////////////////////////////////////////////////////////////////////////////

  static void free(TRI_index_element_t* el) {
    TRI_ASSERT_EXPENSIVE(el != nullptr);
    TRI_ASSERT_EXPENSIVE(el->document() != nullptr);
    TRI_ASSERT_EXPENSIVE(el->subObjects() != nullptr);

    TRI_Free(TRI_UNKNOWN_MEM_ZONE, el);
  }
};

namespace arangodb {
class IndexIterator;
struct IndexIteratorContext;


class Index {
  
 public:
  Index() = delete;
  Index(Index const&) = delete;
  Index& operator=(Index const&) = delete;

  Index(TRI_idx_iid_t, struct TRI_document_collection_t*,
        std::vector<std::vector<arangodb::basics::AttributeName>> const&,
        bool unique, bool sparse);

  explicit Index(VPackSlice const&);

  virtual ~Index();

 public:
  //////////////////////////////////////////////////////////////////////////////
  /// @brief index types
  //////////////////////////////////////////////////////////////////////////////

  enum IndexType {
    TRI_IDX_TYPE_UNKNOWN = 0,
    TRI_IDX_TYPE_PRIMARY_INDEX,
    TRI_IDX_TYPE_GEO1_INDEX,
    TRI_IDX_TYPE_GEO2_INDEX,
    TRI_IDX_TYPE_HASH_INDEX,
    TRI_IDX_TYPE_EDGE_INDEX,
    TRI_IDX_TYPE_FULLTEXT_INDEX,
    TRI_IDX_TYPE_PRIORITY_QUEUE_INDEX,  // DEPRECATED and not functional anymore
    TRI_IDX_TYPE_SKIPLIST_INDEX,
    TRI_IDX_TYPE_BITARRAY_INDEX,  // DEPRECATED and not functional anymore
    TRI_IDX_TYPE_CAP_CONSTRAINT
  };

  
 public:
  //////////////////////////////////////////////////////////////////////////////
  /// @brief return the index id
  //////////////////////////////////////////////////////////////////////////////

  inline TRI_idx_iid_t id() const { return _iid; }

  //////////////////////////////////////////////////////////////////////////////
  /// @brief return the index fields
  //////////////////////////////////////////////////////////////////////////////

  inline std::vector<std::vector<arangodb::basics::AttributeName>> const&
  fields() const {
    return _fields;
  }

  //////////////////////////////////////////////////////////////////////////////
  /// @brief return the index fields names
  //////////////////////////////////////////////////////////////////////////////

  inline std::vector<std::vector<std::string>> fieldNames() const {
    std::vector<std::vector<std::string>> result;

    for (auto const& it : _fields) {
      std::vector<std::string> parts;
      for (auto const& it2 : it) {
        parts.emplace_back(it2.name);
      }
      result.emplace_back(std::move(parts));
    }
    return result;
  }

  //////////////////////////////////////////////////////////////////////////////
  /// @brief whether or not the ith attribute is expanded (somewhere)
  //////////////////////////////////////////////////////////////////////////////

  inline bool isAttributeExpanded(size_t i) const {
    if (i >= _fields.size()) {
      return false;
    }
    return TRI_AttributeNamesHaveExpansion(_fields[i]);
  }

  //////////////////////////////////////////////////////////////////////////////
  /// @brief whether or not any attribute is expanded
  //////////////////////////////////////////////////////////////////////////////

  inline bool isAttributeExpanded(
      std::vector<arangodb::basics::AttributeName> const& attribute) const {
    for (auto const& it : _fields) {
      if (!arangodb::basics::AttributeName::namesMatch(attribute, it)) {
        continue;
      }
      return TRI_AttributeNamesHaveExpansion(it);
    }
    return false;
  }

  //////////////////////////////////////////////////////////////////////////////
  /// @brief whether or not any attribute is expanded
  //////////////////////////////////////////////////////////////////////////////

  inline bool attributeMatches(
      std::vector<arangodb::basics::AttributeName> const& attribute) const {
    for (auto const& it : _fields) {
      if (arangodb::basics::AttributeName::isIdentical(attribute, it, true)) {
        return true;
      }
    }
    return false;
  }

  //////////////////////////////////////////////////////////////////////////////
  /// @brief whether or not any attribute is expanded
  //////////////////////////////////////////////////////////////////////////////

  inline bool hasExpansion() const {
    for (auto const& it : _fields) {
      for (auto const& it2 : it) {
        if (it2.shouldExpand) {
          return true;
        }
      }
    }
    return false;
  }

  //////////////////////////////////////////////////////////////////////////////
  /// @brief return the underlying collection
  //////////////////////////////////////////////////////////////////////////////

  inline struct TRI_document_collection_t* collection() const {
    return _collection;
  }

  //////////////////////////////////////////////////////////////////////////////
  /// @brief return a contextual string for logging
  //////////////////////////////////////////////////////////////////////////////

  std::string context() const;

  //////////////////////////////////////////////////////////////////////////////
  /// @brief whether or not the index is sparse
  //////////////////////////////////////////////////////////////////////////////

  inline bool sparse() const { return _sparse; }

  //////////////////////////////////////////////////////////////////////////////
  /// @brief whether or not the index is unique
  //////////////////////////////////////////////////////////////////////////////

  inline bool unique() const { return _unique; }

  //////////////////////////////////////////////////////////////////////////////
  /// @brief return the name of the index
  //////////////////////////////////////////////////////////////////////////////

  char const* typeName() const { return typeName(type()); }

  //////////////////////////////////////////////////////////////////////////////
  /// @brief return the index type based on a type name
  //////////////////////////////////////////////////////////////////////////////

  static IndexType type(char const*);

  //////////////////////////////////////////////////////////////////////////////
  /// @brief return the name of an index type
  //////////////////////////////////////////////////////////////////////////////

  static char const* typeName(IndexType);

  //////////////////////////////////////////////////////////////////////////////
  /// @brief validate an index id
  //////////////////////////////////////////////////////////////////////////////

  static bool validateId(char const*);

  //////////////////////////////////////////////////////////////////////////////
  /// @brief validate an index handle (collection name + / + index id)
  //////////////////////////////////////////////////////////////////////////////

  static bool validateHandle(char const*, size_t*);

  //////////////////////////////////////////////////////////////////////////////
  /// @brief generate a new index id
  //////////////////////////////////////////////////////////////////////////////

  static TRI_idx_iid_t generateId();

  //////////////////////////////////////////////////////////////////////////////
  /// @brief index comparator, used by the coordinator to detect if two index
  /// contents are the same
  //////////////////////////////////////////////////////////////////////////////

  static bool Compare(VPackSlice const& lhs,
                      VPackSlice const& rhs);

  virtual IndexType type() const = 0;

  //////////////////////////////////////////////////////////////////////////////
  /// @brief whether or not the index is sorted
  //////////////////////////////////////////////////////////////////////////////

  virtual bool isSorted() const = 0;

  virtual bool hasSelectivityEstimate() const = 0;
  virtual double selectivityEstimate() const;
  virtual size_t memory() const = 0;
<<<<<<< HEAD
=======
  virtual arangodb::basics::Json toJson(TRI_memory_zone_t*, bool) const;
  virtual arangodb::basics::Json toJsonFigures(TRI_memory_zone_t*) const;
>>>>>>> 288ed041

  triagens::basics::Json toJson(TRI_memory_zone_t*, bool) const;
  triagens::basics::Json toJsonFigures(TRI_memory_zone_t*) const;

  virtual void toVelocyPack(VPackBuilder&, bool) const;
  std::shared_ptr<VPackBuilder> toVelocyPack(bool) const;

  virtual void toVelocyPackFigures(VPackBuilder&) const;
  std::shared_ptr<VPackBuilder> toVelocyPackFigures() const;

  virtual bool dumpFields() const = 0;

  virtual int insert(arangodb::Transaction*,
                     struct TRI_doc_mptr_t const*, bool) = 0;
  virtual int remove(arangodb::Transaction*,
                     struct TRI_doc_mptr_t const*, bool) = 0;
  virtual int postInsert(arangodb::Transaction*,
                         struct TRI_transaction_collection_s*,
                         struct TRI_doc_mptr_t const*);
  virtual int batchInsert(arangodb::Transaction*,
                          std::vector<TRI_doc_mptr_t const*> const*, size_t);

  // a garbage collection function for the index
  virtual int cleanup();

  // give index a hint about the expected size
  virtual int sizeHint(arangodb::Transaction*, size_t);

  virtual bool hasBatchInsert() const;

  virtual bool supportsFilterCondition(arangodb::aql::AstNode const*,
                                       arangodb::aql::Variable const*, size_t,
                                       size_t&, double&) const;

  virtual bool supportsSortCondition(arangodb::aql::SortCondition const*,
                                     arangodb::aql::Variable const*, size_t,
                                     double&) const;

  virtual IndexIterator* iteratorForCondition(arangodb::Transaction*,
                                              IndexIteratorContext*,
                                              arangodb::aql::Ast*,
                                              arangodb::aql::AstNode const*,
                                              arangodb::aql::Variable const*,
                                              bool) const;

  virtual arangodb::aql::AstNode* specializeCondition(
      arangodb::aql::AstNode*, arangodb::aql::Variable const*) const;

  bool canUseConditionPart(arangodb::aql::AstNode const* access,
                           arangodb::aql::AstNode const* other,
                           arangodb::aql::AstNode const* op,
                           arangodb::aql::Variable const* reference,
                           bool) const;

  
 protected:
  TRI_idx_iid_t const _iid;

  struct TRI_document_collection_t* _collection;

  std::vector<std::vector<arangodb::basics::AttributeName>> _fields;

  bool const _unique;

  bool const _sparse;

  double _selectivityEstimate;
};
}

std::ostream& operator<<(std::ostream&, arangodb::Index const*);
std::ostream& operator<<(std::ostream&, arangodb::Index const&);

#endif

<|MERGE_RESOLUTION|>--- conflicted
+++ resolved
@@ -331,14 +331,9 @@
   virtual bool hasSelectivityEstimate() const = 0;
   virtual double selectivityEstimate() const;
   virtual size_t memory() const = 0;
-<<<<<<< HEAD
-=======
-  virtual arangodb::basics::Json toJson(TRI_memory_zone_t*, bool) const;
-  virtual arangodb::basics::Json toJsonFigures(TRI_memory_zone_t*) const;
->>>>>>> 288ed041
-
-  triagens::basics::Json toJson(TRI_memory_zone_t*, bool) const;
-  triagens::basics::Json toJsonFigures(TRI_memory_zone_t*) const;
+
+  arangodb::basics::Json toJson(TRI_memory_zone_t*, bool) const;
+  arangodb::basics::Json toJsonFigures(TRI_memory_zone_t*) const;
 
   virtual void toVelocyPack(VPackBuilder&, bool) const;
   std::shared_ptr<VPackBuilder> toVelocyPack(bool) const;
