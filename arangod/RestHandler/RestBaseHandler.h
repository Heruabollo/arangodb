--- conflicted
+++ resolved
@@ -49,14 +49,11 @@
 
   // generates a result from VelocyPack
   void generateResult(rest::ResponseCode,
-<<<<<<< HEAD
-=======
                       arangodb::velocypack::Slice const& slice,
                       VPackOptions const*);
 
   // generates a result from VelocyPack
   void generateResult(rest::ResponseCode,
->>>>>>> ed111a39
                       arangodb::velocypack::Slice const& slice,
                       std::shared_ptr<arangodb::TransactionContext> context);
 
