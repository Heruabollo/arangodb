--- conflicted
+++ resolved
@@ -44,19 +44,6 @@
 
  public:
   // generates a result from VelocyPack
-<<<<<<< HEAD
-  void generateResult(rest::ResponseCode,
-                      arangodb::velocypack::Slice const& slice);
-
-  // generates a result from VelocyPack
-  void generateResult(rest::ResponseCode,
-                      arangodb::velocypack::Slice const& slice,
-                      VPackOptions const*);
-
-  // generates a result from VelocyPack
-  void generateResult(rest::ResponseCode,
-                      arangodb::velocypack::Slice const& slice,
-=======
   template <typename Payload>
   void generateResult(rest::ResponseCode, Payload&&);
 
@@ -67,7 +54,6 @@
   // generates a result from VelocyPack
   template <typename Payload>
   void generateResult(rest::ResponseCode, Payload&&,
->>>>>>> e1fac75b
                       std::shared_ptr<arangodb::TransactionContext> context);
 
   // generates an error
