--- conflicted
+++ resolved
@@ -139,12 +139,8 @@
 
 void RestBaseHandler::writeResult(arangodb::velocypack::Slice const& slice,
                                   VPackOptions const& options) {
-  TRI_ASSERT(options.escapeUnicode);
   try {
-<<<<<<< HEAD
-=======
     TRI_ASSERT(options.escapeUnicode);
->>>>>>> 635641d4
     if (_request != nullptr) {
       _response->setContentType(meta::enumToEnum<GeneralResponse::ContentType>(
           _request->contentTypeResponse()));
