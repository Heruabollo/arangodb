--- conflicted
+++ resolved
@@ -159,21 +159,10 @@
       try {
         VPackObjectBuilder b(&result);
         result.add(VPackValue("result"));
-<<<<<<< HEAD
         result.add(qResult);
         result.add("hasMore", VPackValue(false));
         if (arangodb::basics::VelocyPackHelper::getBooleanValue(opts, "count",
                                                                 false)) {
-=======
-        int res = arangodb::basics::JsonHelper::toVelocyPack(queryResult.json,
-                                                             result);
-        if (res != TRI_ERROR_NO_ERROR) {
-          THROW_ARANGO_EXCEPTION(TRI_ERROR_OUT_OF_MEMORY);
-        }
-        result.add("hasMore", VPackValue(false));
-        if (arangodb::basics::VelocyPackHelper::getBooleanValue(
-                options, "count", false)) {
->>>>>>> dfec0bb7
           result.add("count", VPackValue(n));
         }
         result.add("cached", VPackValue(queryResult.cached));
@@ -204,26 +193,9 @@
     double ttl = arangodb::basics::VelocyPackHelper::getNumericValue<double>(
         opts, "ttl", 30);
     bool count = arangodb::basics::VelocyPackHelper::getBooleanValue(
-<<<<<<< HEAD
         opts, "count", false);
 
     // steal the query result, cursor will take over the ownership
-=======
-        options, "count", false);
-
-    // steal the query JSON, cursor will take over the ownership
-    auto j = queryResult.json;
-    std::shared_ptr<VPackBuilder> builder =
-        arangodb::basics::JsonHelper::toVelocyPack(j);
-    {
-      // Temporarily validate that transformation actually worked.
-      // Can be removed again as soon as queryResult returns VPack
-      VPackSlice validate = builder->slice();
-      if (validate.isNone() && j != nullptr) {
-        THROW_ARANGO_EXCEPTION(TRI_ERROR_OUT_OF_MEMORY);
-      }
-    }
->>>>>>> dfec0bb7
     arangodb::JsonCursor* cursor = cursors->createFromVelocyPack(
         queryResult.result, batchSize, extra, ttl, count, queryResult.cached);
 
@@ -371,15 +343,7 @@
     }
     if (queryResult.profile != nullptr) {
       extra->add(VPackValue("profile"));
-<<<<<<< HEAD
       extra->add(queryResult.profile->slice());
-=======
-      int res = arangodb::basics::JsonHelper::toVelocyPack(queryResult.profile,
-                                                           *extra);
-      if (res != TRI_ERROR_NO_ERROR) {
-        return nullptr;
-      }
->>>>>>> dfec0bb7
       queryResult.profile = nullptr;
     }
     if (queryResult.warnings == nullptr) {
@@ -387,15 +351,7 @@
       extra->close();
     } else {
       extra->add(VPackValue("warnings"));
-<<<<<<< HEAD
       extra->add(queryResult.warnings->slice());
-=======
-      int res = arangodb::basics::JsonHelper::toVelocyPack(queryResult.warnings,
-                                                           *extra);
-      if (res != TRI_ERROR_NO_ERROR) {
-        return nullptr;
-      }
->>>>>>> dfec0bb7
     }
   } catch (...) {
     return nullptr;
