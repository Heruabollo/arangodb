--- conflicted
+++ resolved
@@ -92,11 +92,7 @@
       _request->header(StaticStrings::Authorization);
 
   // create the response
-<<<<<<< HEAD
-  setResponseCode(rest::ResponseCode::OK);
-=======
   resetResponse(rest::ResponseCode::OK);
->>>>>>> ed111a39
   _response->setContentType(_request->header(StaticStrings::ContentTypeHeader));
 
   // http required here
