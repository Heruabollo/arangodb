////////////////////////////////////////////////////////////////////////////////
/// @brief cap constraint
///
/// @file
///
/// DISCLAIMER
///
/// Copyright 2004-2013 triAGENS GmbH, Cologne, Germany
///
/// Licensed under the Apache License, Version 2.0 (the "License");
/// you may not use this file except in compliance with the License.
/// You may obtain a copy of the License at
///
///     http://www.apache.org/licenses/LICENSE-2.0
///
/// Unless required by applicable law or agreed to in writing, software
/// distributed under the License is distributed on an "AS IS" BASIS,
/// WITHOUT WARRANTIES OR CONDITIONS OF ANY KIND, either express or implied.
/// See the License for the specific language governing permissions and
/// limitations under the License.
///
/// Copyright holder is triAGENS GmbH, Cologne, Germany
///
/// @author Dr. Frank Celler
/// @author Copyright 2013, triAGENS GmbH, Cologne, Germany
////////////////////////////////////////////////////////////////////////////////

#include "cap-constraint.h"

#include "BasicsC/logging.h"
#include "BasicsC/tri-strings.h"
#include "VocBase/document-collection.h"
#include "VocBase/headers.h"
#include "VocBase/server.h"

// -----------------------------------------------------------------------------
// --SECTION--                                                    CAP CONSTRAINT
// -----------------------------------------------------------------------------

// -----------------------------------------------------------------------------
// --SECTION--                                                 private functions
// -----------------------------------------------------------------------------

////////////////////////////////////////////////////////////////////////////////
/// @addtogroup VocBase
/// @{
////////////////////////////////////////////////////////////////////////////////

////////////////////////////////////////////////////////////////////////////////
/// @brief apply the cap constraint for the collection
////////////////////////////////////////////////////////////////////////////////

static int ApplyCap (TRI_cap_constraint_t* cap,
                     TRI_primary_collection_t* primary,
                     TRI_transaction_collection_t* trxCollection) {
  TRI_document_collection_t* document;
  TRI_headers_t* headers;
  int64_t currentSize;
  size_t currentCount;
  int res;

  document     = (TRI_document_collection_t*) primary;
  headers      = document->_headers;
  currentCount = headers->count(headers);
  currentSize  = headers->size(headers);

  res = TRI_ERROR_NO_ERROR;

  // delete while at least one of the constraints is violated
  while ((cap->_count > 0 && currentCount > cap->_count) || 
         (cap->_size > 0 && currentSize > cap->_size)) {
    TRI_doc_mptr_t* oldest = headers->front(headers);

    if (oldest != NULL) {
      size_t oldSize;
     
      assert(oldest->_data != NULL);
      oldSize = ((TRI_df_marker_t*) (oldest->_data))->_size;

      assert(oldSize > 0);

      if (trxCollection != NULL) {
        res = TRI_DeleteDocumentDocumentCollection(trxCollection, NULL, oldest);
        
        if (res != TRI_ERROR_NO_ERROR) {
          LOG_WARNING("cannot cap collection: %s", TRI_errno_string(res));
          break;
        }
      }
      else {
        headers->unlink(headers, oldest);
      }
      
      currentCount--;
      currentSize -= (int64_t) oldSize;
    }
    else {
      // we should not get here
      LOG_WARNING("logic error in %s", __FUNCTION__);
      break;
    }
  }

  return res;
}

////////////////////////////////////////////////////////////////////////////////
/// @brief initialise the cap constraint
////////////////////////////////////////////////////////////////////////////////

static int InitialiseCap (TRI_cap_constraint_t* cap, 
                          TRI_primary_collection_t* primary) { 
  TRI_document_collection_t* document;
  TRI_headers_t* headers;
  size_t currentCount;
  int64_t currentSize;
  
  TRI_ASSERT_MAINTAINER(cap->_count > 0 || cap->_size > 0);
  
  document = (TRI_document_collection_t*) primary;
  headers = document->_headers;
  currentCount = headers->count(headers);
  currentSize = headers->size(headers);
  
  if ((cap->_count >0 && currentCount <= cap->_count) &&
      (cap->_size > 0 && currentSize <= cap->_size)) {
    // nothing to do
    return TRI_ERROR_NO_ERROR;
  }
  else {
    TRI_vocbase_t* vocbase;
    TRI_transaction_t* trx;
    TRI_voc_cid_t cid;
    int res;

    vocbase = primary->base._vocbase;
    cid = primary->base._info._cid;

    trx = TRI_CreateTransaction(vocbase, TRI_GetIdServer(), true, 0.0, false);

    if (trx == NULL) {
      return TRI_ERROR_OUT_OF_MEMORY;
    }

    res = TRI_AddCollectionTransaction(trx, cid, TRI_TRANSACTION_WRITE, TRI_TRANSACTION_TOP_LEVEL);

    if (res == TRI_ERROR_NO_ERROR) {
      TRI_transaction_collection_t* trxCollection;

      trxCollection = TRI_GetCollectionTransaction(trx, cid, TRI_TRANSACTION_WRITE);

      if (trxCollection != NULL) {
        res = TRI_BeginTransaction(trx, (TRI_transaction_hint_t) TRI_TRANSACTION_HINT_LOCK_NEVER, TRI_TRANSACTION_TOP_LEVEL);

        if (res == TRI_ERROR_NO_ERROR) {
          res = ApplyCap(cap, primary, trxCollection);

          if (res == TRI_ERROR_NO_ERROR) {
            res = TRI_CommitTransaction(trx, TRI_TRANSACTION_TOP_LEVEL);
          }
          else {
            TRI_AbortTransaction(trx, TRI_TRANSACTION_TOP_LEVEL);
          }
        }
      }
      else {
        res = TRI_ERROR_INTERNAL;
      }
    }

    TRI_FreeTransaction(trx);

    return res;
  }
}

////////////////////////////////////////////////////////////////////////////////
/// @brief return the index type name
////////////////////////////////////////////////////////////////////////////////

static const char* TypeNameCapConstraint (TRI_index_t const* idx) {
  return "cap";
}

////////////////////////////////////////////////////////////////////////////////
/// @brief describes a cap constraint as a json object
////////////////////////////////////////////////////////////////////////////////

static TRI_json_t* JsonCapConstraint (TRI_index_t* idx) {
  TRI_json_t* json;
  TRI_cap_constraint_t* cap;

  // recast as a cap constraint
  cap = (TRI_cap_constraint_t*) idx;

  // create json object and fill it
  json = TRI_JsonIndex(TRI_CORE_MEM_ZONE, idx);

  if (json == NULL) {
    return NULL;
  }

  TRI_Insert3ArrayJson(TRI_CORE_MEM_ZONE, json, "size",  TRI_CreateNumberJson(TRI_CORE_MEM_ZONE, cap->_count));
  TRI_Insert3ArrayJson(TRI_CORE_MEM_ZONE, json, "byteSize",  TRI_CreateNumberJson(TRI_CORE_MEM_ZONE, cap->_size));

  return json;
}

////////////////////////////////////////////////////////////////////////////////
/// @brief removes a cap constraint from collection
////////////////////////////////////////////////////////////////////////////////

static void RemoveIndexCapConstraint (TRI_index_t* idx,
                                      TRI_primary_collection_t* primary) {
  primary->_capConstraint = NULL;
}

////////////////////////////////////////////////////////////////////////////////
/// @brief inserts a document
////////////////////////////////////////////////////////////////////////////////

static int InsertCapConstraint (TRI_index_t* idx,
                                TRI_doc_mptr_t const* doc,
                                const bool isRollback) {
  TRI_cap_constraint_t* cap;

  cap = (TRI_cap_constraint_t*) idx;

  if (cap->_size > 0) {
    // there is a size restriction
    TRI_df_marker_t* marker;
    
    marker = (TRI_df_marker_t*) doc->_data;

    // check if the document would be too big
    if ((int64_t) marker->_size > (int64_t) cap->_size) {
      return TRI_ERROR_ARANGO_DOCUMENT_TOO_LARGE;
    }
  }

  return TRI_ERROR_NO_ERROR;
}

////////////////////////////////////////////////////////////////////////////////
/// @brief post processing of insert
////////////////////////////////////////////////////////////////////////////////

static int PostInsertCapConstraint (TRI_transaction_collection_t* trxCollection,
                                    TRI_index_t* idx,
                                    TRI_doc_mptr_t const* doc) {
  TRI_cap_constraint_t* cap;

  cap = (TRI_cap_constraint_t*) idx;

  TRI_ASSERT_MAINTAINER(cap->_count > 0 || cap->_size > 0);

  return ApplyCap(cap, trxCollection->_collection->_collection, trxCollection);
}

////////////////////////////////////////////////////////////////////////////////
/// @brief removes a document
////////////////////////////////////////////////////////////////////////////////

static int RemoveCapConstraint (TRI_index_t* idx, 
                                TRI_doc_mptr_t const* doc,
                                const bool isRollback) {
  return TRI_ERROR_NO_ERROR;
}

////////////////////////////////////////////////////////////////////////////////
/// @}
////////////////////////////////////////////////////////////////////////////////

// -----------------------------------------------------------------------------
// --SECTION--                                      constructors and destructors
// -----------------------------------------------------------------------------

////////////////////////////////////////////////////////////////////////////////
/// @addtogroup VocBase
/// @{
////////////////////////////////////////////////////////////////////////////////

////////////////////////////////////////////////////////////////////////////////
/// @brief creates a cap constraint
////////////////////////////////////////////////////////////////////////////////

TRI_index_t* TRI_CreateCapConstraint (struct TRI_primary_collection_s* primary,
                                      TRI_idx_iid_t iid,
                                      size_t count,
                                      int64_t size) {
  TRI_cap_constraint_t* cap;
  TRI_index_t* idx;

  cap = TRI_Allocate(TRI_CORE_MEM_ZONE, sizeof(TRI_cap_constraint_t), false);

  if (cap == NULL) {
    return NULL;
  }

  idx = &cap->base;

  idx->typeName = TypeNameCapConstraint;
<<<<<<< HEAD
  TRI_InitIndex(idx, iid, TRI_IDX_TYPE_CAP_CONSTRAINT, primary, false, true);
=======
  TRI_InitIndex(idx, TRI_IDX_TYPE_CAP_CONSTRAINT, primary, false, true);
  TRI_InitVectorString(&idx->_fields, TRI_CORE_MEM_ZONE);
>>>>>>> 9720aed0

  idx->json        = JsonCapConstraint;
  idx->removeIndex = RemoveIndexCapConstraint;
  idx->insert      = InsertCapConstraint;
  idx->postInsert  = PostInsertCapConstraint;
  idx->remove      = RemoveCapConstraint;

  cap->_count      = count;
  cap->_size       = size;

  InitialiseCap(cap, primary);

  return idx;
}

////////////////////////////////////////////////////////////////////////////////
/// @brief frees the memory allocated, but does not free the pointer
////////////////////////////////////////////////////////////////////////////////

void TRI_DestroyCapConstraint (TRI_index_t* idx) {
  TRI_DestroyVectorString(&idx->_fields);
}

////////////////////////////////////////////////////////////////////////////////
/// @brief frees the memory allocated and frees the pointer
////////////////////////////////////////////////////////////////////////////////

void TRI_FreeCapConstraint (TRI_index_t* idx) {
  TRI_DestroyCapConstraint(idx);
  TRI_Free(TRI_CORE_MEM_ZONE, idx);
}

////////////////////////////////////////////////////////////////////////////////
/// @}
////////////////////////////////////////////////////////////////////////////////

// -----------------------------------------------------------------------------
// --SECTION--                                                       END-OF-FILE
// -----------------------------------------------------------------------------

// Local Variables:
// mode: outline-minor
// outline-regexp: "/// @brief\\|/// {@inheritDoc}\\|/// @addtogroup\\|/// @page\\|// --SECTION--\\|/// @\\}"
// End:<|MERGE_RESOLUTION|>--- conflicted
+++ resolved
@@ -300,12 +300,8 @@
   idx = &cap->base;
 
   idx->typeName = TypeNameCapConstraint;
-<<<<<<< HEAD
   TRI_InitIndex(idx, iid, TRI_IDX_TYPE_CAP_CONSTRAINT, primary, false, true);
-=======
-  TRI_InitIndex(idx, TRI_IDX_TYPE_CAP_CONSTRAINT, primary, false, true);
   TRI_InitVectorString(&idx->_fields, TRI_CORE_MEM_ZONE);
->>>>>>> 9720aed0
 
   idx->json        = JsonCapConstraint;
   idx->removeIndex = RemoveIndexCapConstraint;
