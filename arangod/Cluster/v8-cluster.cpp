--- conflicted
+++ resolved
@@ -844,18 +844,6 @@
               v8::Number::New(isolate, (int)ci->status()));
 
   const string statusString = ci->statusString();
-<<<<<<< HEAD
-  result->Set(TRI_V8_ASCII_STRING("statusString"), TRI_V8_STD_STRING(statusString));
-
-  result->Set(TRI_V8_ASCII_STRING("deleted"),     v8::Boolean::New(isolate, ci->deleted()));
-  result->Set(TRI_V8_ASCII_STRING("doCompact"),   v8::Boolean::New(isolate, ci->doCompact()));
-  result->Set(TRI_V8_ASCII_STRING("isSystem"),    v8::Boolean::New(isolate, ci->isSystem()));
-  result->Set(TRI_V8_ASCII_STRING("isVolatile"),  v8::Boolean::New(isolate, ci->isVolatile()));
-  result->Set(TRI_V8_ASCII_STRING("waitForSync"), v8::Boolean::New(isolate, ci->waitForSync()));
-  result->Set(TRI_V8_ASCII_STRING("journalSize"), v8::Number::New(isolate, ci->journalSize()));
-  result->Set(TRI_V8_ASCII_STRING("replicationFactor"), v8::Number::New(isolate, ci->replicationFactor()));
-  result->Set(TRI_V8_ASCII_STRING("replicationQuorum"), v8::Number::New(isolate, ci->replicationQuorum()));
-=======
   result->Set(TRI_V8_ASCII_STRING("statusString"),
               TRI_V8_STD_STRING(statusString));
 
@@ -871,7 +859,10 @@
               v8::Boolean::New(isolate, ci->waitForSync()));
   result->Set(TRI_V8_ASCII_STRING("journalSize"),
               v8::Number::New(isolate, ci->journalSize()));
->>>>>>> e6149f1f
+  result->Set(TRI_V8_ASCII_STRING("replicationFactor"),
+              v8::Number::New(isolate, ci->replicationFactor()));
+  result->Set(TRI_V8_ASCII_STRING("replicationQuorum"),
+              v8::Number::New(isolate, ci->replicationQuorum()));
 
   const std::vector<std::string>& sks = ci->shardKeys();
   v8::Handle<v8::Array> shardKeys = v8::Array::New(isolate, (int)sks.size());
