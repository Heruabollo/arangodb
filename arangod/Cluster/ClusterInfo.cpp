--- conflicted
+++ resolved
@@ -40,11 +40,6 @@
 #include <velocypack/Iterator.h>
 #include <velocypack/velocypack-aliases.h>
 
-<<<<<<< HEAD
-=======
-#include <iostream>
-
->>>>>>> 8928806a
 #ifdef _WIN32
 // turn off warnings about too long type name for debug symbols blabla in MSVC
 // only...
@@ -1535,7 +1530,6 @@
       return TRI_ERROR_NO_ERROR;
     }
 
-<<<<<<< HEAD
     VPackBuilder builder;
     try {
       VPackObjectBuilder b(&builder);
@@ -1547,21 +1541,11 @@
       }
       builder.add("status", VPackValue(status));
     } catch (...) {
-=======
-    std::unique_ptr<TRI_json_t> copy(
-        arangodb::basics::VelocyPackHelper::velocyPackToJson(slice));
-    if (copy == nullptr) {
->>>>>>> 8928806a
       return TRI_ERROR_OUT_OF_MEMORY;
     }
     res.clear();
     res = ac.setValue("Plan/Collections/" + databaseName + "/" + collectionID,
-<<<<<<< HEAD
                       builder.slice(), 0.0);
-
-=======
-                      copy.get(), 0.0);
->>>>>>> 8928806a
   }
 
   if (res.successful()) {
@@ -1672,7 +1656,6 @@
 
           if (isSame) {
             // found an existing index...
-<<<<<<< HEAD
             {
               // Copy over all elements in slice.
               VPackObjectBuilder b(&resultBuilder);
@@ -1681,13 +1664,6 @@
               }
               resultBuilder.add("isNewlyCreated", VPackValue(false));
             }
-=======
-            resultJson =
-                arangodb::basics::VelocyPackHelper::velocyPackToJson(other);
-            TRI_Insert3ObjectJson(
-                TRI_UNKNOWN_MEM_ZONE, resultJson, "isNewlyCreated",
-                TRI_CreateBooleanJson(TRI_UNKNOWN_MEM_ZONE, false));
->>>>>>> 8928806a
             return setErrormsg(TRI_ERROR_NO_ERROR, errorMsg);
           }
         }
@@ -1748,16 +1724,8 @@
             }
             newBuilder.add("id", VPackValue(idString));
           }
-<<<<<<< HEAD
           newBuilder.close(); // the array
-        }
-        else {
-=======
-          newBuilder.add("id", VPackValue(idString));
-          newBuilder.close();  // the idx object
-          newBuilder.close();  // the array
         } else {
->>>>>>> 8928806a
           // Plain copy everything else
           newBuilder.add(key, entry.value);
         }
@@ -1848,7 +1816,6 @@
           VPackValueLength l = indexFinder.length();
           indexFinder = indexFinder.at(l - 1);  // Get the last index
           TRI_ASSERT(indexFinder.isObject());
-<<<<<<< HEAD
           {
             // Copy over all elements in slice.
             VPackObjectBuilder b(&resultBuilder);
@@ -1857,14 +1824,6 @@
             }
             resultBuilder.add("isNewlyCreated", VPackValue(true));
           }
-=======
-          resultJson =
-              arangodb::basics::VelocyPackHelper::velocyPackToJson(indexFinder);
-          TRI_Insert3ObjectJson(
-              TRI_UNKNOWN_MEM_ZONE, resultJson, "isNewlyCreated",
-              TRI_CreateBooleanJson(TRI_UNKNOWN_MEM_ZONE, true));
-
->>>>>>> 8928806a
           loadCurrentCollections();
 
           return setErrormsg(TRI_ERROR_NO_ERROR, errorMsg);
