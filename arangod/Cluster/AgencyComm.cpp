////////////////////////////////////////////////////////////////////////////////
/// DISCLAIMER
///
/// Copyright 2014-2016 ArangoDB GmbH, Cologne, Germany
/// Copyright 2004-2014 triAGENS GmbH, Cologne, Germany
///
/// Licensed under the Apache License, Version 2.0 (the "License");
/// you may not use this file except in compliance with the License.
/// You may obtain a copy of the License at
///
///     http://www.apache.org/licenses/LICENSE-2.0
///
/// Unless required by applicable law or agreed to in writing, software
/// distributed under the License is distributed on an "AS IS" BASIS,
/// WITHOUT WARRANTIES OR CONDITIONS OF ANY KIND, either express or implied.
/// See the License for the specific language governing permissions and
/// limitations under the License.
///
/// Copyright holder is ArangoDB GmbH, Cologne, Germany
///
/// @author Jan Steemann
////////////////////////////////////////////////////////////////////////////////

#include "Cluster/AgencyComm.h"
#include "Basics/JsonHelper.h"
#include "Basics/ReadLocker.h"
#include "Basics/StringUtils.h"
#include "Basics/StringBuffer.h"
#include "Basics/VelocyPackHelper.h"
#include "Basics/WriteLocker.h"
#include "Basics/json.h"
#include "Basics/logging.h"
#include "Basics/random.h"
#include "Cluster/ServerState.h"
#include "Rest/Endpoint.h"
#include "Rest/HttpRequest.h"
#include "SimpleHttpClient/GeneralClientConnection.h"
#include "SimpleHttpClient/SimpleHttpClient.h"
#include "SimpleHttpClient/SimpleHttpResult.h"

<<<<<<< HEAD
#include <velocypack/Iterator.h>
#include <velocypack/velocypack-aliases.h>

using namespace triagens::arango;


=======
using namespace arangodb;
>>>>>>> 288ed041

////////////////////////////////////////////////////////////////////////////////
/// @brief creates an agency endpoint
////////////////////////////////////////////////////////////////////////////////

AgencyEndpoint::AgencyEndpoint(
    arangodb::rest::Endpoint* endpoint,
    arangodb::httpclient::GeneralClientConnection* connection)
    : _endpoint(endpoint), _connection(connection), _busy(false) {}

////////////////////////////////////////////////////////////////////////////////
/// @brief destroys an agency endpoint
////////////////////////////////////////////////////////////////////////////////

AgencyEndpoint::~AgencyEndpoint() {
  delete _connection;
  delete _endpoint;
}

////////////////////////////////////////////////////////////////////////////////
/// @brief constructs a communication result
////////////////////////////////////////////////////////////////////////////////

AgencyCommResult::AgencyCommResult()
    : _location(),
      _message(),
      _body(),
      _values(),
      _index(0),
      _statusCode(0),
      _connected(false) {}

////////////////////////////////////////////////////////////////////////////////
/// @brief destroys a communication result
////////////////////////////////////////////////////////////////////////////////

AgencyCommResult::~AgencyCommResult() {
  // All elements free themselves
}

////////////////////////////////////////////////////////////////////////////////
/// @brief extract the connected flag from the result
////////////////////////////////////////////////////////////////////////////////

bool AgencyCommResult::connected() const { return _connected; }

////////////////////////////////////////////////////////////////////////////////
/// @brief extract the http code from the result
////////////////////////////////////////////////////////////////////////////////

int AgencyCommResult::httpCode() const { return _statusCode; }

////////////////////////////////////////////////////////////////////////////////
/// @brief extract the error code from the result
////////////////////////////////////////////////////////////////////////////////

int AgencyCommResult::errorCode() const {
  try {
    std::shared_ptr<VPackBuilder> bodyBuilder =
        VPackParser::fromJson(_body.c_str());
    VPackSlice body = bodyBuilder->slice();
    if (!body.isObject()) {
      return 0;
    }
    // get "errorCode" attribute (0 if not exist)
    return triagens::basics::VelocyPackHelper::getNumericValue<int>(
        body, "errorCode", 0);
  } catch (VPackException const&) {
    return 0;
  }
}

////////////////////////////////////////////////////////////////////////////////
/// @brief extract the error message from the result
/// if there is no error, an empty string will be returned
////////////////////////////////////////////////////////////////////////////////

std::string AgencyCommResult::errorMessage() const {
  if (!_message.empty()) {
    // return stored message first if set
    return _message;
  }

  if (!_connected) {
    return std::string("unable to connect to agency");
  }

  try {
    std::shared_ptr<VPackBuilder> bodyBuilder =
        VPackParser::fromJson(_body.c_str());
    VPackSlice body = bodyBuilder->slice();
    if (!body.isObject()) {
      return "";
    }
    // get "message" attribute ("" if not exist)
    return triagens::basics::VelocyPackHelper::getStringValue(
        body, "message", "");
  } catch (VPackException const&) {
    return std::string("Out of memory");
  }
}

////////////////////////////////////////////////////////////////////////////////
/// @brief extract the error details from the result
/// if there is no error, an empty string will be returned
////////////////////////////////////////////////////////////////////////////////

std::string AgencyCommResult::errorDetails() const {
  std::string const errorMessage = this->errorMessage();

  if (errorMessage.empty()) {
    return _message;
  }

  return _message + " (" + errorMessage + ")";
}

////////////////////////////////////////////////////////////////////////////////
/// @brief flush the internal result buffer
////////////////////////////////////////////////////////////////////////////////

void AgencyCommResult::clear() {
  // clear existing values. They free themselves
  _values.clear();

  _location = "";
  _message = "";
  _body = "";
  _index = 0;
  _statusCode = 0;
}

////////////////////////////////////////////////////////////////////////////////
/// @brief recursively flatten the JSON response into a map
///
/// stripKeyPrefix is decoded, as is the _globalPrefix
////////////////////////////////////////////////////////////////////////////////

bool AgencyCommResult::parseVelocyPackNode(VPackSlice const& node,
                                           std::string const& stripKeyPrefix,
                                           bool withDirs) {
  if (!node.isObject()) {
    return true;
  }

  // get "key" attribute
  VPackSlice const key = node.get("key");

  if (!key.isString()) {
    return false;
  }

  std::string keydecoded = std::move(AgencyComm::decodeKey(key.copyString()));

  // make sure we don't strip more bytes than the key is long
  size_t const offset =
      AgencyComm::_globalPrefix.size() + stripKeyPrefix.size();
  size_t const length = keydecoded.size();

  std::string prefix;
  if (offset >= length) {
    prefix = "";
  } else {
    prefix = keydecoded.substr(offset);
  }

  // get "dir" attribute
  bool isDir =
      triagens::basics::VelocyPackHelper::getBooleanValue(node, "dir", false);

  if (isDir) {
    if (withDirs) {
      AgencyCommResultEntry entry;

      entry._index = 0;
      entry._vpack = std::make_shared<VPackBuilder>();
      entry._isDir = true;
      _values.emplace(prefix, entry);
    }

    // is a directory, so there may be a "nodes" attribute
    if (!node.hasKey("nodes")) {
      // if directory is empty...
      return true;
    }
    VPackSlice const nodes = node.get("nodes");

    if (!nodes.isArray()) {
      // if directory is empty...
      return true;
    }

    for (auto const& subNode : VPackArrayIterator(nodes)) {
      if (!parseVelocyPackNode(subNode, stripKeyPrefix, withDirs)) {
        return false;
      }
    }
  } else {
    // not a directory

    // get "value" attribute
    VPackSlice const value = node.get("value");

    if (value.isString()) {
      if (!prefix.empty()) {
        AgencyCommResultEntry entry;

        // get "modifiedIndex"
        entry._index =
<<<<<<< HEAD
            triagens::basics::VelocyPackHelper::stringUInt64(value);
        std::string tmp = value.copyString();
        entry._vpack = VPackParser::fromJson(tmp);
=======
            arangodb::basics::JsonHelper::stringUInt64(node, "modifiedIndex");
        entry._json = arangodb::basics::JsonHelper::fromString(
            value->_value._string.data, value->_value._string.length - 1);
>>>>>>> 288ed041
        entry._isDir = false;

        _values.emplace(prefix, entry);
      }
    }
  }

  return true;
}

////////////////////////////////////////////////////////////////////////////////
/// parse an agency result
/// note that stripKeyPrefix is a decoded, normal key!
////////////////////////////////////////////////////////////////////////////////

bool AgencyCommResult::parse(std::string const& stripKeyPrefix, bool withDirs) {
  std::shared_ptr<VPackBuilder> parsedBody;
  try {
    parsedBody = VPackParser::fromJson(_body.c_str());
  } catch (...) {
    return false;
  }

  VPackSlice slice = parsedBody->slice();

  if(!slice.isObject()) {
    return false;
  }

  // get "node" attribute
  VPackSlice const node = slice.get("node");

  bool const result = parseVelocyPackNode(node, stripKeyPrefix, withDirs);

  return result;
}



////////////////////////////////////////////////////////////////////////////////
/// @brief the static global URL prefix
////////////////////////////////////////////////////////////////////////////////

std::string const AgencyComm::AGENCY_URL_PREFIX = "v2/keys";

////////////////////////////////////////////////////////////////////////////////
/// @brief global (variable) prefix used for endpoint
////////////////////////////////////////////////////////////////////////////////

std::string AgencyComm::_globalPrefix = "";

////////////////////////////////////////////////////////////////////////////////
/// @brief lock for the global endpoints
////////////////////////////////////////////////////////////////////////////////

arangodb::basics::ReadWriteLock AgencyComm::_globalLock;

////////////////////////////////////////////////////////////////////////////////
/// @brief list of global endpoints
////////////////////////////////////////////////////////////////////////////////

std::list<AgencyEndpoint*> AgencyComm::_globalEndpoints;

////////////////////////////////////////////////////////////////////////////////
/// @brief global connection options
////////////////////////////////////////////////////////////////////////////////

AgencyConnectionOptions AgencyComm::_globalConnectionOptions = {
    15.0,   // connectTimeout
    120.0,  // requestTimeout
    120.0,  // lockTimeout
    10      // numRetries
};



////////////////////////////////////////////////////////////////////////////////
/// @brief constructs an agency comm locker
////////////////////////////////////////////////////////////////////////////////

AgencyCommLocker::AgencyCommLocker(std::string const& key,
                                   std::string const& type, double ttl)
    : _key(key), _type(type), _version(0), _isLocked(false) {
  AgencyComm comm;

  _vpack = std::make_shared<VPackBuilder>();
  try {
    _vpack->add(VPackValue(type));
  } catch (...) {
    return;
  }

  if (comm.lock(key, ttl, 0.0, _vpack->slice())) {
    fetchVersion(comm);
    _isLocked = true;
  }
}

////////////////////////////////////////////////////////////////////////////////
/// @brief destroys an agency comm locker
////////////////////////////////////////////////////////////////////////////////

AgencyCommLocker::~AgencyCommLocker() {
  unlock();
}


////////////////////////////////////////////////////////////////////////////////
/// @brief unlocks the lock
////////////////////////////////////////////////////////////////////////////////

void AgencyCommLocker::unlock() {
  if (_isLocked) {
    AgencyComm comm;

    updateVersion(comm);
    if (comm.unlock(_key, _vpack->slice(), 0.0)) {
      _isLocked = false;
    }
  }
}


////////////////////////////////////////////////////////////////////////////////
/// @brief fetch a lock version from the agency
////////////////////////////////////////////////////////////////////////////////

bool AgencyCommLocker::fetchVersion(AgencyComm& comm) {
  if (_type != "WRITE") {
    return true;
  }

  AgencyCommResult result = comm.getValues(_key + "/Version", false);
  if (!result.successful()) {
    if (result.httpCode() != (int)arangodb::rest::HttpResponse::NOT_FOUND) {
      return false;
    }

    return true;
  }

  result.parse("", false);
  std::map<std::string, AgencyCommResultEntry>::const_iterator it =
      result._values.begin();

  if (it == result._values.end()) {
    return false;
  }

<<<<<<< HEAD
  VPackSlice const versionSlice = it->second._vpack->slice();
  _version = triagens::basics::VelocyPackHelper::stringUInt64(versionSlice);
=======
  _version = arangodb::basics::JsonHelper::stringUInt64((*it).second._json);
>>>>>>> 288ed041
  return true;
}

////////////////////////////////////////////////////////////////////////////////
/// @brief update a lock version in the agency
////////////////////////////////////////////////////////////////////////////////

bool AgencyCommLocker::updateVersion(AgencyComm& comm) {
  if (_type != "WRITE") {
    return true;
  }

  if (_version == 0) {
<<<<<<< HEAD
    VPackBuilder builder;
    try {
      builder.add(VPackValue(1));
    } catch (...) {
=======
    TRI_json_t* json =
        arangodb::basics::JsonHelper::uint64String(TRI_UNKNOWN_MEM_ZONE, 1);

    if (json == nullptr) {
>>>>>>> 288ed041
      return false;
    }

    // no Version key found, now set it
    AgencyCommResult result =
        comm.casValue(_key + "/Version", builder.slice(), false, 0.0, 0.0);

    return result.successful();
  } else {
    // Version key found, now update it
<<<<<<< HEAD
    VPackBuilder oldBuilder;
    try {
      oldBuilder.add(VPackValue(_version));
    } catch (...) {
      return false;
    }
    VPackBuilder newBuilder;
    try {
      newBuilder.add(VPackValue(_version + 1));
    } catch (...) {
=======
    TRI_json_t* oldJson = arangodb::basics::JsonHelper::uint64String(
        TRI_UNKNOWN_MEM_ZONE, _version);

    if (oldJson == nullptr) {
      return false;
    }

    TRI_json_t* newJson = arangodb::basics::JsonHelper::uint64String(
        TRI_UNKNOWN_MEM_ZONE, _version + 1);

    if (newJson == nullptr) {
      TRI_FreeJson(TRI_UNKNOWN_MEM_ZONE, oldJson);
>>>>>>> 288ed041
      return false;
    }
    AgencyCommResult result =
        comm.casValue(_key + "/Version", oldBuilder.slice(), newBuilder.slice(), 0.0, 0.0);

    return result.successful();
  }
}



////////////////////////////////////////////////////////////////////////////////
/// @brief constructs an agency communication object
////////////////////////////////////////////////////////////////////////////////

AgencyComm::AgencyComm(bool addNewEndpoints)
    : _addNewEndpoints(addNewEndpoints) {}

////////////////////////////////////////////////////////////////////////////////
/// @brief destroys an agency communication object
////////////////////////////////////////////////////////////////////////////////

AgencyComm::~AgencyComm() {}


////////////////////////////////////////////////////////////////////////////////
/// @brief cleans up all connections
////////////////////////////////////////////////////////////////////////////////

void AgencyComm::cleanup() {
  AgencyComm::disconnect();

  while (true) {
    {
      bool busyFound = false;
      WRITE_LOCKER(AgencyComm::_globalLock);

      std::list<AgencyEndpoint*>::iterator it = _globalEndpoints.begin();

      while (it != _globalEndpoints.end()) {
        AgencyEndpoint* agencyEndpoint = (*it);

        TRI_ASSERT(agencyEndpoint != nullptr);
        if (agencyEndpoint->_busy) {
          busyFound = true;
          ++it;
        } else {
          it = _globalEndpoints.erase(it);
          delete agencyEndpoint;
        }
      }
      if (!busyFound) {
        break;
      }
    }
    usleep(100000);
  }
}

////////////////////////////////////////////////////////////////////////////////
/// @brief tries to establish a communication channel
////////////////////////////////////////////////////////////////////////////////

bool AgencyComm::tryConnect() {
  {
    WRITE_LOCKER(AgencyComm::_globalLock);
    if (_globalEndpoints.size() == 0) {
      return false;
    }

    std::list<AgencyEndpoint*>::iterator it = _globalEndpoints.begin();

    while (it != _globalEndpoints.end()) {
      AgencyEndpoint* agencyEndpoint = (*it);

      TRI_ASSERT(agencyEndpoint != nullptr);
      TRI_ASSERT(agencyEndpoint->_endpoint != nullptr);
      TRI_ASSERT(agencyEndpoint->_connection != nullptr);

      if (agencyEndpoint->_endpoint->isConnected()) {
        return true;
      }

      agencyEndpoint->_endpoint->connect(
          _globalConnectionOptions._connectTimeout,
          _globalConnectionOptions._requestTimeout);

      if (agencyEndpoint->_endpoint->isConnected()) {
        return true;
      }

      ++it;
    }
  }

  // unable to connect to any endpoint
  return false;
}

////////////////////////////////////////////////////////////////////////////////
/// @brief disconnects all communication channels
////////////////////////////////////////////////////////////////////////////////

void AgencyComm::disconnect() {
  WRITE_LOCKER(AgencyComm::_globalLock);

  std::list<AgencyEndpoint*>::iterator it = _globalEndpoints.begin();

  while (it != _globalEndpoints.end()) {
    AgencyEndpoint* agencyEndpoint = (*it);

    TRI_ASSERT(agencyEndpoint != nullptr);
    TRI_ASSERT(agencyEndpoint->_connection != nullptr);
    TRI_ASSERT(agencyEndpoint->_endpoint != nullptr);

    agencyEndpoint->_connection->disconnect();
    agencyEndpoint->_endpoint->disconnect();

    ++it;
  }
}

////////////////////////////////////////////////////////////////////////////////
/// @brief adds an endpoint to the endpoints list
////////////////////////////////////////////////////////////////////////////////

bool AgencyComm::addEndpoint(std::string const& endpointSpecification,
                             bool toFront) {
  LOG_TRACE("adding global agency-endpoint '%s'",
            endpointSpecification.c_str());

  {
    WRITE_LOCKER(AgencyComm::_globalLock);

    // check if we already have got this endpoint
    std::list<AgencyEndpoint*>::const_iterator it = _globalEndpoints.begin();

    while (it != _globalEndpoints.end()) {
      AgencyEndpoint const* agencyEndpoint = (*it);

      TRI_ASSERT(agencyEndpoint != nullptr);

      if (agencyEndpoint->_endpoint->getSpecification() ==
          endpointSpecification) {
        // a duplicate. just ignore
        return false;
      }

      ++it;
    }

    // didn't find the endpoint in our list of endpoints, so now create a new
    // one
    for (size_t i = 0; i < NumConnections; ++i) {
      AgencyEndpoint* agencyEndpoint =
          createAgencyEndpoint(endpointSpecification);

      if (agencyEndpoint == nullptr) {
        return false;
      }

      if (toFront) {
        AgencyComm::_globalEndpoints.push_front(agencyEndpoint);
      } else {
        AgencyComm::_globalEndpoints.push_back(agencyEndpoint);
      }
    }
  }

  return true;
}

////////////////////////////////////////////////////////////////////////////////
/// @brief checks if an endpoint is present
////////////////////////////////////////////////////////////////////////////////

bool AgencyComm::hasEndpoint(std::string const& endpointSpecification) {
  {
    READ_LOCKER(AgencyComm::_globalLock);

    // check if we have got this endpoint
    std::list<AgencyEndpoint*>::iterator it = _globalEndpoints.begin();

    while (it != _globalEndpoints.end()) {
      AgencyEndpoint const* agencyEndpoint = (*it);

      if (agencyEndpoint->_endpoint->getSpecification() ==
          endpointSpecification) {
        return true;
      }

      ++it;
    }
  }

  // not found
  return false;
}

////////////////////////////////////////////////////////////////////////////////
/// @brief get a stringified version of the endpoints
////////////////////////////////////////////////////////////////////////////////

std::vector<std::string> AgencyComm::getEndpoints() {
  std::vector<std::string> result;

  {
    // iterate over the list of endpoints
    READ_LOCKER(AgencyComm::_globalLock);

    std::list<AgencyEndpoint*>::const_iterator it =
        AgencyComm::_globalEndpoints.begin();

    while (it != AgencyComm::_globalEndpoints.end()) {
      AgencyEndpoint const* agencyEndpoint = (*it);

      TRI_ASSERT(agencyEndpoint != nullptr);

      result.push_back(agencyEndpoint->_endpoint->getSpecification());
      ++it;
    }
  }

  return result;
}

////////////////////////////////////////////////////////////////////////////////
/// @brief get a stringified version of the endpoints
////////////////////////////////////////////////////////////////////////////////

std::string AgencyComm::getEndpointsString() {
  std::string result;

  {
    // iterate over the list of endpoints
    READ_LOCKER(AgencyComm::_globalLock);

    std::list<AgencyEndpoint*>::const_iterator it =
        AgencyComm::_globalEndpoints.begin();

    while (it != AgencyComm::_globalEndpoints.end()) {
      if (!result.empty()) {
        result += ", ";
      }

      AgencyEndpoint const* agencyEndpoint = (*it);

      TRI_ASSERT(agencyEndpoint != nullptr);

      result.append(agencyEndpoint->_endpoint->getSpecification());
      ++it;
    }
  }

  return result;
}

////////////////////////////////////////////////////////////////////////////////
/// @brief sets the global prefix for all operations
////////////////////////////////////////////////////////////////////////////////

bool AgencyComm::setPrefix(std::string const& prefix) {
  // agency prefix must not be changed
  _globalPrefix = prefix;

  // make sure prefix starts with a forward slash
  if (prefix[0] != '/') {
    _globalPrefix = '/' + _globalPrefix;
  }

  // make sure prefix ends with a forward slash
  if (_globalPrefix.size() > 0) {
    if (_globalPrefix[_globalPrefix.size() - 1] != '/') {
      _globalPrefix += '/';
    }
  }

  LOG_TRACE("setting agency-prefix to '%s'", prefix.c_str());
  return true;
}

////////////////////////////////////////////////////////////////////////////////
/// @brief gets the global prefix for all operations
////////////////////////////////////////////////////////////////////////////////

std::string AgencyComm::prefix() { return _globalPrefix; }

////////////////////////////////////////////////////////////////////////////////
/// @brief generate a timestamp
////////////////////////////////////////////////////////////////////////////////

std::string AgencyComm::generateStamp() {
  time_t tt = time(0);
  struct tm tb;
  char buffer[21];

  TRI_gmtime(tt, &tb);

  size_t len = ::strftime(buffer, sizeof(buffer), "%Y-%m-%dT%H:%M:%SZ", &tb);

  return std::string(buffer, len);
}


////////////////////////////////////////////////////////////////////////////////
/// @brief creates a new agency endpoint
////////////////////////////////////////////////////////////////////////////////

AgencyEndpoint* AgencyComm::createAgencyEndpoint(
    std::string const& endpointSpecification) {
  std::unique_ptr<arangodb::rest::Endpoint> endpoint(
      arangodb::rest::Endpoint::clientFactory(endpointSpecification));

  if (endpoint == nullptr) {
    // could not create endpoint...
    return nullptr;
  }

  std::unique_ptr<arangodb::httpclient::GeneralClientConnection> connection(
      arangodb::httpclient::GeneralClientConnection::factory(
          endpoint.get(), _globalConnectionOptions._requestTimeout,
          _globalConnectionOptions._connectTimeout,
          _globalConnectionOptions._connectRetries, 0));

  if (connection == nullptr) {
    return nullptr;
  }

  auto ep = new AgencyEndpoint(endpoint.get(), connection.get());
  endpoint.release();
  connection.release();

  return ep;
}


////////////////////////////////////////////////////////////////////////////////
/// @brief sends the current server state to the agency
////////////////////////////////////////////////////////////////////////////////

AgencyCommResult AgencyComm::sendServerState(double ttl) {
  // construct JSON value { "status": "...", "time": "..." }
  VPackBuilder builder;
  try {
    builder.openObject();
    std::string const status =
        ServerState::stateToString(ServerState::instance()->getState());
    builder.add("status", VPackValue(status));
    std::string const stamp = std::move(AgencyComm::generateStamp());
    builder.add("time", VPackValue(stamp));
    builder.close();
  } catch (...) {
    return AgencyCommResult();
  }

  AgencyCommResult result(
      setValue("Sync/ServerStates/" + ServerState::instance()->getId(),
               builder.slice(), ttl));

  return result;
}

////////////////////////////////////////////////////////////////////////////////
/// @brief gets the backend version
////////////////////////////////////////////////////////////////////////////////

std::string AgencyComm::getVersion() {
  AgencyCommResult result;

  sendWithFailover(arangodb::rest::HttpRequest::HTTP_REQUEST_GET,
                   _globalConnectionOptions._requestTimeout, result, "version",
                   "", false);

  if (result.successful()) {
    return result._body;
  }

  return "";
}

////////////////////////////////////////////////////////////////////////////////
/// @brief update a version number in the agency
////////////////////////////////////////////////////////////////////////////////

bool AgencyComm::increaseVersion(std::string const& key) {
  // fetch existing version number
  AgencyCommResult result = getValues(key, false);

  if (!result.successful()) {
    if (result.httpCode() != (int)arangodb::rest::HttpResponse::NOT_FOUND) {
      return false;
    }

    // no version key found, now set it
<<<<<<< HEAD
    VPackBuilder builder;
    try {
      builder.add(VPackValue(1));
    } catch (...) {
=======
    std::unique_ptr<TRI_json_t> json(
        arangodb::basics::JsonHelper::uint64String(TRI_UNKNOWN_MEM_ZONE, 1));

    if (json == nullptr) {
>>>>>>> 288ed041
      return false;
    }

    result.clear();
    result = casValue(key, builder.slice(), false, 0.0, 0.0);

    return result.successful();
  }

  // found a version
  result.parse("", false);
  auto it = result._values.begin();

  if (it == result._values.end()) {
    return false;
  }

  VPackSlice const versionSlice = it->second._vpack->slice();
  uint64_t version =
<<<<<<< HEAD
      triagens::basics::VelocyPackHelper::stringUInt64(versionSlice);

  // version key found, now update it
  VPackBuilder oldBuilder;
  try {
    if (versionSlice.isString()) {
      oldBuilder.add(VPackValue(std::to_string(version)));
    } else {
      oldBuilder.add(VPackValue(version));
    }
  } catch (...) {
    return false;
  }
  VPackBuilder newBuilder;
  try {
    newBuilder.add(VPackValue(version + 1));
  } catch (...) {
=======
      arangodb::basics::JsonHelper::stringUInt64((*it).second._json);

  // version key found, now update it
  std::unique_ptr<TRI_json_t> oldJson(
      arangodb::basics::JsonHelper::uint64String(TRI_UNKNOWN_MEM_ZONE,
                                                 version));

  if (oldJson == nullptr) {
    return false;
  }

  std::unique_ptr<TRI_json_t> newJson(
      arangodb::basics::JsonHelper::uint64String(TRI_UNKNOWN_MEM_ZONE,
                                                 version + 1));

  if (newJson == nullptr) {
>>>>>>> 288ed041
    return false;
  }
  result.clear();

  result = casValue(key, oldBuilder.slice(), newBuilder.slice(), 0.0, 0.0);

  return result.successful();
}

////////////////////////////////////////////////////////////////////////////////
/// @brief update a version number in the agency, retry until it works
////////////////////////////////////////////////////////////////////////////////

void AgencyComm::increaseVersionRepeated(std::string const& key) {
  bool ok = false;
  while (!ok) {
    ok = increaseVersion(key);
    if (ok) {
      return;
    }
    uint32_t val = 300 + TRI_UInt32Random() % 400;
    LOG_INFO("Could not increase %s in agency, retrying in %dms!", key.c_str(),
             val);
    usleep(val * 1000);
  }
}

////////////////////////////////////////////////////////////////////////////////
/// @brief creates a directory in the backend
////////////////////////////////////////////////////////////////////////////////

AgencyCommResult AgencyComm::createDirectory(std::string const& key) {
  AgencyCommResult result;

  sendWithFailover(arangodb::rest::HttpRequest::HTTP_REQUEST_PUT,
                   _globalConnectionOptions._requestTimeout, result,
                   buildUrl(key) + "?dir=true", "", false);

  return result;
}

////////////////////////////////////////////////////////////////////////////////
/// @brief sets a value in the backend
////////////////////////////////////////////////////////////////////////////////

AgencyCommResult AgencyComm::setValue(std::string const& key,
                                      TRI_json_t const* json, double ttl) {
<<<<<<< HEAD
  // Only temporary
  auto builder = triagens::basics::JsonHelper::toVelocyPack(json);
  return setValue(key, builder->slice(), ttl);
=======
  AgencyCommResult result;

  sendWithFailover(arangodb::rest::HttpRequest::HTTP_REQUEST_PUT,
                   _globalConnectionOptions._requestTimeout, result,
                   buildUrl(key) + ttlParam(ttl, true),
                   "value=" + arangodb::basics::StringUtils::urlEncode(
                                  arangodb::basics::JsonHelper::toString(json)),
                   false);

  return result;
>>>>>>> 288ed041
}

////////////////////////////////////////////////////////////////////////////////
/// @brief sets a value in the backend
////////////////////////////////////////////////////////////////////////////////

AgencyCommResult AgencyComm::setValue(std::string const& key,
                                      arangodb::velocypack::Slice const json,
                                      double ttl) {
  AgencyCommResult result;

  sendWithFailover(
      arangodb::rest::HttpRequest::HTTP_REQUEST_PUT,
      _globalConnectionOptions._requestTimeout, result,
      buildUrl(key) + ttlParam(ttl, true),
      "value=" + arangodb::basics::StringUtils::urlEncode(json.toJson()),
      false);
  return result;
}

////////////////////////////////////////////////////////////////////////////////
/// @brief checks if a key exists
////////////////////////////////////////////////////////////////////////////////

bool AgencyComm::exists(std::string const& key) {
  std::string url(buildUrl(key));

  AgencyCommResult result;

  sendWithFailover(arangodb::rest::HttpRequest::HTTP_REQUEST_GET,
                   _globalConnectionOptions._requestTimeout, result, url, "",
                   false);

  return result.successful();
}

////////////////////////////////////////////////////////////////////////////////
/// @brief gets one or multiple values from the backend
////////////////////////////////////////////////////////////////////////////////

AgencyCommResult AgencyComm::getValues(std::string const& key, bool recursive) {
  std::string url(buildUrl(key));
  if (recursive) {
    url += "?recursive=true";
  }

  AgencyCommResult result;

  sendWithFailover(arangodb::rest::HttpRequest::HTTP_REQUEST_GET,
                   _globalConnectionOptions._requestTimeout, result, url, "",
                   false);

  return result;
}

////////////////////////////////////////////////////////////////////////////////
/// @brief removes one or multiple values from the backend
////////////////////////////////////////////////////////////////////////////////

AgencyCommResult AgencyComm::removeValues(std::string const& key,
                                          bool recursive) {
  std::string url;

  if (key.empty() && recursive) {
    // delete everything, recursive
    url = buildUrl();
  } else {
    url = buildUrl(key);
  }

  if (recursive) {
    url += "?recursive=true";
  }

  AgencyCommResult result;

  sendWithFailover(arangodb::rest::HttpRequest::HTTP_REQUEST_DELETE,
                   _globalConnectionOptions._requestTimeout, result, url, "",
                   false);

  return result;
}

////////////////////////////////////////////////////////////////////////////////
/// @brief compares and swaps a single value in the backend
/// the CAS condition is whether or not a previous value existed for the key
////////////////////////////////////////////////////////////////////////////////
/*
AgencyCommResult AgencyComm::casValue(std::string const& key,
                                      TRI_json_t const* json, bool prevExist,
                                      double ttl, double timeout) {
<<<<<<< HEAD
  auto oldBuilder = triagens::basics::JsonHelper::toVelocyPack(json);
  return casValue(key, oldBuilder->slice(), prevExist, ttl, timeout);
=======
  AgencyCommResult result;

  sendWithFailover(
      arangodb::rest::HttpRequest::HTTP_REQUEST_PUT,
      timeout == 0.0 ? _globalConnectionOptions._requestTimeout : timeout,
      result, buildUrl(key) + "?prevExist=" + (prevExist ? "true" : "false") +
                  ttlParam(ttl, false),
      "value=" + arangodb::basics::StringUtils::urlEncode(
                     arangodb::basics::JsonHelper::toString(json)),
      false);

  return result;
>>>>>>> 288ed041
}
*/

////////////////////////////////////////////////////////////////////////////////
/// @brief compares and swaps a single value in the backend
/// the CAS condition is whether or not a previous value existed for the key
/// velocypack variant
////////////////////////////////////////////////////////////////////////////////

AgencyCommResult AgencyComm::casValue(std::string const& key,
                                      arangodb::velocypack::Slice const json,
                                      bool prevExist, double ttl,
                                      double timeout) {
  AgencyCommResult result;

  sendWithFailover(
      arangodb::rest::HttpRequest::HTTP_REQUEST_PUT,
      timeout == 0.0 ? _globalConnectionOptions._requestTimeout : timeout,
      result, buildUrl(key) + "?prevExist=" + (prevExist ? "true" : "false") +
                  ttlParam(ttl, false),
      "value=" + arangodb::basics::StringUtils::urlEncode(json.toJson()),
      false);
  return result;
}

////////////////////////////////////////////////////////////////////////////////
/// @brief compares and swaps a single value in the backend
/// the CAS condition is whether or not the previous value for the key was
/// identical to `oldValue`
////////////////////////////////////////////////////////////////////////////////
/*
AgencyCommResult AgencyComm::casValue(std::string const& key,
                                      TRI_json_t const* oldJson,
                                      TRI_json_t const* newJson, double ttl,
                                      double timeout) {
  // Only temporary
  auto oldBuilder = triagens::basics::JsonHelper::toVelocyPack(oldJson);
  auto newBuilder = triagens::basics::JsonHelper::toVelocyPack(newJson);
  return casValue(key, oldBuilder->slice(), newBuilder->slice(), ttl, timeout);
}
*/

////////////////////////////////////////////////////////////////////////////////
/// @brief compares and swaps a single value in the backend
/// the CAS condition is whether or not the previous value for the key was
/// identical to `oldValue`
/// velocypack variant
////////////////////////////////////////////////////////////////////////////////

AgencyCommResult AgencyComm::casValue(std::string const& key,
                                      VPackSlice const& oldJson,
                                      VPackSlice const& newJson, double ttl,
                                      double timeout) {
  AgencyCommResult result;

  sendWithFailover(
      arangodb::rest::HttpRequest::HTTP_REQUEST_PUT,
      timeout == 0.0 ? _globalConnectionOptions._requestTimeout : timeout,
      result, buildUrl(key) + "?prevValue=" +
<<<<<<< HEAD
                  triagens::basics::StringUtils::urlEncode(oldJson.toJson()) +
                  ttlParam(ttl, false),
      "value=" + triagens::basics::StringUtils::urlEncode(newJson.toJson()),
=======
                  arangodb::basics::StringUtils::urlEncode(
                      arangodb::basics::JsonHelper::toString(oldJson)) +
                  ttlParam(ttl, false),
      "value=" + arangodb::basics::StringUtils::urlEncode(
                     arangodb::basics::JsonHelper::toString(newJson)),
>>>>>>> 288ed041
      false);

  return result;
}

////////////////////////////////////////////////////////////////////////////////
/// @brief blocks on a change of a single value in the backend
////////////////////////////////////////////////////////////////////////////////

AgencyCommResult AgencyComm::watchValue(std::string const& key,
                                        uint64_t waitIndex, double timeout,
                                        bool recursive) {
  std::string url(buildUrl(key) + "?wait=true");

  if (waitIndex > 0) {
    url += "&waitIndex=" + arangodb::basics::StringUtils::itoa(waitIndex);
  }

  if (recursive) {
    url += "&recursive=true";
  }

  AgencyCommResult result;

  sendWithFailover(
      arangodb::rest::HttpRequest::HTTP_REQUEST_GET,
      timeout == 0.0 ? _globalConnectionOptions._requestTimeout : timeout,
      result, url, "", true);

  return result;
}

////////////////////////////////////////////////////////////////////////////////
/// @brief acquire a read lock
////////////////////////////////////////////////////////////////////////////////

bool AgencyComm::lockRead(std::string const& key, double ttl, double timeout) {
  VPackBuilder builder;
  try {
    builder.add(VPackValue("READ"));
  } catch (...) {
    return false;
  }
  return lock(key, ttl, timeout, builder.slice());
}

////////////////////////////////////////////////////////////////////////////////
/// @brief acquire a write lock
////////////////////////////////////////////////////////////////////////////////

bool AgencyComm::lockWrite(std::string const& key, double ttl, double timeout) {
  VPackBuilder builder;
  try {
    builder.add(VPackValue("WRITE"));
  } catch (...) {
    return false;
  }
  return lock(key, ttl, timeout, builder.slice());
}

////////////////////////////////////////////////////////////////////////////////
/// @brief release a read lock
////////////////////////////////////////////////////////////////////////////////

bool AgencyComm::unlockRead(std::string const& key, double timeout) {
  VPackBuilder builder;
  try {
    builder.add(VPackValue("READ"));
  } catch (...) {
    return false;
  }
  return unlock(key, builder.slice(), timeout);
}

////////////////////////////////////////////////////////////////////////////////
/// @brief release a write lock
////////////////////////////////////////////////////////////////////////////////

bool AgencyComm::unlockWrite(std::string const& key, double timeout) {
  VPackBuilder builder;
  try {
    builder.add(VPackValue("WRITE"));
  } catch (...) {
    return false;
  }
  return unlock(key, builder.slice(), timeout);
}

////////////////////////////////////////////////////////////////////////////////
/// @brief get unique id
////////////////////////////////////////////////////////////////////////////////

AgencyCommResult AgencyComm::uniqid(std::string const& key, uint64_t count,
                                    double timeout) {
  static int const maxTries = 10;
  int tries = 0;

  AgencyCommResult result;

  while (tries++ < maxTries) {
    result.clear();
    result = getValues(key, false);

<<<<<<< HEAD
    if (result.httpCode() == (int)triagens::rest::HttpResponse::NOT_FOUND) {
      try {
        VPackBuilder builder;
        builder.add(VPackValue(0));
=======
    if (result.httpCode() == (int)arangodb::rest::HttpResponse::NOT_FOUND) {
      std::unique_ptr<TRI_json_t> json(
          TRI_CreateStringCopyJson(TRI_UNKNOWN_MEM_ZONE, "0", strlen("0")));
>>>>>>> 288ed041

        // create the key on the fly
        setValue(key, builder.slice(), 0.0);
        tries--;

        continue;
      } catch (...) {
        // Could not build local key. Try again
      }
    }

    if (!result.successful()) {
      return result;
    }

    result.parse("", false);

    std::shared_ptr<VPackBuilder> oldBuilder;

    std::map<std::string, AgencyCommResultEntry>::iterator it =
        result._values.begin();

    try {
      if (it != result._values.end()) {
        // steal the velocypack
        oldBuilder.swap((*it).second._vpack);
      } else {
        oldBuilder->add(VPackValue(0));
      }
    } catch (...) {
      return AgencyCommResult();
    }

    VPackSlice oldSlice = oldBuilder->slice();
    uint64_t const oldValue =
<<<<<<< HEAD
        triagens::basics::VelocyPackHelper::stringUInt64(oldSlice) + count;
    uint64_t const newValue = oldValue + count;
=======
        arangodb::basics::JsonHelper::stringUInt64(oldJson.get()) + count;
    uint64_t const newValue = oldValue + count;
    std::unique_ptr<TRI_json_t> newJson(
        arangodb::basics::JsonHelper::uint64String(TRI_UNKNOWN_MEM_ZONE,
                                                   newValue));
>>>>>>> 288ed041

    VPackBuilder newBuilder;
    try {
      newBuilder.add(VPackValue(newValue));
    } catch (...) {
      return AgencyCommResult();
    }

    result.clear();
    result = casValue(key, oldSlice, newBuilder.slice(), 0.0, timeout);

    if (result.successful()) {
      result._index = oldValue + 1;
      break;
    }
  }

  return result;
}


////////////////////////////////////////////////////////////////////////////////
/// @brief creates a ttl query parameter
////////////////////////////////////////////////////////////////////////////////

std::string AgencyComm::ttlParam(double ttl, bool isFirst) {
  if ((int)ttl <= 0) {
    return "";
  }

  return (isFirst ? "?ttl=" : "&ttl=") +
         arangodb::basics::StringUtils::itoa((int)ttl);
}

////////////////////////////////////////////////////////////////////////////////
/// @brief acquires a lock
////////////////////////////////////////////////////////////////////////////////

bool AgencyComm::lock(std::string const& key, double ttl, double timeout,
                      VPackSlice const& slice) {
  if (ttl == 0.0) {
    ttl = _globalConnectionOptions._lockTimeout;
  }

  if (timeout == 0.0) {
    timeout = _globalConnectionOptions._lockTimeout;
  }

  unsigned long sleepTime = InitialSleepTime;
  double const end = TRI_microtime() + timeout;

  VPackBuilder builder;
  try {
    builder.add(VPackValue("UNLOCKED"));
  } catch (...) {
    return false;
  }
  VPackSlice oldSlice = builder.slice();

  while (true) {
    AgencyCommResult result =
        casValue(key + "/Lock", oldSlice, slice, ttl, timeout);

    if (!result.successful() &&
        result.httpCode() == (int)arangodb::rest::HttpResponse::NOT_FOUND) {
      // key does not yet exist. create it now
      result = casValue(key + "/Lock", slice, false, ttl, timeout);
    }

    if (result.successful()) {
      return true;
    }

    usleep(sleepTime);

    if (sleepTime < MaxSleepTime) {
      sleepTime += InitialSleepTime;
    }

    if (TRI_microtime() >= end) {
      return false;
    }
  }

  TRI_ASSERT(false);
  return false;
}

////////////////////////////////////////////////////////////////////////////////
/// @brief releases a lock
////////////////////////////////////////////////////////////////////////////////

bool AgencyComm::unlock(std::string const& key, VPackSlice const& slice,
                        double timeout) {
  if (timeout == 0.0) {
    timeout = _globalConnectionOptions._lockTimeout;
  }

  unsigned long sleepTime = InitialSleepTime;
  double const end = TRI_microtime() + timeout;

  VPackBuilder builder;
  try {
    builder.add(VPackValue("UNLOCKED"));
  } catch (...) {
    // Out of Memory
    return false;
  }
  VPackSlice newSlice = builder.slice();

  while (true) {
    AgencyCommResult result =
        casValue(key + "/Lock", slice, newSlice, 0.0, timeout);

    if (result.successful()) {
      return true;
    }

    usleep(sleepTime);

    if (sleepTime < MaxSleepTime) {
      sleepTime += InitialSleepTime;
    }

    if (TRI_microtime() >= end) {
      return false;
    }
  }

  TRI_ASSERT(false);
  return false;
}

////////////////////////////////////////////////////////////////////////////////
/// @brief pop an endpoint from the queue
////////////////////////////////////////////////////////////////////////////////

AgencyEndpoint* AgencyComm::popEndpoint(std::string const& endpoint) {
  unsigned long sleepTime = InitialSleepTime;

  while (1) {
    {
      WRITE_LOCKER(AgencyComm::_globalLock);

      size_t const numEndpoints TRI_UNUSED = _globalEndpoints.size();
      std::list<AgencyEndpoint*>::iterator it = _globalEndpoints.begin();

      while (it != _globalEndpoints.end()) {
        AgencyEndpoint* agencyEndpoint = (*it);

        TRI_ASSERT(agencyEndpoint != nullptr);

        if (!endpoint.empty() &&
            agencyEndpoint->_endpoint->getSpecification() != endpoint) {
          // we're looking for a different endpoint
          ++it;
          continue;
        }

        if (!agencyEndpoint->_busy) {
          agencyEndpoint->_busy = true;

          if (AgencyComm::_globalEndpoints.size() > 1) {
            // remove from list
            AgencyComm::_globalEndpoints.remove(agencyEndpoint);
            // and re-insert at end
            AgencyComm::_globalEndpoints.push_back(agencyEndpoint);
          }

          TRI_ASSERT(_globalEndpoints.size() == numEndpoints);

          return agencyEndpoint;
        }

        ++it;
      }
    }

    // if we got here, we ran out of non-busy connections...

    usleep(sleepTime);

    if (sleepTime < MaxSleepTime) {
      sleepTime += InitialSleepTime;
    }
  }

  // just to shut up compilers
  TRI_ASSERT(false);
  return nullptr;
}

////////////////////////////////////////////////////////////////////////////////
/// @brief reinsert an endpoint into the queue
////////////////////////////////////////////////////////////////////////////////

void AgencyComm::requeueEndpoint(AgencyEndpoint* agencyEndpoint,
                                 bool wasWorking) {
  WRITE_LOCKER(AgencyComm::_globalLock);
  size_t const numEndpoints TRI_UNUSED = _globalEndpoints.size();

  TRI_ASSERT(agencyEndpoint != nullptr);
  TRI_ASSERT(agencyEndpoint->_busy);

  // set to non-busy
  agencyEndpoint->_busy = false;

  if (AgencyComm::_globalEndpoints.size() > 1) {
    if (wasWorking) {
      // remove from list
      AgencyComm::_globalEndpoints.remove(agencyEndpoint);

      // and re-insert at front
      AgencyComm::_globalEndpoints.push_front(agencyEndpoint);
    }
  }

  TRI_ASSERT(_globalEndpoints.size() == numEndpoints);
}

////////////////////////////////////////////////////////////////////////////////
/// @brief construct a URL
////////////////////////////////////////////////////////////////////////////////

std::string AgencyComm::buildUrl(std::string const& relativePart) const {
  return AgencyComm::AGENCY_URL_PREFIX +
         std::move(encodeKey(_globalPrefix + relativePart));
}

////////////////////////////////////////////////////////////////////////////////
/// @brief construct a URL, without a key
////////////////////////////////////////////////////////////////////////////////

std::string AgencyComm::buildUrl() const {
  return AgencyComm::AGENCY_URL_PREFIX +
         std::move(
             encodeKey(_globalPrefix.substr(0, _globalPrefix.size() - 1)));
}

////////////////////////////////////////////////////////////////////////////////
/// @brief sends an HTTP request to the agency, handling failover
////////////////////////////////////////////////////////////////////////////////

bool AgencyComm::sendWithFailover(
    arangodb::rest::HttpRequest::HttpRequestType method, double const timeout,
    AgencyCommResult& result, std::string const& url, std::string const& body,
    bool isWatch) {
  size_t numEndpoints;

  {
    READ_LOCKER(AgencyComm::_globalLock);
    numEndpoints = AgencyComm::_globalEndpoints.size();

    if (numEndpoints == 0) {
      return false;
    }
  }

  TRI_ASSERT(numEndpoints > 0);

  size_t tries = 0;
  std::string realUrl = url;
  std::string forceEndpoint;

  while (tries++ < numEndpoints) {
    AgencyEndpoint* agencyEndpoint = popEndpoint(forceEndpoint);

    TRI_ASSERT(agencyEndpoint != nullptr);

    try {
      send(agencyEndpoint->_connection, method, timeout, result, realUrl, body);
    } catch (...) {
      result._connected = false;
      result._statusCode = 0;
      result._message = "could not send request to agency";

      agencyEndpoint->_connection->disconnect();

      requeueEndpoint(agencyEndpoint, true);
      return false;
    }

    if (result._statusCode ==
        (int)arangodb::rest::HttpResponse::TEMPORARY_REDIRECT) {
      // sometimes the agency will return a 307 (temporary redirect)
      // in this case we have to pick it up and use the new location returned

      // put the current connection to the end of the list
      requeueEndpoint(agencyEndpoint, false);

      // a 307 does not count as a success
      TRI_ASSERT(!result.successful());

      std::string endpoint;

      // transform location into an endpoint
      if (result.location().substr(0, 7) == "http://") {
        endpoint = "tcp://" + result.location().substr(7);
      } else if (result.location().substr(0, 8) == "https://") {
        endpoint = "ssl://" + result.location().substr(8);
      } else {
        // invalid endpoint, return an error
        return false;
      }

      size_t const delim = endpoint.find('/', 6);

      if (delim == std::string::npos) {
        // invalid location header
        return false;
      }

      realUrl = endpoint.substr(delim);
      endpoint = endpoint.substr(0, delim);

      if (!AgencyComm::hasEndpoint(endpoint)) {
        // redirection to an unknown endpoint
        if (_addNewEndpoints) {
          AgencyComm::addEndpoint(endpoint, true);

          LOG_INFO("adding agency-endpoint '%s'", endpoint.c_str());

          // re-check the new endpoint
          if (AgencyComm::hasEndpoint(endpoint)) {
            ++numEndpoints;
            continue;
          }
        }

        LOG_ERROR(
            "found redirection to unknown endpoint '%s'. Will not follow!",
            endpoint.c_str());

        // this is an error
        return false;
      }

      forceEndpoint = endpoint;

      // if we get here, we'll just use the next endpoint from the list
      continue;
    }

    forceEndpoint = "";

    // we can stop iterating over endpoints if the operation succeeded,
    // if a watch timed out or
    // if the reason for failure was a client-side error
    bool const canAbort =
        result.successful() || (isWatch && result._statusCode == 0) ||
        (result._statusCode >= 400 && result._statusCode <= 499);

    requeueEndpoint(agencyEndpoint, canAbort);

    if (canAbort) {
      // we're done
      return true;
    }

    // otherwise, try next
  }

  // if we get here, we could not send data to any endpoint successfully
  return false;
}

////////////////////////////////////////////////////////////////////////////////
/// @brief sends data to the URL
////////////////////////////////////////////////////////////////////////////////

bool AgencyComm::send(arangodb::httpclient::GeneralClientConnection* connection,
                      arangodb::rest::HttpRequest::HttpRequestType method,
                      double timeout, AgencyCommResult& result,
                      std::string const& url, std::string const& body) {
  TRI_ASSERT(connection != nullptr);

  if (method == arangodb::rest::HttpRequest::HTTP_REQUEST_GET ||
      method == arangodb::rest::HttpRequest::HTTP_REQUEST_HEAD ||
      method == arangodb::rest::HttpRequest::HTTP_REQUEST_DELETE) {
    TRI_ASSERT(body.empty());
  }

  TRI_ASSERT(!url.empty());

  result._connected = false;
  result._statusCode = 0;

  LOG_TRACE("sending %s request to agency at endpoint '%s', url '%s': %s",
            arangodb::rest::HttpRequest::translateMethod(method).c_str(),
            connection->getEndpoint()->getSpecification().c_str(), url.c_str(),
            body.c_str());

  arangodb::httpclient::SimpleHttpClient client(connection, timeout, false);

  client.keepConnectionOnDestruction(true);

  // set up headers
  std::map<std::string, std::string> headers;
  if (method == arangodb::rest::HttpRequest::HTTP_REQUEST_PUT ||
      method == arangodb::rest::HttpRequest::HTTP_REQUEST_POST) {
    // the agency needs this content-type for the body
    headers["content-type"] = "application/x-www-form-urlencoded";
  }

  // send the actual request
  std::unique_ptr<arangodb::httpclient::SimpleHttpResult> response(
      client.request(method, url, body.c_str(), body.size(), headers));

  if (response == nullptr) {
    connection->disconnect();
    result._message = "could not send request to agency";
    LOG_TRACE("sending request to agency failed");

    return false;
  }

  if (!response->isComplete()) {
    connection->disconnect();
    result._message = "sending request to agency failed";
    LOG_TRACE("sending request to agency failed");

    return false;
  }

  result._connected = true;

  if (response->getHttpReturnCode() ==
      (int)arangodb::rest::HttpResponse::TEMPORARY_REDIRECT) {
    // temporary redirect. now save location header

    bool found = false;
    result._location = response->getHeaderField("location", found);

    LOG_TRACE("redirecting to location: '%s'", result._location.c_str());

    if (!found) {
      // a 307 without a location header does not make any sense
      connection->disconnect();
      result._message = "invalid agency response (header missing)";

      return false;
    }
  }

  result._message = response->getHttpReturnMessage();
  basics::StringBuffer& sb = response->getBody();
  result._body = std::string(sb.c_str(), sb.length());
  result._index = 0;
  result._statusCode = response->getHttpReturnCode();

  bool found = false;
  std::string lastIndex = response->getHeaderField("x-etcd-index", found);
  if (found) {
    result._index = arangodb::basics::StringUtils::uint64(lastIndex);
  }

  LOG_TRACE(
      "request to agency returned status code %d, message: '%s', body: '%s'",
      result._statusCode, result._message.c_str(), result._body.c_str());

  if (result.successful()) {
    return true;
  }

  connection->disconnect();
  return false;
}

////////////////////////////////////////////////////////////////////////////////
/// @brief encode a key for etcd
////////////////////////////////////////////////////////////////////////////////

std::string AgencyComm::encodeKey(std::string const& s) {
  std::string::const_iterator i;
  std::string res;
  for (i = s.begin(); i != s.end(); ++i) {
    if (*i == '_') {
      res.push_back('@');
      res.push_back('U');
    } else if (*i == '@') {
      res.push_back('@');
      res.push_back('@');
    } else {
      res.push_back(*i);
    }
  }
  return res;
}

////////////////////////////////////////////////////////////////////////////////
/// @brief decode a key for etcd
////////////////////////////////////////////////////////////////////////////////

std::string AgencyComm::decodeKey(std::string const& s) {
  std::string::const_iterator i;
  std::string res;
  for (i = s.begin(); i != s.end(); ++i) {
    if (*i == '@') {
      ++i;
      if (*i == 'U') {
        res.push_back('_');
      } else {
        res.push_back('@');
      }
    } else {
      res.push_back(*i);
    }
  }
  return res;
}

<|MERGE_RESOLUTION|>--- conflicted
+++ resolved
@@ -38,16 +38,10 @@
 #include "SimpleHttpClient/SimpleHttpClient.h"
 #include "SimpleHttpClient/SimpleHttpResult.h"
 
-<<<<<<< HEAD
 #include <velocypack/Iterator.h>
 #include <velocypack/velocypack-aliases.h>
 
-using namespace triagens::arango;
-
-
-=======
 using namespace arangodb;
->>>>>>> 288ed041
 
 ////////////////////////////////////////////////////////////////////////////////
 /// @brief creates an agency endpoint
@@ -113,7 +107,7 @@
       return 0;
     }
     // get "errorCode" attribute (0 if not exist)
-    return triagens::basics::VelocyPackHelper::getNumericValue<int>(
+    return arangodb::basics::VelocyPackHelper::getNumericValue<int>(
         body, "errorCode", 0);
   } catch (VPackException const&) {
     return 0;
@@ -143,7 +137,7 @@
       return "";
     }
     // get "message" attribute ("" if not exist)
-    return triagens::basics::VelocyPackHelper::getStringValue(
+    return arangodb::basics::VelocyPackHelper::getStringValue(
         body, "message", "");
   } catch (VPackException const&) {
     return std::string("Out of memory");
@@ -216,7 +210,7 @@
 
   // get "dir" attribute
   bool isDir =
-      triagens::basics::VelocyPackHelper::getBooleanValue(node, "dir", false);
+      arangodb::basics::VelocyPackHelper::getBooleanValue(node, "dir", false);
 
   if (isDir) {
     if (withDirs) {
@@ -257,15 +251,9 @@
 
         // get "modifiedIndex"
         entry._index =
-<<<<<<< HEAD
-            triagens::basics::VelocyPackHelper::stringUInt64(value);
+            arangodb::basics::VelocyPackHelper::stringUInt64(value);
         std::string tmp = value.copyString();
         entry._vpack = VPackParser::fromJson(tmp);
-=======
-            arangodb::basics::JsonHelper::stringUInt64(node, "modifiedIndex");
-        entry._json = arangodb::basics::JsonHelper::fromString(
-            value->_value._string.data, value->_value._string.length - 1);
->>>>>>> 288ed041
         entry._isDir = false;
 
         _values.emplace(prefix, entry);
@@ -415,12 +403,8 @@
     return false;
   }
 
-<<<<<<< HEAD
   VPackSlice const versionSlice = it->second._vpack->slice();
-  _version = triagens::basics::VelocyPackHelper::stringUInt64(versionSlice);
-=======
-  _version = arangodb::basics::JsonHelper::stringUInt64((*it).second._json);
->>>>>>> 288ed041
+  _version = arangodb::basics::VelocyPackHelper::stringUInt64(versionSlice);
   return true;
 }
 
@@ -434,17 +418,10 @@
   }
 
   if (_version == 0) {
-<<<<<<< HEAD
     VPackBuilder builder;
     try {
       builder.add(VPackValue(1));
     } catch (...) {
-=======
-    TRI_json_t* json =
-        arangodb::basics::JsonHelper::uint64String(TRI_UNKNOWN_MEM_ZONE, 1);
-
-    if (json == nullptr) {
->>>>>>> 288ed041
       return false;
     }
 
@@ -455,7 +432,6 @@
     return result.successful();
   } else {
     // Version key found, now update it
-<<<<<<< HEAD
     VPackBuilder oldBuilder;
     try {
       oldBuilder.add(VPackValue(_version));
@@ -466,20 +442,6 @@
     try {
       newBuilder.add(VPackValue(_version + 1));
     } catch (...) {
-=======
-    TRI_json_t* oldJson = arangodb::basics::JsonHelper::uint64String(
-        TRI_UNKNOWN_MEM_ZONE, _version);
-
-    if (oldJson == nullptr) {
-      return false;
-    }
-
-    TRI_json_t* newJson = arangodb::basics::JsonHelper::uint64String(
-        TRI_UNKNOWN_MEM_ZONE, _version + 1);
-
-    if (newJson == nullptr) {
-      TRI_FreeJson(TRI_UNKNOWN_MEM_ZONE, oldJson);
->>>>>>> 288ed041
       return false;
     }
     AgencyCommResult result =
@@ -874,17 +836,10 @@
     }
 
     // no version key found, now set it
-<<<<<<< HEAD
     VPackBuilder builder;
     try {
       builder.add(VPackValue(1));
     } catch (...) {
-=======
-    std::unique_ptr<TRI_json_t> json(
-        arangodb::basics::JsonHelper::uint64String(TRI_UNKNOWN_MEM_ZONE, 1));
-
-    if (json == nullptr) {
->>>>>>> 288ed041
       return false;
     }
 
@@ -904,8 +859,7 @@
 
   VPackSlice const versionSlice = it->second._vpack->slice();
   uint64_t version =
-<<<<<<< HEAD
-      triagens::basics::VelocyPackHelper::stringUInt64(versionSlice);
+      arangodb::basics::VelocyPackHelper::stringUInt64(versionSlice);
 
   // version key found, now update it
   VPackBuilder oldBuilder;
@@ -922,24 +876,6 @@
   try {
     newBuilder.add(VPackValue(version + 1));
   } catch (...) {
-=======
-      arangodb::basics::JsonHelper::stringUInt64((*it).second._json);
-
-  // version key found, now update it
-  std::unique_ptr<TRI_json_t> oldJson(
-      arangodb::basics::JsonHelper::uint64String(TRI_UNKNOWN_MEM_ZONE,
-                                                 version));
-
-  if (oldJson == nullptr) {
-    return false;
-  }
-
-  std::unique_ptr<TRI_json_t> newJson(
-      arangodb::basics::JsonHelper::uint64String(TRI_UNKNOWN_MEM_ZONE,
-                                                 version + 1));
-
-  if (newJson == nullptr) {
->>>>>>> 288ed041
     return false;
   }
   result.clear();
@@ -987,22 +923,9 @@
 
 AgencyCommResult AgencyComm::setValue(std::string const& key,
                                       TRI_json_t const* json, double ttl) {
-<<<<<<< HEAD
   // Only temporary
-  auto builder = triagens::basics::JsonHelper::toVelocyPack(json);
+  auto builder = arangodb::basics::JsonHelper::toVelocyPack(json);
   return setValue(key, builder->slice(), ttl);
-=======
-  AgencyCommResult result;
-
-  sendWithFailover(arangodb::rest::HttpRequest::HTTP_REQUEST_PUT,
-                   _globalConnectionOptions._requestTimeout, result,
-                   buildUrl(key) + ttlParam(ttl, true),
-                   "value=" + arangodb::basics::StringUtils::urlEncode(
-                                  arangodb::basics::JsonHelper::toString(json)),
-                   false);
-
-  return result;
->>>>>>> 288ed041
 }
 
 ////////////////////////////////////////////////////////////////////////////////
@@ -1089,35 +1012,6 @@
 ////////////////////////////////////////////////////////////////////////////////
 /// @brief compares and swaps a single value in the backend
 /// the CAS condition is whether or not a previous value existed for the key
-////////////////////////////////////////////////////////////////////////////////
-/*
-AgencyCommResult AgencyComm::casValue(std::string const& key,
-                                      TRI_json_t const* json, bool prevExist,
-                                      double ttl, double timeout) {
-<<<<<<< HEAD
-  auto oldBuilder = triagens::basics::JsonHelper::toVelocyPack(json);
-  return casValue(key, oldBuilder->slice(), prevExist, ttl, timeout);
-=======
-  AgencyCommResult result;
-
-  sendWithFailover(
-      arangodb::rest::HttpRequest::HTTP_REQUEST_PUT,
-      timeout == 0.0 ? _globalConnectionOptions._requestTimeout : timeout,
-      result, buildUrl(key) + "?prevExist=" + (prevExist ? "true" : "false") +
-                  ttlParam(ttl, false),
-      "value=" + arangodb::basics::StringUtils::urlEncode(
-                     arangodb::basics::JsonHelper::toString(json)),
-      false);
-
-  return result;
->>>>>>> 288ed041
-}
-*/
-
-////////////////////////////////////////////////////////////////////////////////
-/// @brief compares and swaps a single value in the backend
-/// the CAS condition is whether or not a previous value existed for the key
-/// velocypack variant
 ////////////////////////////////////////////////////////////////////////////////
 
 AgencyCommResult AgencyComm::casValue(std::string const& key,
@@ -1141,24 +1035,6 @@
 /// the CAS condition is whether or not the previous value for the key was
 /// identical to `oldValue`
 ////////////////////////////////////////////////////////////////////////////////
-/*
-AgencyCommResult AgencyComm::casValue(std::string const& key,
-                                      TRI_json_t const* oldJson,
-                                      TRI_json_t const* newJson, double ttl,
-                                      double timeout) {
-  // Only temporary
-  auto oldBuilder = triagens::basics::JsonHelper::toVelocyPack(oldJson);
-  auto newBuilder = triagens::basics::JsonHelper::toVelocyPack(newJson);
-  return casValue(key, oldBuilder->slice(), newBuilder->slice(), ttl, timeout);
-}
-*/
-
-////////////////////////////////////////////////////////////////////////////////
-/// @brief compares and swaps a single value in the backend
-/// the CAS condition is whether or not the previous value for the key was
-/// identical to `oldValue`
-/// velocypack variant
-////////////////////////////////////////////////////////////////////////////////
 
 AgencyCommResult AgencyComm::casValue(std::string const& key,
                                       VPackSlice const& oldJson,
@@ -1170,17 +1046,9 @@
       arangodb::rest::HttpRequest::HTTP_REQUEST_PUT,
       timeout == 0.0 ? _globalConnectionOptions._requestTimeout : timeout,
       result, buildUrl(key) + "?prevValue=" +
-<<<<<<< HEAD
-                  triagens::basics::StringUtils::urlEncode(oldJson.toJson()) +
+                  arangodb::basics::StringUtils::urlEncode(oldJson.toJson()) +
                   ttlParam(ttl, false),
-      "value=" + triagens::basics::StringUtils::urlEncode(newJson.toJson()),
-=======
-                  arangodb::basics::StringUtils::urlEncode(
-                      arangodb::basics::JsonHelper::toString(oldJson)) +
-                  ttlParam(ttl, false),
-      "value=" + arangodb::basics::StringUtils::urlEncode(
-                     arangodb::basics::JsonHelper::toString(newJson)),
->>>>>>> 288ed041
+      "value=" + arangodb::basics::StringUtils::urlEncode(newJson.toJson()),
       false);
 
   return result;
@@ -1284,16 +1152,10 @@
     result.clear();
     result = getValues(key, false);
 
-<<<<<<< HEAD
-    if (result.httpCode() == (int)triagens::rest::HttpResponse::NOT_FOUND) {
+    if (result.httpCode() == (int)arangodb::rest::HttpResponse::NOT_FOUND) {
       try {
         VPackBuilder builder;
         builder.add(VPackValue(0));
-=======
-    if (result.httpCode() == (int)arangodb::rest::HttpResponse::NOT_FOUND) {
-      std::unique_ptr<TRI_json_t> json(
-          TRI_CreateStringCopyJson(TRI_UNKNOWN_MEM_ZONE, "0", strlen("0")));
->>>>>>> 288ed041
 
         // create the key on the fly
         setValue(key, builder.slice(), 0.0);
@@ -1329,16 +1191,8 @@
 
     VPackSlice oldSlice = oldBuilder->slice();
     uint64_t const oldValue =
-<<<<<<< HEAD
-        triagens::basics::VelocyPackHelper::stringUInt64(oldSlice) + count;
+        arangodb::basics::VelocyPackHelper::stringUInt64(oldSlice) + count;
     uint64_t const newValue = oldValue + count;
-=======
-        arangodb::basics::JsonHelper::stringUInt64(oldJson.get()) + count;
-    uint64_t const newValue = oldValue + count;
-    std::unique_ptr<TRI_json_t> newJson(
-        arangodb::basics::JsonHelper::uint64String(TRI_UNKNOWN_MEM_ZONE,
-                                                   newValue));
->>>>>>> 288ed041
 
     VPackBuilder newBuilder;
     try {
