--- conflicted
+++ resolved
@@ -22,26 +22,16 @@
 
 #include "DatabaseFeature.h"
 
-<<<<<<< HEAD
 #include "Agency/v8-agency.h"
-#include "ApplicationFeatures/ApplicationServer.h"
-#include "Aql/QueryCache.h"
-#include "Aql/QueryRegistry.h"
-=======
 #include "ApplicationFeatures/ApplicationServer.h"
 #include "Agency/v8-agency.h"
 #include "Aql/QueryCache.h"
 #include "Aql/QueryRegistry.h"
 #include "Basics/ArangoGlobalContext.h"
->>>>>>> ed111a39
 #include "Basics/FileUtils.h"
 #include "Basics/MutexLocker.h"
 #include "Basics/StringUtils.h"
 #include "Basics/files.h"
-<<<<<<< HEAD
-#include "Basics/ArangoGlobalContext.h"
-=======
->>>>>>> ed111a39
 #include "Cluster/ServerState.h"
 #include "Cluster/v8-cluster.h"
 #include "GeneralServer/GeneralServerFeature.h"
@@ -84,21 +74,13 @@
 DatabaseManagerThread::DatabaseManagerThread()
     : Thread("DatabaseManager") {}
 
-<<<<<<< HEAD
 DatabaseManagerThread::~DatabaseManagerThread() { shutdown(); }
-=======
-DatabaseManagerThread::~DatabaseManagerThread() {}
->>>>>>> ed111a39
 
 void DatabaseManagerThread::run() {
   auto databaseFeature = ApplicationServer::getFeature<DatabaseFeature>("Database");
   auto dealer = ApplicationServer::getFeature<V8DealerFeature>("V8Dealer");
   int cleanupCycles = 0;
-<<<<<<< HEAD
-  
-=======
-
->>>>>>> ed111a39
+
   StorageEngine* engine = EngineSelectorFeature::ENGINE;
 
   while (true) {
@@ -161,11 +143,7 @@
         // delete persistent indexes for this database
         RocksDBFeature::dropDatabase(database->id());
 #endif
-<<<<<<< HEAD
-  
-=======
-
->>>>>>> ed111a39
+
         LOG(TRACE) << "physically removing database directory '"
                     << engine->databasePath(database) << "' of database '" << database->name()
                     << "'";
@@ -201,11 +179,7 @@
         break;
       }
 
-<<<<<<< HEAD
-      usleep(waitTime()); 
-=======
       usleep(waitTime());
->>>>>>> ed111a39
 
       // The following is only necessary after a wait:
       auto queryRegistry = QueryRegistryFeature::QUERY_REGISTRY;
@@ -316,11 +290,7 @@
                << TRI_JOURNAL_MINIMAL_SIZE;
     FATAL_ERROR_EXIT();
   }
-<<<<<<< HEAD
-  
-=======
-
->>>>>>> ed111a39
+
   // sanity check
   if (_checkVersion && _upgrade) {
     LOG(FATAL) << "cannot specify both '--database.check-version' and "
@@ -347,19 +317,11 @@
   VPackBuilder builder;
   StorageEngine* engine = EngineSelectorFeature::ENGINE;
   engine->getDatabases(builder);
-<<<<<<< HEAD
 
   TRI_ASSERT(builder.slice().isArray());
 
   int res = iterateDatabases(builder.slice());
 
-=======
-
-  TRI_ASSERT(builder.slice().isArray());
-
-  int res = iterateDatabases(builder.slice());
-
->>>>>>> ed111a39
   if (res != TRI_ERROR_NO_ERROR) {
     LOG(FATAL) << "could not iterate over all databases: " << TRI_errno_string(res);
     FATAL_ERROR_EXIT();
@@ -372,34 +334,19 @@
 
   // start database manager thread
   _databaseManager.reset(new DatabaseManagerThread);
-<<<<<<< HEAD
-    
+
   if (!_databaseManager->start()) {
     LOG(FATAL) << "could not start database manager thread";
     FATAL_ERROR_EXIT();
   }
-  
+
   // TODO: handle _upgrade and _checkVersion here
 
-=======
-
-  if (!_databaseManager->start()) {
-    LOG(FATAL) << "could not start database manager thread";
-    FATAL_ERROR_EXIT();
-  }
-
-  // TODO: handle _upgrade and _checkVersion here
-
->>>>>>> ed111a39
   // activate deadlock detection in case we're not running in cluster mode
   if (!arangodb::ServerState::instance()->isRunningInCluster()) {
     enableDeadlockDetection();
   }
-<<<<<<< HEAD
-  
-=======
-
->>>>>>> ed111a39
+
   // update all v8 contexts
   updateContexts();
 }
@@ -422,22 +369,13 @@
       usleep(5000);
     }
   }
-<<<<<<< HEAD
- 
-  try {   
-=======
 
   try {
->>>>>>> ed111a39
     closeDroppedDatabases();
   } catch (...) {
     // we're in the shutdown... simply ignore any errors produced here
   }
-<<<<<<< HEAD
-  
-=======
-
->>>>>>> ed111a39
+
   _databaseManager.reset();
 
   try {
@@ -550,11 +488,7 @@
   if (!TRI_vocbase_t::IsAllowedName(false, name)) {
     return TRI_ERROR_ARANGO_DATABASE_NAME_INVALID;
   }
-<<<<<<< HEAD
-    
-=======
-
->>>>>>> ed111a39
+
   if (id == 0) {
     id = TRI_NewTickServer();
   }
@@ -588,11 +522,7 @@
     // create database in storage engine
     StorageEngine* engine = EngineSelectorFeature::ENGINE;
     // createDatabase must return a valid database or throw
-<<<<<<< HEAD
-    vocbase.reset(engine->createDatabase(id, builder.slice())); 
-=======
     vocbase.reset(engine->createDatabase(id, builder.slice()));
->>>>>>> ed111a39
     TRI_ASSERT(vocbase != nullptr);
 
     try {
@@ -602,13 +532,8 @@
                  << vocbase->name() << "' failed: " << ex.what();
       FATAL_ERROR_EXIT();
     }
-<<<<<<< HEAD
-    
-    // enable deadlock detection 
-=======
 
     // enable deadlock detection
->>>>>>> ed111a39
     vocbase->_deadlockDetector.enabled(!arangodb::ServerState::instance()->isRunningInCluster());
 
     // create application directories
@@ -740,11 +665,7 @@
         id = vocbase->id();
         // mark as deleted
         TRI_ASSERT(vocbase->type() == TRI_VOCBASE_TYPE_NORMAL);
-<<<<<<< HEAD
-    
-=======
-
->>>>>>> ed111a39
+
         if (!vocbase->markAsDropped()) {
           // deleted by someone else?
           return TRI_ERROR_ARANGO_DATABASE_NOT_FOUND;
@@ -771,11 +692,7 @@
     arangodb::aql::QueryCache::instance()->invalidate(vocbase);
 
     res = engine->prepareDropDatabase(vocbase);
-<<<<<<< HEAD
-      
-=======
-
->>>>>>> ed111a39
+
     if (res == TRI_ERROR_NO_ERROR) {
       if (writeMarker) {
         // TODO: what shall happen in case writeDropMarker() fails?
@@ -783,8 +700,7 @@
       }
     }
   }
-<<<<<<< HEAD
-  
+
   if (res == TRI_ERROR_NO_ERROR && waitForDeletion) {
     engine->waitUntilDeletion(id, true);
   }
@@ -814,7 +730,7 @@
   // and call the regular drop function
   return dropDatabase(name, writeMarker, waitForDeletion, removeAppsDirectory);
 }
-  
+
 std::vector<TRI_voc_tick_t> DatabaseFeature::getDatabaseIdsCoordinator(bool includeSystem) {
   std::vector<TRI_voc_tick_t> ids;
   {
@@ -836,7 +752,7 @@
 
 std::vector<TRI_voc_tick_t> DatabaseFeature::getDatabaseIds(bool includeSystem) {
   std::vector<TRI_voc_tick_t> ids;
-  
+
   {
     auto unuser(_databasesProtector.use());
     auto theLists = _databasesLists.load();
@@ -933,7 +849,7 @@
 TRI_vocbase_t* DatabaseFeature::useDatabaseCoordinator(std::string const& name) {
   auto unuser(_databasesProtector.use());
   auto theLists = _databasesLists.load();
-  
+
   auto it = theLists->_coordinatorDatabases.find(name);
 
   if (it != theLists->_coordinatorDatabases.end()) {
@@ -941,7 +857,7 @@
     vocbase->use();
     return vocbase;
   }
-  
+
   return nullptr;
 }
 
@@ -963,7 +879,7 @@
 TRI_vocbase_t* DatabaseFeature::useDatabase(TRI_voc_tick_t id) {
   auto unuser(_databasesProtector.use());
   auto theLists = _databasesLists.load();
-  
+
   for (auto& p : theLists->_databases) {
     TRI_vocbase_t* vocbase = p.second;
 
@@ -988,214 +904,7 @@
     TRI_vocbase_t* vocbase = it->second;
     return vocbase;
   }
-  
-=======
-
-  if (res == TRI_ERROR_NO_ERROR && waitForDeletion) {
-    engine->waitUntilDeletion(id, true);
-  }
-
-  return res;
-}
-
-/// @brief drops an existing database
-int DatabaseFeature::dropDatabase(TRI_voc_tick_t id, bool writeMarker, bool waitForDeletion, bool removeAppsDirectory) {
-  std::string name;
-
-  // find database by name
-  {
-    auto unuser(_databasesProtector.use());
-    auto theLists = _databasesLists.load();
-
-    for (auto& p : theLists->_databases) {
-      TRI_vocbase_t* vocbase = p.second;
-
-      if (vocbase->id() == id) {
-        name = vocbase->name();
-        break;
-      }
-    }
-  }
-
-  // and call the regular drop function
-  return dropDatabase(name, writeMarker, waitForDeletion, removeAppsDirectory);
-}
-
-std::vector<TRI_voc_tick_t> DatabaseFeature::getDatabaseIdsCoordinator(bool includeSystem) {
-  std::vector<TRI_voc_tick_t> ids;
-  {
-    auto unuser(_databasesProtector.use());
-    auto theLists = _databasesLists.load();
-
-    for (auto& p : theLists->_coordinatorDatabases) {
-      TRI_vocbase_t* vocbase = p.second;
-      TRI_ASSERT(vocbase != nullptr);
-
-      if (includeSystem || vocbase->name() != TRI_VOC_SYSTEM_DATABASE) {
-        ids.emplace_back(vocbase->id());
-      }
-    }
-  }
-
-  return ids;
-}
-
-std::vector<TRI_voc_tick_t> DatabaseFeature::getDatabaseIds(bool includeSystem) {
-  std::vector<TRI_voc_tick_t> ids;
-
-  {
-    auto unuser(_databasesProtector.use());
-    auto theLists = _databasesLists.load();
-
-    for (auto& p : theLists->_databases) {
-      TRI_vocbase_t* vocbase = p.second;
-      TRI_ASSERT(vocbase != nullptr);
-      if (includeSystem || vocbase->name() != TRI_VOC_SYSTEM_DATABASE) {
-        ids.emplace_back(vocbase->id());
-      }
-    }
-  }
-
-  return ids;
-}
-
-/// @brief return the list of all database names
-std::vector<std::string> DatabaseFeature::getDatabaseNames() {
-  std::vector<std::string> names;
-
-  {
-    auto unuser(_databasesProtector.use());
-    auto theLists = _databasesLists.load();
-
-    for (auto& p : theLists->_databases) {
-      TRI_vocbase_t* vocbase = p.second;
-      TRI_ASSERT(vocbase != nullptr);
-
-      names.emplace_back(vocbase->name());
-    }
-  }
-
-  std::sort(
-      names.begin(), names.end(),
-      [](std::string const& l, std::string const& r) -> bool { return l < r; });
-
-  return names;
-}
-
-/// @brief return the list of all database names for a user
-std::vector<std::string> DatabaseFeature::getDatabaseNamesForUser(std::string const& username) {
-  std::vector<std::string> names;
-
-  {
-    auto unuser(_databasesProtector.use());
-    auto theLists = _databasesLists.load();
-
-    for (auto& p : theLists->_databases) {
-      TRI_vocbase_t* vocbase = p.second;
-      TRI_ASSERT(vocbase != nullptr);
-
-      auto level =
-          GeneralServerFeature::AUTH_INFO.canUseDatabase(username, vocbase->name());
-
-      if (level == AuthLevel::NONE) {
-        continue;
-      }
-
-      names.emplace_back(vocbase->name());
-    }
-  }
-
-  std::sort(
-      names.begin(), names.end(),
-      [](std::string const& l, std::string const& r) -> bool { return l < r; });
-
-  return names;
-}
-
-void DatabaseFeature::useSystemDatabase() {
-  useDatabase(TRI_VOC_SYSTEM_DATABASE);
-}
-
-/// @brief get a coordinator database by its id
-/// this will increase the reference-counter for the database
-TRI_vocbase_t* DatabaseFeature::useDatabaseCoordinator(TRI_voc_tick_t id) {
-  auto unuser(_databasesProtector.use());
-  auto theLists = _databasesLists.load();
-
-  for (auto& p : theLists->_coordinatorDatabases) {
-    TRI_vocbase_t* vocbase = p.second;
-
-    if (vocbase->id() == id) {
-      bool result TRI_UNUSED = vocbase->use();
-
-      // if we got here, no one else can have deleted the database
-      TRI_ASSERT(result == true);
-      return vocbase;
-    }
-  }
-  return nullptr;
-}
-
-TRI_vocbase_t* DatabaseFeature::useDatabaseCoordinator(std::string const& name) {
-  auto unuser(_databasesProtector.use());
-  auto theLists = _databasesLists.load();
-
-  auto it = theLists->_coordinatorDatabases.find(name);
-
-  if (it != theLists->_coordinatorDatabases.end()) {
-    TRI_vocbase_t* vocbase = it->second;
-    vocbase->use();
-    return vocbase;
-  }
-
-  return nullptr;
-}
-
-TRI_vocbase_t* DatabaseFeature::useDatabase(std::string const& name) {
-  auto unuser(_databasesProtector.use());
-  auto theLists = _databasesLists.load();
-
-  auto it = theLists->_databases.find(name);
-
-  if (it != theLists->_databases.end()) {
-    TRI_vocbase_t* vocbase = it->second;
-    vocbase->use();
-    return vocbase;
-  }
-
-  return nullptr;
-}
-
-TRI_vocbase_t* DatabaseFeature::useDatabase(TRI_voc_tick_t id) {
-  auto unuser(_databasesProtector.use());
-  auto theLists = _databasesLists.load();
-
-  for (auto& p : theLists->_databases) {
-    TRI_vocbase_t* vocbase = p.second;
-
-    if (vocbase->id() == id) {
-      vocbase->use();
-      return vocbase;
-    }
-  }
-
-  return nullptr;
-}
-
-/// @brief lookup a database by its name, not increasing its reference count
-TRI_vocbase_t* DatabaseFeature::lookupDatabaseCoordinator(
-    std::string const& name) {
-  auto unuser(_databasesProtector.use());
-  auto theLists = _databasesLists.load();
-
-  auto it = theLists->_coordinatorDatabases.find(name);
-
-  if (it != theLists->_coordinatorDatabases.end()) {
-    TRI_vocbase_t* vocbase = it->second;
-    return vocbase;
-  }
-
->>>>>>> ed111a39
+
   return nullptr;
 }
 
@@ -1283,7 +992,6 @@
 
   // Now it is safe to destroy the old databases and the old lists struct:
   for (auto& p : oldList->_databases) {
-<<<<<<< HEAD
     TRI_vocbase_t* vocbase = p.second;
     TRI_ASSERT(vocbase != nullptr);
     TRI_ASSERT(vocbase->type() == TRI_VOCBASE_TYPE_NORMAL);
@@ -1308,7 +1016,7 @@
                                                     std::string const& type) {
   int res = TRI_ERROR_NO_ERROR;
   std::string path = arangodb::basics::FileUtils::buildFilename(appPath, type);
-  
+
   if (!TRI_IsDirectory(path.c_str())) {
     std::string errorMessage;
     long systemError;
@@ -1325,48 +1033,6 @@
                   << "'";
         res = TRI_ERROR_NO_ERROR;
       }
-=======
-    TRI_vocbase_t* vocbase = p.second;
-    TRI_ASSERT(vocbase != nullptr);
-    TRI_ASSERT(vocbase->type() == TRI_VOCBASE_TYPE_NORMAL);
-    vocbase->shutdown();
-
-    delete vocbase;
-  }
-
-  for (auto& p : oldList->_coordinatorDatabases) {
-    TRI_vocbase_t* vocbase = p.second;
-    TRI_ASSERT(vocbase != nullptr);
-    TRI_ASSERT(vocbase->type() == TRI_VOCBASE_TYPE_COORDINATOR);
-
-    delete vocbase;
-  }
-
-  delete oldList;  // Note that this does not delete the TRI_vocbase_t pointers!
-}
-
-/// @brief create base app directory
-int DatabaseFeature::createBaseApplicationDirectory(std::string const& appPath,
-                                                    std::string const& type) {
-  int res = TRI_ERROR_NO_ERROR;
-  std::string path = arangodb::basics::FileUtils::buildFilename(appPath, type);
-
-  if (!TRI_IsDirectory(path.c_str())) {
-    std::string errorMessage;
-    long systemError;
-    res = TRI_CreateDirectory(path.c_str(), systemError, errorMessage);
-
-    if (res == TRI_ERROR_NO_ERROR) {
-      LOG(INFO) << "created base application directory '" << path << "'";
-    } else {
-      if ((res != TRI_ERROR_FILE_EXISTS) || (!TRI_IsDirectory(path.c_str()))) {
-        LOG(ERR) << "unable to create base application directory "
-                 << errorMessage;
-      } else {
-        LOG(INFO) << "someone else created base application directory '" << path
-                  << "'";
-        res = TRI_ERROR_NO_ERROR;
-      }
     }
   }
 
@@ -1413,104 +1079,6 @@
   V8DealerFeature* dealer = ApplicationServer::getFeature<V8DealerFeature>("V8Dealer");
   std::string const appPath = dealer->appPath();
 
-  StorageEngine* engine = EngineSelectorFeature::ENGINE;
-
-  int res = TRI_ERROR_NO_ERROR;
-
-  // open databases in defined order
-  MUTEX_LOCKER(mutexLocker, _databasesMutex);
-
-  auto oldLists = _databasesLists.load();
-  auto newLists = new DatabasesLists(*oldLists);
-  // No try catch here, if we crash here because out of memory...
-
-  for (auto const& it : VPackArrayIterator(databases)) {
-    TRI_ASSERT(it.isObject());
-
-    VPackSlice deleted = it.get("deleted");
-    if (deleted.isBoolean() && deleted.getBoolean()) {
-      // ignore deleted databases here
-      continue;
-    }
-
-    std::string const databaseName = it.get("name").copyString();
-
-    // create app directory for database if it does not exist
-    res = createApplicationDirectory(databaseName, appPath);
-
-    if (res != TRI_ERROR_NO_ERROR) {
-      break;
->>>>>>> ed111a39
-    }
-
-    // open the database and scan collections in it
-
-    // try to open this database
-    TRI_vocbase_t* vocbase = engine->openDatabase(it, _upgrade);
-    // we found a valid database
-    TRI_ASSERT(vocbase != nullptr);
-
-    try {
-      vocbase->addReplicationApplier(TRI_CreateReplicationApplier(vocbase));
-    } catch (std::exception const& ex) {
-      LOG(FATAL) << "initializing replication applier for database '"
-                 << vocbase->name() << "' failed: " << ex.what();
-      FATAL_ERROR_EXIT();
-    }
-
-    if (databaseName == TRI_VOC_SYSTEM_DATABASE) {
-      // found the system database
-      TRI_ASSERT(_vocbase == nullptr);
-      _vocbase = vocbase;
-    }
-
-    newLists->_databases.insert(std::make_pair(vocbase->name(), vocbase));
-  }
-
-<<<<<<< HEAD
-  return res;
-}
-
-/// @brief create app subdirectory for a database
-int DatabaseFeature::createApplicationDirectory(std::string const& name, std::string const& basePath) {
-  if (basePath.empty()) {
-    return TRI_ERROR_NO_ERROR;
-  }
-
-  std::string const path = basics::FileUtils::buildFilename(basics::FileUtils::buildFilename(basePath, "_db"), name);
-  int res = TRI_ERROR_NO_ERROR;
-
-  if (!TRI_IsDirectory(path.c_str())) {
-    long systemError;
-    std::string errorMessage;
-    res = TRI_CreateRecursiveDirectory(path.c_str(), systemError, errorMessage);
-
-    if (res == TRI_ERROR_NO_ERROR) {
-      if (arangodb::wal::LogfileManager::instance()->isInRecovery()) {
-        LOG(TRACE) << "created application directory '" << path
-                    << "' for database '" << name << "'";
-      } else {
-        LOG(INFO) << "created application directory '" << path
-                  << "' for database '" << name << "'";
-      }
-    } else if (res == TRI_ERROR_FILE_EXISTS) {
-      LOG(INFO) << "unable to create application directory '" << path
-                << "' for database '" << name << "': " << errorMessage;
-      res = TRI_ERROR_NO_ERROR;
-    } else {
-      LOG(ERR) << "unable to create application directory '" << path
-                << "' for database '" << name << "': " << errorMessage;
-    }
-  }
-  
-  return res;
-}
-
-/// @brief iterate over all databases in the databases directory and open them
-int DatabaseFeature::iterateDatabases(VPackSlice const& databases) {
-  V8DealerFeature* dealer = ApplicationServer::getFeature<V8DealerFeature>("V8Dealer");
-  std::string const appPath = dealer->appPath();
-  
   StorageEngine* engine = EngineSelectorFeature::ENGINE;
 
   int res = TRI_ERROR_NO_ERROR;
@@ -1578,7 +1146,7 @@
   _databasesLists = newLists;
   _databasesProtector.scan();
   delete oldLists;
-    
+
   return res;
 }
 
@@ -1626,7 +1194,7 @@
 
   delete oldList;  // Note that this does not delete the TRI_vocbase_t pointers!
 }
-  
+
 void DatabaseFeature::verifyAppPaths() {
   // create shared application directory js/apps
   V8DealerFeature* dealer = ApplicationServer::getFeature<V8DealerFeature>("V8Dealer");
@@ -1644,76 +1212,6 @@
       LOG(ERR) << "unable to create --javascript.app-path directory '"
                << appPath << "': " << errorMessage;
       THROW_ARANGO_EXCEPTION(res);
-=======
-  _databasesLists = newLists;
-  _databasesProtector.scan();
-  delete oldLists;
-
-  return res;
-}
-
-/// @brief close all dropped databases
-void DatabaseFeature::closeDroppedDatabases() {
-  MUTEX_LOCKER(mutexLocker, _databasesMutex);
-
-  // No need for the thread protector here, because we have the mutex
-  // Note however, that somebody could still read the lists concurrently,
-  // therefore we first install a new value, call scan() on the protector
-  // and only then really destroy the vocbases:
-
-  // Build the new value:
-  auto oldList = _databasesLists.load();
-  decltype(oldList) newList = nullptr;
-  try {
-    newList = new DatabasesLists();
-    newList->_databases = _databasesLists.load()->_databases;
-    newList->_coordinatorDatabases =
-        _databasesLists.load()->_coordinatorDatabases;
-  } catch (...) {
-    delete newList;
-    throw;
-  }
-
-  // Replace the old by the new:
-  _databasesLists = newList;
-  _databasesProtector.scan();
-
-  // Now it is safe to destroy the old dropped databases and the old lists
-  // struct:
-  for (TRI_vocbase_t* vocbase : oldList->_droppedDatabases) {
-    TRI_ASSERT(vocbase != nullptr);
-
-    if (vocbase->type() == TRI_VOCBASE_TYPE_NORMAL) {
-      vocbase->shutdown();
-      delete vocbase;
-    } else if (vocbase->type() == TRI_VOCBASE_TYPE_COORDINATOR) {
-      delete vocbase;
-    } else {
-      LOG(ERR) << "unknown database type " << vocbase->type() << " "
-               << vocbase->name() << " - close doing nothing.";
-    }
-  }
-
-  delete oldList;  // Note that this does not delete the TRI_vocbase_t pointers!
-}
-
-void DatabaseFeature::verifyAppPaths() {
-  // create shared application directory js/apps
-  V8DealerFeature* dealer = ApplicationServer::getFeature<V8DealerFeature>("V8Dealer");
-  auto appPath = dealer->appPath();
-
-  if (!appPath.empty() && !TRI_IsDirectory(appPath.c_str())) {
-    long systemError;
-    std::string errorMessage;
-    int res = TRI_CreateRecursiveDirectory(appPath.c_str(), systemError,
-                                           errorMessage);
-
-    if (res == TRI_ERROR_NO_ERROR) {
-      LOG(INFO) << "created --javascript.app-path directory '" << appPath << "'";
-    } else {
-      LOG(ERR) << "unable to create --javascript.app-path directory '"
-               << appPath << "': " << errorMessage;
-      THROW_ARANGO_EXCEPTION(res);
     }
   }
 
@@ -1753,52 +1251,21 @@
     if (slotInfo.errorCode != TRI_ERROR_NO_ERROR) {
       // throw an exception which is caught at the end of this function
       THROW_ARANGO_EXCEPTION(slotInfo.errorCode);
->>>>>>> ed111a39
     }
   } catch (arangodb::basics::Exception const& ex) {
     res = ex.code();
   } catch (...) {
     res = TRI_ERROR_INTERNAL;
   }
-  
-  // create subdirectory js/apps/_db if not yet present
-  int res = createBaseApplicationDirectory(appPath, "_db");
 
   if (res != TRI_ERROR_NO_ERROR) {
-<<<<<<< HEAD
-    LOG(ERR) << "unable to initialize databases: " << TRI_errno_string(res);
-    THROW_ARANGO_EXCEPTION(res);
-=======
     LOG(WARN) << "could not save create database marker in log: "
               << TRI_errno_string(res);
->>>>>>> ed111a39
   }
 
   return res;
 }
 
-<<<<<<< HEAD
-/// @brief activates deadlock detection in all existing databases
-void DatabaseFeature::enableDeadlockDetection() {
-  auto unuser(_databasesProtector.use());
-  auto theLists = _databasesLists.load();
-
-  for (auto& p : theLists->_databases) {
-    TRI_vocbase_t* vocbase = p.second;
-    TRI_ASSERT(vocbase != nullptr);
-
-    vocbase->_deadlockDetector.enabled(true);
-  }
-}
-
-/// @brief writes a create-database marker into the log
-int DatabaseFeature::writeCreateMarker(TRI_voc_tick_t id, VPackSlice const& slice) {
-  int res = TRI_ERROR_NO_ERROR;
-
-  try {
-    arangodb::wal::DatabaseMarker marker(TRI_DF_MARKER_VPACK_CREATE_DATABASE,
-                                         id, slice);
-=======
 /// @brief writes a drop-database marker into the log
 int DatabaseFeature::writeDropMarker(TRI_voc_tick_t id) {
   int res = TRI_ERROR_NO_ERROR;
@@ -1812,7 +1279,6 @@
     arangodb::wal::DatabaseMarker marker(TRI_DF_MARKER_VPACK_DROP_DATABASE, id,
                                          builder.slice());
 
->>>>>>> ed111a39
     arangodb::wal::SlotInfoCopy slotInfo =
         arangodb::wal::LogfileManager::instance()->allocateAndWrite(marker,
                                                                     false);
@@ -1828,44 +1294,6 @@
   }
 
   if (res != TRI_ERROR_NO_ERROR) {
-<<<<<<< HEAD
-    LOG(WARN) << "could not save create database marker in log: "
-              << TRI_errno_string(res);
-  }
-
-  return res;
-}
-
-/// @brief writes a drop-database marker into the log
-int DatabaseFeature::writeDropMarker(TRI_voc_tick_t id) {
-  int res = TRI_ERROR_NO_ERROR;
-
-  try {
-    VPackBuilder builder;
-    builder.openObject();
-    builder.add("id", VPackValue(std::to_string(id)));
-    builder.close();
-
-    arangodb::wal::DatabaseMarker marker(TRI_DF_MARKER_VPACK_DROP_DATABASE, id,
-                                         builder.slice());
-
-    arangodb::wal::SlotInfoCopy slotInfo =
-        arangodb::wal::LogfileManager::instance()->allocateAndWrite(marker,
-                                                                    false);
-
-    if (slotInfo.errorCode != TRI_ERROR_NO_ERROR) {
-      // throw an exception which is caught at the end of this function
-      THROW_ARANGO_EXCEPTION(slotInfo.errorCode);
-    }
-  } catch (arangodb::basics::Exception const& ex) {
-    res = ex.code();
-  } catch (...) {
-    res = TRI_ERROR_INTERNAL;
-  }
-
-  if (res != TRI_ERROR_NO_ERROR) {
-=======
->>>>>>> ed111a39
     LOG(WARN) << "could not save drop database marker in log: "
               << TRI_errno_string(res);
   }
