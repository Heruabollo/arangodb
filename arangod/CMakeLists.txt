--- conflicted
+++ resolved
@@ -69,24 +69,15 @@
   Actions/ActionFeature.cpp
   Actions/RestActionHandler.cpp
   Actions/actions.cpp
+  Agency/AgencyFeature.cpp
   Agency/Agent.cpp
-<<<<<<< HEAD
-  Agency/AgencyFeature.cpp
-=======
   Agency/AgentCallback.cpp
   Agency/ApplicationAgency.cpp
->>>>>>> e68a60f8
   Agency/Constituent.cpp
   Agency/SanityCheck.cpp
   Agency/State.cpp
   Agency/Store.cpp
-<<<<<<< HEAD
-  Agency/AgentCallback.cpp
-=======
   Agency/StoreCallback.cpp
-  ApplicationServer/ApplicationFeature.cpp
-  ApplicationServer/ApplicationServer.cpp
->>>>>>> e68a60f8
   Aql/Aggregator.cpp
   Aql/AqlItemBlock.cpp
   Aql/AqlItemBlockManager.cpp
@@ -149,15 +140,11 @@
   Aql/VariableGenerator.cpp
   Aql/grammar.cpp
   Aql/tokens.cpp
-  Cluster/AgencyComm.cpp
-<<<<<<< HEAD
-  Cluster/ClusterFeature.cpp
-=======
   Cluster/AgencyCallback.cpp
   Cluster/AgencyCallbackRegistry.cpp
-  Cluster/ApplicationCluster.cpp
->>>>>>> e68a60f8
+  Cluster/AgencyComm.cpp
   Cluster/ClusterComm.cpp
+  Cluster/ClusterFeature.cpp
   Cluster/ClusterInfo.cpp
   Cluster/ClusterMethods.cpp
   Cluster/ClusterTraverser.cpp
