--- conflicted
+++ resolved
@@ -1114,30 +1114,20 @@
     size_t const curRegs = cur->getNrRegs();
 
     size_t available = _documents.size() - _posInDocs;
-    size_t toSend = std::min(atMost, available);
-
-<<<<<<< HEAD
+    size_t toSend = (std::min)(atMost, available);
+
     if (toSend > 0) {
-=======
-  size_t available = _documents.size() - _posInDocs;
-  size_t toSend = (std::min)(atMost, available);
->>>>>>> 215e9bf1
 
       res.reset(new AqlItemBlock(toSend, _varOverview->nrRegs[_depth]));
 
       // automatically freed should we throw
       TRI_ASSERT(curRegs <= res->getNrRegs());
 
-<<<<<<< HEAD
       // only copy 1st row of registers inherited from previous frame(s)
       inheritRegisters(cur, res.get(), _pos);
-=======
-  // set our collection for our output register
-  res->setDocumentCollection(static_cast<triagens::aql::RegisterId>(curRegs), _trx->documentCollection(_collection->cid()));
->>>>>>> 215e9bf1
 
       // set our collection for our output register
-      res->setDocumentCollection(curRegs, _trx->documentCollection(_collection->cid()));
+      res->setDocumentCollection(static_cast<triagens::aql::RegisterId>(curRegs), _trx->documentCollection(_collection->cid()));
 
       for (size_t j = 0; j < toSend; j++) {
         if (j > 0) {
@@ -1152,27 +1142,16 @@
         // The result is in the first variable of this depth,
         // we do not need to do a lookup in _varOverview->varInfo,
         // but can just take cur->getNrRegs() as registerId:
-        res->setValue(j, curRegs,
+        res->setValue(j, static_cast<triagens::aql::RegisterId>(curRegs),
                       AqlValue(reinterpret_cast<TRI_df_marker_t
                                const*>(_documents[_posInDocs++].getDataPtr())));
         // No harm done, if the setValue throws!
       }
     }
 
-<<<<<<< HEAD
     // Advance read position:
     if (_posInDocs >= _documents.size()) {
       // we have exhausted our local documents buffer,
-=======
-    // The result is in the first variable of this depth,
-    // we do not need to do a lookup in _varOverview->varInfo,
-    // but can just take cur->getNrRegs() as registerId:
-    res->setValue(j, static_cast<triagens::aql::RegisterId>(curRegs),
-                  AqlValue(reinterpret_cast<TRI_df_marker_t
-                           const*>(_documents[_posInDocs++].getDataPtr())));
-    // No harm done, if the setValue throws!
-  }
->>>>>>> 215e9bf1
 
       _posInDocs = 0;
 
