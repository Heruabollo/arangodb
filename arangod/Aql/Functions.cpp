--- conflicted
+++ resolved
@@ -622,6 +622,7 @@
 
   char* key = const_cast<char*>(parts[1].c_str());
   std::vector<TRI_doc_mptr_copy_t> edges = TRI_LookupEdgesDocumentCollection(
+    trx,
     collection,
     direction,
     startCid,
@@ -2541,12 +2542,8 @@
   // Function to return constant distance
   auto wc = [](TRI_doc_mptr_copy_t&) -> double { return 1; };
 
-<<<<<<< HEAD
-  std::unique_ptr<EdgeCollectionInfo> eci(new EdgeCollectionInfo(
+  auto eci = std::make_unique<EdgeCollectionInfo>(
     trx,
-=======
-  auto eci = std::make_unique<EdgeCollectionInfo>(
->>>>>>> c4f5f69b
     eCid,
     trx->documentCollection(eCid),
     wc
@@ -3396,27 +3393,6 @@
     return AqlValue(new Json(Json::Null));
   }
   auto resolver = trx->resolver();
-<<<<<<< HEAD
-  
-  TRI_voc_cid_t startCid = resolver->getCollectionId(parts[0]);
-  if (startCid == 0) {
-    THROW_ARANGO_EXCEPTION_FORMAT(TRI_ERROR_ARANGO_COLLECTION_NOT_FOUND,
-                                  "'%s'",
-                                  parts[0].c_str());
-  }
-
-  char* key = const_cast<char*>(parts[1].c_str());
-  std::vector<TRI_doc_mptr_copy_t> edges = TRI_LookupEdgesDocumentCollection(
-    trx,
-    collection->_collection->_collection,
-    direction,
-    startCid,
-    key
-  );
-
-  size_t resultCount = edges.size();
-=======
->>>>>>> c4f5f69b
 
   auto shaper = collection->_collection->_collection->getShaper();
   std::unique_ptr<triagens::arango::ExampleMatcher> matcher;
