--- conflicted
+++ resolved
@@ -261,23 +261,6 @@
   }
 }
 
-<<<<<<< HEAD
-        // use numeric index id
-        uint64_t iid = triagens::basics::StringUtils::uint64(id->_value._string.data, id->_value._string.length - 1);
-        TRI_index_t* data = nullptr;
-
-        // now check if we can find the local index and map it
-        for (auto idx : document->_allIndexes) {
-          if (idx != nullptr && idx->_iid == iid) {
-            // found
-            data = idx;
-            break;
-          }
-          else if (idx->_type == TRI_IDX_TYPE_PRIMARY_INDEX || 
-                   idx->_type == TRI_IDX_TYPE_EDGE_INDEX) {
-          }
-        }
-=======
 ////////////////////////////////////////////////////////////////////////////////
 /// @brief fills the index list, cluster DB server case
 ////////////////////////////////////////////////////////////////////////////////
@@ -293,7 +276,6 @@
                                   "collection not found '%s' in database '%s'",
                                   name.c_str(), vocbase->_name);
   }
->>>>>>> d20c5855
 
   TRI_json_t const* json = (*collectionInfo).getIndexes();
   if (! TRI_IsArrayJson(json)) {
@@ -318,8 +300,8 @@
       TRI_index_t* data = nullptr;
 
       // now check if we can find the local index and map it
-      for (size_t j = 0; j < document->_allIndexes._length; ++j) {
-        auto localIndex = static_cast<TRI_index_t*>(document->_allIndexes._buffer[j]);
+      for (auto it : document->_allIndexes) {
+        auto localIndex = it;
         if (localIndex != nullptr && localIndex->_iid == iid) {
           // found
           data = localIndex;
@@ -337,18 +319,6 @@
       indexes.push_back(idx);
     }
   }
-<<<<<<< HEAD
-  else {
-    // local collection
-    TRI_ASSERT(collection != nullptr);
-    auto document = documentCollection();
-    size_t const n = document->_allIndexes.size();
-    indexes.reserve(n);
-
-    for (size_t i = 0; i < n; ++i) {
-      indexes.emplace_back(new Index(document->_allIndexes[i]));
-    }
-=======
 }
 
 ////////////////////////////////////////////////////////////////////////////////
@@ -359,12 +329,11 @@
 void Collection::fillIndexesLocal () const {
   // local collection
   auto document = documentCollection();
-  size_t const n = document->_allIndexes._length;
+  size_t const n = document->_allIndexes.size();
   indexes.reserve(n);
 
   for (size_t i = 0; i < n; ++i) {
-    indexes.emplace_back(new Index(static_cast<TRI_index_t*>(document->_allIndexes._buffer[i])));
->>>>>>> d20c5855
+    indexes.emplace_back(new Index(document->_allIndexes[i]));
   }
 }
 
