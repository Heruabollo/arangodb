--- conflicted
+++ resolved
@@ -47,18 +47,11 @@
                          std::unordered_map<size_t, ExecutionNode*>* changes)
           : _plan(plan),
             _condition(nullptr),
-<<<<<<< HEAD
-            _filterVariables(),
-            _sortVariables(),
-            _sortExpression(nullptr),
-            _changes(changes),
-            _shouldFreeCondition(true) {
-=======
             _variableDefinitions(),
             _filters(),
             _sorts(),
-            _changes(changes) {
->>>>>>> 89b63299
+            _changes(changes),
+            _shouldFreeCondition(true) {
         };
 
         ~ConditionFinder () {
@@ -81,12 +74,8 @@
         std::unordered_set<VariableId>                 _filters;
         std::vector<std::pair<VariableId, bool>>       _sorts;
         // note: this class will never free the contents of this map
-<<<<<<< HEAD
-        std::unordered_map<size_t, ExecutionNode*>* _changes;
-        bool                              _shouldFreeCondition;
-=======
         std::unordered_map<size_t, ExecutionNode*>*    _changes;
->>>>>>> 89b63299
+        bool                                           _shouldFreeCondition;
     
     };
   }
