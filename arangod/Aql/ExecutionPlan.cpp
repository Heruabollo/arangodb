--- conflicted
+++ resolved
@@ -1015,13 +1015,8 @@
 /// node and that one cannot replace the root node of the plan.
 ////////////////////////////////////////////////////////////////////////////////
 
-<<<<<<< HEAD
 void ExecutionPlan::replaceNode (ExecutionNode* oldNode, 
-                                 ExecutionNode* newNode, 
-                                 ExecutionNode* oldNodeParent) {
-=======
-void ExecutionPlan::replaceNode (ExecutionNode* oldNode, ExecutionNode* newNode) {
->>>>>>> 321ab355
+                                 ExecutionNode* newNode) { 
   TRI_ASSERT(oldNode->id() != newNode->id());
   TRI_ASSERT(newNode->getDependencies().empty());
   TRI_ASSERT(oldNode != _root);
@@ -1032,18 +1027,12 @@
     newNode->addDependency(x);
   }
   
-<<<<<<< HEAD
-  if(! oldNodeParent->replaceDependency(oldNode, newNode)){
-    THROW_ARANGO_EXCEPTION_MESSAGE(TRI_ERROR_INTERNAL,
-                "Could not replace dependencies of an old node.");
-=======
   auto&& oldNodeParents = oldNode->getParents();
   for (auto oldNodeParent : oldNodeParents) {
-    if(!oldNodeParent->replaceDependency(oldNode, newNode)){
+    if(! oldNodeParent->replaceDependency(oldNode, newNode)){
       THROW_ARANGO_EXCEPTION_MESSAGE(TRI_ERROR_INTERNAL,
                   "Could not replace dependencies of an old node.");
     }
->>>>>>> 321ab355
   }
 }
 
