////////////////////////////////////////////////////////////////////////////////
/// DISCLAIMER
///
/// Copyright 2014-2016 ArangoDB GmbH, Cologne, Germany
/// Copyright 2004-2014 triAGENS GmbH, Cologne, Germany
///
/// Licensed under the Apache License, Version 2.0 (the "License");
/// you may not use this file except in compliance with the License.
/// You may obtain a copy of the License at
///
///     http://www.apache.org/licenses/LICENSE-2.0
///
/// Unless required by applicable law or agreed to in writing, software
/// distributed under the License is distributed on an "AS IS" BASIS,
/// WITHOUT WARRANTIES OR CONDITIONS OF ANY KIND, either express or implied.
/// See the License for the specific language governing permissions and
/// limitations under the License.
///
/// Copyright holder is ArangoDB GmbH, Cologne, Germany
///
/// @author Dr. Frank Celler
////////////////////////////////////////////////////////////////////////////////

#include "vocbase.h"

#include <velocypack/Builder.h>
#include <velocypack/Collection.h>
#include <velocypack/Parser.h>
#include <velocypack/velocypack-aliases.h>

#include "ApplicationFeatures/ApplicationServer.h"
#include "Aql/QueryCache.h"
#include "Aql/QueryList.h"
#include "Basics/ConditionLocker.h"
#include "Basics/Exceptions.h"
#include "Basics/FileUtils.h"
#include "Basics/HybridLogicalClock.h"
#include "Basics/StaticStrings.h"
#include "Basics/StringRef.h"
#include "Basics/VelocyPackHelper.h"
#include "Basics/WriteLocker.h"
#include "Basics/conversions.h"
#include "Basics/files.h"
#include "Basics/locks.h"
#include "Basics/memory-map.h"
#include "Basics/threads.h"
#include "Basics/tri-strings.h"
#include "Logger/Logger.h"
#include "RestServer/DatabaseFeature.h"
#include "StorageEngine/EngineSelectorFeature.h"
#include "StorageEngine/StorageEngine.h"
#include "Utils/CollectionKeysRepository.h"
#include "Utils/CursorRepository.h"
#include "V8Server/v8-user-structures.h"
#include "VocBase/Ditch.h"
<<<<<<< HEAD
=======
#include "VocBase/collection.h"
>>>>>>> cc51773a
#include "VocBase/compactor.h"
#include "VocBase/replication-applier.h"
#include "VocBase/ticks.h"
#include "VocBase/transaction.h"
#include "Wal/LogfileManager.h"

#ifdef ARANGODB_ENABLE_ROCKSDB
#include "Indexes/RocksDBFeature.h"
#endif

using namespace arangodb;
using namespace arangodb::basics;

/// @brief sleep interval used when polling for a loading collection's status
#define COLLECTION_STATUS_POLL_INTERVAL (1000 * 10)

static std::atomic<bool> ThrowCollectionNotLoaded(false);

/// @brief collection constructor
TRI_vocbase_col_t::TRI_vocbase_col_t(TRI_vocbase_t* vocbase, TRI_col_type_e type,
                                     TRI_voc_cid_t cid, std::string const& name,
                                     TRI_voc_cid_t planId, std::string const& path) 
    : _vocbase(vocbase),
      _cid(cid),
      _planId(planId),
      _type(static_cast<TRI_col_type_t>(type)),
      _internalVersion(0),
      _lock(),
      _status(TRI_VOC_COL_STATUS_CORRUPTED),
      _collection(nullptr),
      _dbName(vocbase->name()),
      _name(name),
      _path(path),
      _isLocal(true),
      _canDrop(true),
      _canUnload(true),
      _canRename(true) {
  // check for special system collection names
  if (TRI_collection_t::IsSystemName(name)) {
    // a few system collections have special behavior
    if (TRI_EqualString(name.c_str(), TRI_COL_NAME_USERS) ||
        TRI_IsPrefixString(name.c_str(), TRI_COL_NAME_STATISTICS)) {
      // these collections cannot be dropped or renamed
      _canDrop = false;
      _canRename = false;
    }
  }
}

////////////////////////////////////////////////////////////////////////////////
/// @brief collection destructor
////////////////////////////////////////////////////////////////////////////////

TRI_vocbase_col_t::~TRI_vocbase_col_t() {}

/// @brief adds a new collection
/// caller must hold _collectionsLock in write mode or set doLock
TRI_vocbase_col_t* TRI_vocbase_t::registerCollection(bool doLock,
                                                     TRI_col_type_e type, TRI_voc_cid_t cid,
                                                     std::string const& name,
                                                     TRI_voc_cid_t planId,
                                                     std::string const& path) {
  // create a new proxy
  auto collection =
      std::make_unique<TRI_vocbase_col_t>(this, type, cid, name, planId, path);

  {
    CONDITIONAL_WRITE_LOCKER(writeLocker, _collectionsLock, doLock);

    // check name
    auto it = _collectionsByName.emplace(name, collection.get());

    if (!it.second) {
      LOG(ERR) << "duplicate entry for collection name '" << name << "'";
      LOG(ERR) << "collection id " << cid
              << " has same name as already added collection "
              << _collectionsByName[name]->_cid;

      TRI_set_errno(TRI_ERROR_ARANGO_DUPLICATE_NAME);

      return nullptr;
    }

    // check collection identifier
    TRI_ASSERT(collection->_cid == cid);
    try {
      auto it2 = _collectionsById.emplace(cid, collection.get());

      if (!it2.second) {
        _collectionsByName.erase(name);
<<<<<<< HEAD

        LOG(ERR) << "duplicate collection identifier " << collection->_cid
                << " for name '" << name << "'";

        TRI_set_errno(TRI_ERROR_ARANGO_DUPLICATE_IDENTIFIER);

        return nullptr;
      }
    }
    catch (...) {
      _collectionsByName.erase(name);
      return nullptr;
    }

    TRI_ASSERT(_collectionsByName.size() == _collectionsById.size());

    try {
      _collections.emplace_back(collection.get());
    }
    catch (...) {
      _collectionsByName.erase(name);
      _collectionsById.erase(cid);
      return nullptr;
    }
  }

  collection->_status = TRI_VOC_COL_STATUS_UNLOADED;

  return collection.release();
}

=======

        LOG(ERR) << "duplicate collection identifier " << collection->_cid
                << " for name '" << name << "'";

        TRI_set_errno(TRI_ERROR_ARANGO_DUPLICATE_IDENTIFIER);

        return nullptr;
      }
    }
    catch (...) {
      _collectionsByName.erase(name);
      return nullptr;
    }

    TRI_ASSERT(_collectionsByName.size() == _collectionsById.size());

    try {
      _collections.emplace_back(collection.get());
    }
    catch (...) {
      _collectionsByName.erase(name);
      _collectionsById.erase(cid);
      return nullptr;
    }
  }

  collection->_status = TRI_VOC_COL_STATUS_UNLOADED;

  return collection.release();
}

>>>>>>> cc51773a
/// @brief write a drop collection marker into the log
int TRI_vocbase_t::writeDropCollectionMarker(TRI_voc_cid_t collectionId,
                                             std::string const& name) {
  int res = TRI_ERROR_NO_ERROR;

  try {
    VPackBuilder builder;
    builder.openObject();
    builder.add("id", VPackValue(std::to_string(collectionId)));
    builder.add("name", VPackValue(name));
    builder.close();

    arangodb::wal::CollectionMarker marker(TRI_DF_MARKER_VPACK_DROP_COLLECTION, _id, collectionId, builder.slice());

    arangodb::wal::SlotInfoCopy slotInfo =
        arangodb::wal::LogfileManager::instance()->allocateAndWrite(marker, false);

    if (slotInfo.errorCode != TRI_ERROR_NO_ERROR) {
      THROW_ARANGO_EXCEPTION(slotInfo.errorCode);
    }
  } catch (arangodb::basics::Exception const& ex) {
    res = ex.code();
  } catch (...) {
    res = TRI_ERROR_INTERNAL;
  }

  if (res != TRI_ERROR_NO_ERROR) {
    LOG(WARN) << "could not save collection drop marker in log: "
              << TRI_errno_string(res);
  }

  return res;
}

/// @brief removes a collection name from the global list of collections
/// This function is called when a collection is dropped.
bool TRI_vocbase_t::unregisterCollection(TRI_vocbase_col_t* collection) {
  TRI_ASSERT(collection != nullptr);
  std::string const colName(collection->name());

  WRITE_LOCKER(writeLocker, _collectionsLock);

  // pre-condition
  TRI_ASSERT(_collectionsByName.size() == _collectionsById.size());

  // only if we find the collection by its id, we can delete it by name
  if (_collectionsById.erase(collection->_cid) > 0) {
    // this is because someone else might have created a new collection with the
    // same name, but with a different id
    _collectionsByName.erase(colName);
  }

  // post-condition
  TRI_ASSERT(_collectionsByName.size() == _collectionsById.size());

  return true;
}

////////////////////////////////////////////////////////////////////////////////
/// @brief unloads a collection
////////////////////////////////////////////////////////////////////////////////

static bool UnloadCollectionCallback(TRI_collection_t* col, void* data) {
  TRI_vocbase_col_t* collection = static_cast<TRI_vocbase_col_t*>(data);
  TRI_ASSERT(collection != nullptr);

  WRITE_LOCKER_EVENTUAL(locker, collection->_lock, 1000);

  if (collection->_status != TRI_VOC_COL_STATUS_UNLOADING) {
    return false;
  }

  if (collection->_collection == nullptr) {
    collection->_status = TRI_VOC_COL_STATUS_CORRUPTED;
    return true;
  }

  auto ditches = collection->_collection->ditches();

  if (ditches->contains(arangodb::Ditch::TRI_DITCH_DOCUMENT) ||
      ditches->contains(arangodb::Ditch::TRI_DITCH_REPLICATION) ||
      ditches->contains(arangodb::Ditch::TRI_DITCH_COMPACTION)) {
    locker.unlock();

    // still some ditches left...
    // as the cleanup thread has already popped the unload ditch from the
    // ditches list,
    // we need to insert a new one to really executed the unload
    collection->_collection->_vocbase->unloadCollection(collection, false);
    return false;
  }

  TRI_collection_t* document = collection->_collection;

  TRI_ASSERT(document != nullptr);

  int res = document->unload(true);

  if (res != TRI_ERROR_NO_ERROR) {
    std::string const colName(collection->name());
    LOG(ERR) << "failed to close collection '" << colName
             << "': " << TRI_last_error();

    collection->_status = TRI_VOC_COL_STATUS_CORRUPTED;
    return true;
  }

  delete document;

  collection->_status = TRI_VOC_COL_STATUS_UNLOADED;
  collection->_collection = nullptr;

  return true;
}

/// @brief drops a collection
bool TRI_vocbase_t::DropCollectionCallback(TRI_collection_t* col, void* data) {
  TRI_vocbase_col_t* collection = static_cast<TRI_vocbase_col_t*>(data);
  std::string const name(collection->name());

  {
    WRITE_LOCKER_EVENTUAL(statusLock, collection->_lock, 1000); 

    if (collection->_status != TRI_VOC_COL_STATUS_DELETED) {
      LOG(ERR) << "someone resurrected the collection '" << name << "'";
      return false;
    }

    // unload collection
    if (collection->_collection != nullptr) {
      TRI_collection_t* document = collection->_collection;

      int res = document->unload(false);

      if (res != TRI_ERROR_NO_ERROR) {
        LOG(ERR) << "failed to close collection '" << name
                << "': " << TRI_last_error();
        return true;
      }

      delete document;

      collection->_collection = nullptr;
    }
  } // release status lock

  // .............................................................................
  // remove from list of collections
  // .............................................................................

  TRI_vocbase_t* vocbase = collection->_vocbase;

  {
    WRITE_LOCKER(writeLocker, vocbase->_collectionsLock);

    auto it = std::find(vocbase->_collections.begin(),
                        vocbase->_collections.end(), collection);

    if (it != vocbase->_collections.end()) {
      vocbase->_collections.erase(it);
    }

    // we need to clean up the pointers later so we insert it into this vector
    try {
      vocbase->_deadCollections.emplace_back(collection);
    } catch (...) {
    }
  }
  
  // delete persistent indexes    
#ifdef ARANGODB_ENABLE_ROCKSDB
  RocksDBFeature::dropCollection(vocbase->_id, collection->cid());
#endif

  // .............................................................................
  // rename collection directory
  // .............................................................................

  if (!collection->path().empty()) {
    std::string const collectionPath = collection->path();

#ifdef _WIN32
    size_t pos = collectionPath.find_last_of('\\');
#else
    size_t pos = collectionPath.find_last_of('/');
#endif

    bool invalid = false;

    if (pos == std::string::npos || pos + 1 >= collectionPath.size()) {
      invalid = true;
    }

    std::string path;
    std::string relName;
    if (!invalid) {
      // extract path part
      if (pos > 0) {
        path = collectionPath.substr(0, pos); 
      }

      // extract relative filename
      relName = collectionPath.substr(pos + 1);

      if (!StringUtils::isPrefix(relName, "collection-") || 
          StringUtils::isSuffix(relName, ".tmp")) {
        invalid = true;
      }
    }

    if (!invalid) {
      // prefix the collection name with "deleted-"

      std::string const newFilename = 
        FileUtils::buildFilename(path, "deleted-" + relName.substr(std::string("collection-").size()));

      // check if target directory already exists
      if (TRI_IsDirectory(newFilename.c_str())) {
        // remove existing target directory
        TRI_RemoveDirectory(newFilename.c_str());
      }

      // perform the rename
      int res = TRI_RenameFile(collection->path().c_str(), newFilename.c_str());

      LOG(TRACE) << "renaming collection directory from '"
                 << collection->path() << "' to '" << newFilename << "'";

      if (res != TRI_ERROR_NO_ERROR) {
        LOG(ERR) << "cannot rename dropped collection '" << name
                 << "' from '" << collection->path() << "' to '"
                 << newFilename << "': " << TRI_errno_string(res);
      } else {
        LOG(DEBUG) << "wiping dropped collection '" << name
                   << "' from disk";

        res = TRI_RemoveDirectory(newFilename.c_str());

        if (res != TRI_ERROR_NO_ERROR) {
          LOG(ERR) << "cannot wipe dropped collection '" << name
                   << "' from disk: " << TRI_errno_string(res);
        }
      }
    } else {
      LOG(ERR) << "cannot rename dropped collection '" << name
               << "': unknown path '" << collection->path() << "'";
    }
  }

  return true;
}

/// @brief creates a new collection, worker function
TRI_vocbase_col_t* TRI_vocbase_t::createCollectionWorker(
    arangodb::VocbaseCollectionInfo& parameters,
    TRI_voc_cid_t& cid, bool writeMarker, VPackBuilder& builder) {
  TRI_ASSERT(!builder.isClosed());
  std::string name = parameters.name();

  WRITE_LOCKER(writeLocker, _collectionsLock);

<<<<<<< HEAD
  try {
    // reserve room for the new collection
    _collections.reserve(_collections.size() + 1);
    _deadCollections.reserve(_deadCollections.size() + 1);
  } catch (...) {
    TRI_set_errno(TRI_ERROR_OUT_OF_MEMORY);
    return nullptr;
  }
=======
  // reserve room for the new collection
  _collections.reserve(_collections.size() + 1);
  _deadCollections.reserve(_deadCollections.size() + 1);
>>>>>>> cc51773a

  auto it = _collectionsByName.find(name);

  if (it != _collectionsByName.end()) {
    TRI_set_errno(TRI_ERROR_ARANGO_DUPLICATE_NAME);
    return nullptr;
  }

  // ok, construct the collection
<<<<<<< HEAD
  TRI_document_collection_t* document =
      TRI_CreateDocumentCollection(this, parameters, cid);
=======
  TRI_collection_t* document = TRI_collection_t::create(this, parameters, cid);
>>>>>>> cc51773a

  if (document == nullptr) {
    return nullptr;
  }

  TRI_collection_t* col = document;
  TRI_vocbase_col_t* collection = nullptr;
  TRI_voc_cid_t planId = parameters.planId();
  col->_info.setPlanId(planId);

  try {
    collection = registerCollection(ConditionalWriteLocker::DoNotLock(), col->_info.type(), col->_info.id(), col->_info.name(), planId, col->path());
  } catch (...) {
    // if an exception is caught, collection will be a nullptr
  }

  if (collection == nullptr) {
    document->unload(false);
    delete document;
    // TODO: does the collection directory need to be removed?
    return nullptr;
  }

  // cid might have been assigned
  cid = col->_info.id();

  collection->_status = TRI_VOC_COL_STATUS_LOADED;
  collection->_collection = document;

  if (writeMarker) {
    col->_info.toVelocyPack(builder);
  }

  return collection;
}

/// @brief renames a collection, worker function
int TRI_vocbase_t::renameCollectionWorker(TRI_vocbase_col_t* collection, 
                            std::string const& oldName,
                            std::string const& newName) {
  // cannot rename a corrupted collection
  if (collection->_status == TRI_VOC_COL_STATUS_CORRUPTED) {
    return TRI_set_errno(TRI_ERROR_ARANGO_CORRUPTED_COLLECTION);
  }

  // cannot rename a deleted collection
  if (collection->_status == TRI_VOC_COL_STATUS_DELETED) {
    return TRI_set_errno(TRI_ERROR_ARANGO_COLLECTION_NOT_FOUND);
  }

  {
    WRITE_LOCKER(writeLocker, _collectionsLock);

    // check if the new name is unused
    auto it = _collectionsByName.find(newName);

    if (it != _collectionsByName.end()) {
      return TRI_set_errno(TRI_ERROR_ARANGO_DUPLICATE_NAME);
    }

    // .............................................................................
    // collection is unloaded
    // .............................................................................

    else if (collection->_status == TRI_VOC_COL_STATUS_UNLOADED) {
      try {
        arangodb::VocbaseCollectionInfo info =
            arangodb::VocbaseCollectionInfo::fromFile(collection->path(),
                                                      this, newName, true);

        bool doSync = application_features::ApplicationServer::getFeature<DatabaseFeature>("Database")->forceSyncProperties();
        int res = info.saveToFile(collection->path(), doSync);

        if (res != TRI_ERROR_NO_ERROR) {
          return TRI_set_errno(res);
        }

      } catch (arangodb::basics::Exception const& e) {
        return TRI_set_errno(e.code());
      }

      // fall-through intentional
    }

    // .............................................................................
    // collection is loaded
    // .............................................................................

    else if (collection->_status == TRI_VOC_COL_STATUS_LOADED ||
             collection->_status == TRI_VOC_COL_STATUS_UNLOADING ||
             collection->_status == TRI_VOC_COL_STATUS_LOADING) {
      int res = collection->_collection->rename(newName);

      if (res != TRI_ERROR_NO_ERROR) {
        return TRI_set_errno(res);
      }
      // fall-through intentional
    }

    // .............................................................................
    // unknown status
    // .............................................................................

    else {
      return TRI_set_errno(TRI_ERROR_INTERNAL);
    }

    // .............................................................................
    // rename and release locks
    // .............................................................................

    _collectionsByName.erase(oldName);

    collection->_name = newName;

    // this shouldn't fail, as we removed an element above so adding one should
    // be ok
#ifdef ARANGODB_ENABLE_MAINTAINER_MODE
    auto it2 =
#endif
    _collectionsByName.emplace(newName, collection);
    TRI_ASSERT(it2.second);

    TRI_ASSERT(_collectionsByName.size() == _collectionsById.size());
  }  // _colllectionsLock

  // to prevent caching returning now invalid old collection name in db's
  // NamedPropertyAccessor,
  // i.e. db.<old-collection-name>
  collection->_internalVersion++;

  // invalidate all entries for the two collections
  arangodb::aql::QueryCache::instance()->invalidate(
      this, std::vector<std::string>{oldName, newName});

  return TRI_ERROR_NO_ERROR;
}

/// @brief loads an existing collection
/// Note that this will READ lock the collection. You have to release the
/// collection lock by yourself.
int TRI_vocbase_t::loadCollection(TRI_vocbase_col_t* collection,
                                  TRI_vocbase_col_status_e& status,
                                  bool setStatus) {
  // read lock
  // check if the collection is already loaded
  {
    READ_LOCKER_EVENTUAL(locker, collection->_lock, 1000);

    // return original status to the caller
    if (setStatus) {
      status = collection->_status;
    }

    if (collection->_status == TRI_VOC_COL_STATUS_LOADED) {
      // DO NOT release the lock
      locker.steal();
      return TRI_ERROR_NO_ERROR;
    }

    if (collection->_status == TRI_VOC_COL_STATUS_DELETED) {
      return TRI_set_errno(TRI_ERROR_ARANGO_COLLECTION_NOT_FOUND);
    }

    if (collection->_status == TRI_VOC_COL_STATUS_CORRUPTED) {
      return TRI_set_errno(TRI_ERROR_ARANGO_CORRUPTED_COLLECTION);
    }
  }
  // release the read lock and acquire a write lock, we have to do some work

  // .............................................................................
  // write lock
  // .............................................................................

  WRITE_LOCKER_EVENTUAL(locker, collection->_lock, 1000);

  // someone else loaded the collection, release the WRITE lock and try again
  if (collection->_status == TRI_VOC_COL_STATUS_LOADED) {
    locker.unlock();
    return loadCollection(collection, status, false);
  }

  // someone is trying to unload the collection, cancel this,
  // release the WRITE lock and try again
  if (collection->_status == TRI_VOC_COL_STATUS_UNLOADING) {
    // check if there is a deferred drop action going on for this collection
    if (collection->_collection->ditches()->contains(
            arangodb::Ditch::TRI_DITCH_COLLECTION_DROP)) {
      // drop call going on, we must abort
      locker.unlock();

      // someone requested the collection to be dropped, so it's not there
      // anymore
      return TRI_set_errno(TRI_ERROR_ARANGO_COLLECTION_NOT_FOUND);
    }

    // no drop action found, go on
    collection->_status = TRI_VOC_COL_STATUS_LOADED;
    locker.unlock();

    return loadCollection(collection, status, false);
  }

  // deleted, give up
  if (collection->_status == TRI_VOC_COL_STATUS_DELETED) {
    return TRI_set_errno(TRI_ERROR_ARANGO_COLLECTION_NOT_FOUND);
  }

  // corrupted, give up
  if (collection->_status == TRI_VOC_COL_STATUS_CORRUPTED) {
    return TRI_set_errno(TRI_ERROR_ARANGO_CORRUPTED_COLLECTION);
  }

  // currently loading
  if (collection->_status == TRI_VOC_COL_STATUS_LOADING) {
    locker.unlock();

    // loop until the status changes
    while (true) {
      TRI_vocbase_col_status_e status;
      {
        READ_LOCKER_EVENTUAL(readLocker, collection->_lock, 1000);
        status = collection->_status;
      }

      if (status != TRI_VOC_COL_STATUS_LOADING) {
        break;
      }

      // only throw this particular error if the server is configured to do so
      if (ThrowCollectionNotLoaded.load(std::memory_order_relaxed)) {
        return TRI_ERROR_ARANGO_COLLECTION_NOT_LOADED;
      }

      usleep(COLLECTION_STATUS_POLL_INTERVAL);
    }

    return loadCollection(collection, status, false);
  }

  // unloaded, load collection
  if (collection->_status == TRI_VOC_COL_STATUS_UNLOADED) {
    // set the status to loading
    collection->_status = TRI_VOC_COL_STATUS_LOADING;

    // release the lock on the collection temporarily
    // this will allow other threads to check the collection's
    // status while it is loading (loading may take a long time because of
    // disk activity, index creation etc.)
    locker.unlock();
      
    bool ignoreDatafileErrors = false;
    if (DatabaseFeature::DATABASE != nullptr) {
      ignoreDatafileErrors = DatabaseFeature::DATABASE->ignoreDatafileErrors();
    }

    TRI_collection_t* document = nullptr;
    try {
      document = TRI_collection_t::open(this, collection, ignoreDatafileErrors);
    } catch (...) {
    }

    // lock again to adjust the status
    locker.lockEventual(1000);

    // no one else must have changed the status
    TRI_ASSERT(collection->_status == TRI_VOC_COL_STATUS_LOADING);

    if (document == nullptr) {
      collection->_status = TRI_VOC_COL_STATUS_CORRUPTED;
      return TRI_set_errno(TRI_ERROR_ARANGO_CORRUPTED_COLLECTION);
    }

    collection->_internalVersion = 0;
    collection->_collection = document;
    collection->_status = TRI_VOC_COL_STATUS_LOADED;

    // release the WRITE lock and try again
    locker.unlock();

    return loadCollection(collection, status, false);
  }

  std::string const colName(collection->name());
  LOG(ERR) << "unknown collection status " << collection->_status << " for '"
           << colName << "'";

  return TRI_set_errno(TRI_ERROR_INTERNAL);
}

/// @brief drops a collection, worker function
int TRI_vocbase_t::dropCollectionWorker(TRI_vocbase_col_t* collection,
                          bool writeMarker, DropState& state) {
  state = DROP_EXIT;
  std::string const colName(collection->name());

  WRITE_LOCKER_EVENTUAL(locker, collection->_lock, 1000);

  arangodb::aql::QueryCache::instance()->invalidate(this, colName.c_str());

  // collection already deleted
  if (collection->_status == TRI_VOC_COL_STATUS_DELETED) {
    // mark collection as deleted
    unregisterCollection(collection);
<<<<<<< HEAD

    TRI_WRITE_UNLOCK_STATUS_VOCBASE_COL(collection);

=======
>>>>>>> cc51773a
    return TRI_ERROR_NO_ERROR;
  }

  // collection is unloaded
  if (collection->_status == TRI_VOC_COL_STATUS_UNLOADED) {
    try {
      arangodb::VocbaseCollectionInfo info =
          arangodb::VocbaseCollectionInfo::fromFile(collection->path(),
                                                    this, colName, true);
      if (!info.deleted()) {
        info.setDeleted(true);

        // we don't need to fsync if we are in the recovery phase
        bool doSync = application_features::ApplicationServer::getFeature<DatabaseFeature>("Database")->forceSyncProperties();
        doSync = (doSync && !arangodb::wal::LogfileManager::instance()->isInRecovery());

        int res = info.saveToFile(collection->path(), doSync);

        if (res != TRI_ERROR_NO_ERROR) {
          return TRI_set_errno(res);
        }
      }

    } catch (arangodb::basics::Exception const& e) {
      return TRI_set_errno(e.code());
    }

    collection->_status = TRI_VOC_COL_STATUS_DELETED;
    unregisterCollection(collection);
<<<<<<< HEAD
    TRI_WRITE_UNLOCK_STATUS_VOCBASE_COL(collection);
=======

    locker.unlock();
>>>>>>> cc51773a

    if (writeMarker) {
      writeDropCollectionMarker(collection->_cid, collection->name());
    }

    DropCollectionCallback(nullptr, collection);

    return TRI_ERROR_NO_ERROR;
  }

  // collection is loading
  if (collection->_status == TRI_VOC_COL_STATUS_LOADING) {
    // loop until status changes
    // try again later
    state = DROP_AGAIN;
    return TRI_ERROR_NO_ERROR;
  }

  // collection is loaded
  if (collection->_status == TRI_VOC_COL_STATUS_LOADED ||
           collection->_status == TRI_VOC_COL_STATUS_UNLOADING) {
    collection->_collection->_info.setDeleted(true);

    bool doSync = application_features::ApplicationServer::getFeature<DatabaseFeature>("Database")->forceSyncProperties();
    doSync = (doSync && !arangodb::wal::LogfileManager::instance()->isInRecovery());
    VPackSlice slice;
    int res = collection->_collection->updateCollectionInfo(this, slice, doSync);

    if (res != TRI_ERROR_NO_ERROR) {
      return res;
    }

    collection->_status = TRI_VOC_COL_STATUS_DELETED;
    unregisterCollection(collection);
<<<<<<< HEAD
    TRI_WRITE_UNLOCK_STATUS_VOCBASE_COL(collection);
=======

    locker.unlock();
>>>>>>> cc51773a

    if (writeMarker) {
      writeDropCollectionMarker(collection->_cid, collection->name());
    }

    state = DROP_PERFORM;
    return TRI_ERROR_NO_ERROR;
  }

  // unknown status
<<<<<<< HEAD
  TRI_WRITE_UNLOCK_STATUS_VOCBASE_COL(collection);

  LOG(WARN) << "internal error in dropCollection";

=======
>>>>>>> cc51773a
  return TRI_set_errno(TRI_ERROR_INTERNAL);
}

////////////////////////////////////////////////////////////////////////////////
/// @brief extract the numeric part from a filename
/// the filename must look like this: /.*type-abc\.ending$/, where abc is
/// a number, and type and ending are arbitrary letters
////////////////////////////////////////////////////////////////////////////////

static uint64_t GetNumericFilenamePart(char const* filename) {
  char const* pos1 = strrchr(filename, '.');

  if (pos1 == nullptr) {
    return 0;
  }

  char const* pos2 = strrchr(filename, '-');

  if (pos2 == nullptr || pos2 > pos1) {
    return 0;
  }

  return StringUtils::uint64(pos2 + 1, pos1 - pos2 - 1);
}

////////////////////////////////////////////////////////////////////////////////
/// @brief compare two filenames, based on the numeric part contained in
/// the filename. this is used to sort datafile filenames on startup
////////////////////////////////////////////////////////////////////////////////

static bool FilenameStringComparator(std::string const& lhs,
                                     std::string const& rhs) {
  uint64_t const numLeft = GetNumericFilenamePart(lhs.c_str());
  uint64_t const numRight = GetNumericFilenamePart(rhs.c_str());
  return numLeft < numRight;
}
  
void TRI_vocbase_col_t::toVelocyPack(VPackBuilder& builder, bool includeIndexes,
                                     TRI_voc_tick_t maxTick) {
  TRI_ASSERT(!builder.isClosed());
  std::string const filename = basics::FileUtils::buildFilename(path(), TRI_VOC_PARAMETER_FILE);

  std::shared_ptr<VPackBuilder> fileInfoBuilder =
      arangodb::basics::VelocyPackHelper::velocyPackFromFile(filename);
  builder.add("parameters", fileInfoBuilder->slice());

  if (includeIndexes) {
    builder.add("indexes", VPackValue(VPackValueType::Array));
    toVelocyPackIndexes(builder, maxTick);
    builder.close();
  }
}

std::shared_ptr<VPackBuilder> TRI_vocbase_col_t::toVelocyPack(
    bool includeIndexes, TRI_voc_tick_t maxTick) {
  auto builder = std::make_shared<VPackBuilder>();
  {
    VPackObjectBuilder b(builder.get());
    toVelocyPack(*builder, includeIndexes, maxTick);
  }

  return builder;
}

void TRI_vocbase_col_t::toVelocyPackIndexes(VPackBuilder& builder,
                                            TRI_voc_tick_t maxTick) {
  TRI_ASSERT(!builder.isClosed());

  std::vector<std::string> files = TRI_FilesDirectory(path().c_str());

  // sort by index id
  std::sort(files.begin(), files.end(), FilenameStringComparator);

  for (auto const& file : files) {
    if (StringUtils::isPrefix(file, "index-") &&
        StringUtils::isSuffix(file, ".json")) {
      std::string const filename = basics::FileUtils::buildFilename(path(), file);
      std::shared_ptr<VPackBuilder> indexVPack =
          arangodb::basics::VelocyPackHelper::velocyPackFromFile(filename);

      VPackSlice const indexSlice = indexVPack->slice();
      VPackSlice const id = indexSlice.get("id");

      if (id.isNumber()) {
        uint64_t iid = id.getNumericValue<uint64_t>();
        if (iid <= static_cast<uint64_t>(maxTick)) {
          // convert "id" to string
          VPackBuilder toMerge;
          {
            VPackObjectBuilder b(&toMerge);
            char* idString = TRI_StringUInt64(iid);
            toMerge.add("id", VPackValue(idString));
          }
          VPackBuilder mergedBuilder =
              VPackCollection::merge(indexSlice, toMerge.slice(), false);
          builder.add(mergedBuilder.slice());
        }
      } else if (id.isString()) {
        std::string data = id.copyString();
        uint64_t iid = StringUtils::uint64(data);
        if (iid <= static_cast<uint64_t>(maxTick)) {
          builder.add(indexSlice);
        }
      }
    }
  }
}

std::shared_ptr<VPackBuilder> TRI_vocbase_col_t::toVelocyPackIndexes(
    TRI_voc_tick_t maxTick) {
  auto builder = std::make_shared<VPackBuilder>();
  builder->openArray();
  toVelocyPackIndexes(*builder, maxTick);
  builder->close();
  return builder;
}

/// @brief returns a translation of a collection status
char const* TRI_vocbase_col_t::statusString(TRI_vocbase_col_status_e status) {
  switch (status) {
    case TRI_VOC_COL_STATUS_UNLOADED:
      return "unloaded";
    case TRI_VOC_COL_STATUS_LOADED:
      return "loaded";
    case TRI_VOC_COL_STATUS_UNLOADING:
      return "unloading";
    case TRI_VOC_COL_STATUS_DELETED:
      return "deleted";
    case TRI_VOC_COL_STATUS_LOADING:
      return "loading";
    case TRI_VOC_COL_STATUS_CORRUPTED:
    case TRI_VOC_COL_STATUS_NEW_BORN:
    default:
      return "unknown";
  }
}

/// @brief closes a database and all collections
void TRI_vocbase_t::shutdown() {
  // stop replication
  if (_replicationApplier != nullptr) {
    _replicationApplier->stop(false);
  }

  // mark all cursors as deleted so underlying collections can be freed soon
  _cursorRepository->garbageCollect(true);

  // mark all collection keys as deleted so underlying collections can be freed
  // soon
  _collectionKeys->garbageCollect(true);

  std::vector<TRI_vocbase_col_t*> collections;

  {
    READ_LOCKER(writeLocker, _collectionsLock);
    collections = _collections;
  }

  // from here on, the vocbase is unusable, i.e. no collections can be
  // created/loaded etc.

  // starts unloading of collections
  for (auto& collection : collections) {
<<<<<<< HEAD
    TRI_UnloadCollectionVocBase(this, collection, true);
=======
    unloadCollection(collection, true);
>>>>>>> cc51773a
  }

  // this will signal the compactor thread to do one last iteration
  _state = (sig_atomic_t)TRI_VOCBASE_STATE_SHUTDOWN_COMPACTOR;

  TRI_LockCondition(&_compactorCondition);
  TRI_SignalCondition(&_compactorCondition);
  TRI_UnlockCondition(&_compactorCondition);

  if (_hasCompactor) {
    int res = TRI_JoinThread(&_compactor);

    if (res != TRI_ERROR_NO_ERROR) {
      LOG(ERR) << "unable to join compactor thread: " << TRI_errno_string(res);
    }
  }

  // this will signal the cleanup thread to do one last iteration
  _state = (sig_atomic_t)TRI_VOCBASE_STATE_SHUTDOWN_CLEANUP;

  {
    CONDITION_LOCKER(locker, _cleanupCondition);
    locker.signal();
  }

  if (_cleanupThread != nullptr) {
    _cleanupThread->beginShutdown();  

    while (_cleanupThread->isRunning()) {
      usleep(5000);
    }
  
    _cleanupThread.reset();
  }

  // free dead collections (already dropped but pointers still around)
  for (auto& collection : _deadCollections) {
    delete collection;
  }

  // free collections
  for (auto& collection : _collections) {
    delete collection;
  }
}

/// @brief returns all known (document) collections
std::vector<TRI_vocbase_col_t*> TRI_vocbase_t::collections() {
  std::vector<TRI_vocbase_col_t*> result;
 
  READ_LOCKER(readLocker, _collectionsLock);

  for (auto const& it : _collectionsById) {
    result.emplace_back(it.second);
  }

  return result;
}

/// @brief returns names of all known (document) collections
std::vector<std::string> TRI_vocbase_t::collectionNames() {
  std::vector<std::string> result;

  READ_LOCKER(readLocker, _collectionsLock);

  for (auto const& it : _collectionsById) {
    result.emplace_back(it.second->name());
  }

  return result;
}

////////////////////////////////////////////////////////////////////////////////
/// @brief returns all known (document) collections with their parameters
/// and indexes, up to a specific tick value
/// while the collections are iterated over, there will be a global lock so
/// that there will be consistent view of collections & their properties
/// The list of collections will be sorted if sort function is given
////////////////////////////////////////////////////////////////////////////////

std::shared_ptr<VPackBuilder> TRI_vocbase_t::inventory(TRI_voc_tick_t maxTick,
    bool (*filter)(TRI_vocbase_col_t*, void*), void* data, bool shouldSort,
    std::function<bool(TRI_vocbase_col_t*, TRI_vocbase_col_t*)> sortCallback) {
  std::vector<TRI_vocbase_col_t*> collections;

  // cycle on write-lock
  WRITE_LOCKER_EVENTUAL(writeLock, _inventoryLock, 1000);

  // copy collection pointers into vector so we can work with the copy without
  // the global lock
  {
    READ_LOCKER(readLocker, _collectionsLock);
    collections = _collections;
  }

  if (shouldSort && collections.size() > 1) {
    std::sort(collections.begin(), collections.end(), sortCallback);
  }

  auto builder = std::make_shared<VPackBuilder>();
  {
    VPackArrayBuilder b(builder.get());

    for (auto& collection : collections) {
      READ_LOCKER(readLocker, collection->_lock);

      if (collection->_status == TRI_VOC_COL_STATUS_DELETED ||
          collection->_status == TRI_VOC_COL_STATUS_CORRUPTED) {
        // we do not need to care about deleted or corrupted collections
        continue;
      }

      if (collection->_cid > maxTick) {
        // collection is too new
        continue;
      }

      // check if we want this collection
      if (filter != nullptr && !filter(collection, data)) {
        continue;
      }

      VPackObjectBuilder b(builder.get());
      collection->toVelocyPack(*builder, true, maxTick);
    }
  }
  return builder;
}

/// @brief gets a collection name by a collection id
/// the name is fetched under a lock to make this thread-safe.
/// returns empty string if the collection does not exist.
std::string TRI_vocbase_t::collectionName(TRI_voc_cid_t id) {
  READ_LOCKER(readLocker, _collectionsLock);
<<<<<<< HEAD

  auto it = _collectionsById.find(id);

=======

  auto it = _collectionsById.find(id);

>>>>>>> cc51773a
  if (it == _collectionsById.end()) {
    return StaticStrings::Empty;
  }

  return (*it).second->name();
}

<<<<<<< HEAD
/// @brief looks up a (document) collection by name
=======
/// @brief looks up a collection by name
>>>>>>> cc51773a
TRI_vocbase_col_t* TRI_vocbase_t::lookupCollection(std::string const& name) {
  if (name.empty()) {
    return nullptr;
  }

  // if collection name is passed as a stringified id, we'll use the lookupbyid
  // function
  // this is safe because collection names must not start with a digit
  if (name[0] >= '0' && name[0] <= '9') {
    return lookupCollection(StringUtils::uint64(name));
  }

  // otherwise we'll look up the collection by name
  READ_LOCKER(readLocker, _collectionsLock);

  auto it = _collectionsByName.find(name);

  if (it == _collectionsByName.end()) {
    return nullptr;
  }
  return (*it).second;
}

<<<<<<< HEAD
/// @brief looks up a (document) collection by identifier
=======
/// @brief looks up a collection by identifier
>>>>>>> cc51773a
TRI_vocbase_col_t* TRI_vocbase_t::lookupCollection(TRI_voc_cid_t id) {
  READ_LOCKER(readLocker, _collectionsLock);
  
  auto it = _collectionsById.find(id);

  if (it == _collectionsById.end()) {
    return nullptr;
  }
  return (*it).second;
}

/// @brief creates a new collection from parameter set
/// collection id (cid) is normally passed with a value of 0
/// this means that the system will assign a new collection id automatically
/// using a cid of > 0 is supported to import dumps from other servers etc.
/// but the functionality is not advertised
<<<<<<< HEAD
////////////////////////////////////////////////////////////////////////////////

=======
>>>>>>> cc51773a
TRI_vocbase_col_t* TRI_vocbase_t::createCollection(
    arangodb::VocbaseCollectionInfo& parameters,
    TRI_voc_cid_t cid, bool writeMarker) {
  // check that the name does not contain any strange characters
  if (!TRI_collection_t::IsAllowedName(parameters.isSystem(),
                                       parameters.name())) {
    TRI_set_errno(TRI_ERROR_ARANGO_ILLEGAL_NAME);

    return nullptr;
  }

<<<<<<< HEAD
  READ_LOCKER(readLocker, _inventoryLock);

  TRI_vocbase_col_t* collection;
=======
  TRI_vocbase_col_t* collection = nullptr;
>>>>>>> cc51773a
  VPackBuilder builder;

  READ_LOCKER(readLocker, _inventoryLock);

  {
    VPackObjectBuilder b(&builder);
    // note: cid may be modified by this function call
<<<<<<< HEAD
    collection = createCollectionWorker(parameters, cid, writeMarker, builder);
=======
    try {
      collection = createCollectionWorker(parameters, cid, writeMarker, builder);
    } catch (basics::Exception const& ex) {
      TRI_set_errno(ex.code());
      return nullptr;
    } catch (...) {
      TRI_set_errno(TRI_ERROR_INTERNAL);
      return nullptr;
    }
>>>>>>> cc51773a
  }

  if (!writeMarker) {
    return collection;
  }

  if (collection == nullptr) {
    // something went wrong... must not continue
    return nullptr;
  }

  VPackSlice const slice = builder.slice();

  TRI_ASSERT(cid != 0);

  int res = TRI_ERROR_NO_ERROR;

  try {
    arangodb::wal::CollectionMarker marker(TRI_DF_MARKER_VPACK_CREATE_COLLECTION, _id, cid, slice);

    arangodb::wal::SlotInfoCopy slotInfo =
        arangodb::wal::LogfileManager::instance()->allocateAndWrite(marker, false);

    if (slotInfo.errorCode != TRI_ERROR_NO_ERROR) {
      THROW_ARANGO_EXCEPTION(slotInfo.errorCode);
    }

    return collection;
  } catch (arangodb::basics::Exception const& ex) {
    res = ex.code();
  } catch (...) {
    res = TRI_ERROR_INTERNAL;
  }

  LOG(WARN) << "could not save collection create marker in log: "
            << TRI_errno_string(res);

  // TODO: what to do here?
  return collection;
}

/// @brief unloads a collection
int TRI_vocbase_t::unloadCollection(TRI_vocbase_col_t* collection, bool force) {
  if (!collection->_canUnload && !force) {
    return TRI_set_errno(TRI_ERROR_FORBIDDEN);
  }

  {
    WRITE_LOCKER_EVENTUAL(locker, collection->_lock, 1000);

    // cannot unload a corrupted collection
    if (collection->_status == TRI_VOC_COL_STATUS_CORRUPTED) {
      return TRI_set_errno(TRI_ERROR_ARANGO_CORRUPTED_COLLECTION);
    }

    // an unloaded collection is unloaded
    if (collection->_status == TRI_VOC_COL_STATUS_UNLOADED) {
      return TRI_ERROR_NO_ERROR;
    }

    // an unloading collection is treated as unloaded
    if (collection->_status == TRI_VOC_COL_STATUS_UNLOADING) {
      return TRI_ERROR_NO_ERROR;
    }

    // a loading collection
    if (collection->_status == TRI_VOC_COL_STATUS_LOADING) {
      // throw away the write locker. we're going to switch to a read locker now
      locker.unlock();

      // loop until status changes
      while (1) {
        TRI_vocbase_col_status_e status;

        {
          READ_LOCKER_EVENTUAL(readLocker, collection->_lock, 1000);
          status = collection->_status;
        }

        if (status != TRI_VOC_COL_STATUS_LOADING) {
          break;
        }
        // sleep without lock
        usleep(COLLECTION_STATUS_POLL_INTERVAL);
      }
      // if we get here, the status has changed
      return unloadCollection(collection, force);
    }

    // a deleted collection is treated as unloaded
    if (collection->_status == TRI_VOC_COL_STATUS_DELETED) {
      return TRI_ERROR_NO_ERROR;
    }

    // must be loaded
    if (collection->_status != TRI_VOC_COL_STATUS_LOADED) {
      return TRI_set_errno(TRI_ERROR_INTERNAL);
    }

    // mark collection as unloading
    collection->_status = TRI_VOC_COL_STATUS_UNLOADING;

    // add callback for unload
    collection->_collection->ditches()->createUnloadCollectionDitch(
        collection->_collection, collection, UnloadCollectionCallback, __FILE__,
        __LINE__);
  } // release locks

  // wake up the cleanup thread
  {
<<<<<<< HEAD
    CONDITION_LOCKER(locker, vocbase->_cleanupCondition);
=======
    CONDITION_LOCKER(locker, _cleanupCondition);
>>>>>>> cc51773a
    locker.signal();
  }

  return TRI_ERROR_NO_ERROR;
}

/// @brief drops a collection
int TRI_vocbase_t::dropCollection(TRI_vocbase_col_t* collection, bool writeMarker) {
  TRI_ASSERT(collection != nullptr);

  if (!collection->_canDrop &&
      !arangodb::wal::LogfileManager::instance()->isInRecovery()) {
    return TRI_set_errno(TRI_ERROR_FORBIDDEN);
  }

  while (true) {
    DropState state = DROP_EXIT;
    int res;
    {
      READ_LOCKER(readLocker, _inventoryLock);

      res = dropCollectionWorker(collection, writeMarker, state);
    }

    if (state == DROP_PERFORM) {
      if (arangodb::wal::LogfileManager::instance()->isInRecovery()) {
        DropCollectionCallback(nullptr, collection);
      } else {
        // add callback for dropping
        collection->_collection->ditches()->createDropCollectionDitch(
            collection->_collection, collection, DropCollectionCallback,
            __FILE__, __LINE__);

        // wake up the cleanup thread
        CONDITION_LOCKER(locker, _cleanupCondition);
        locker.signal();
      }
    }

    if (state == DROP_PERFORM || state == DROP_EXIT) {
      return res;
    }

    // try again in next iteration
    TRI_ASSERT(state == DROP_AGAIN);
    usleep(COLLECTION_STATUS_POLL_INTERVAL);
  }
}

/// @brief renames a collection
int TRI_vocbase_t::renameCollection(TRI_vocbase_col_t* collection,
                                    std::string const& newName, bool doOverride,
                                    bool writeMarker) {
  if (!collection->_canRename) {
    return TRI_set_errno(TRI_ERROR_FORBIDDEN);
  }

  // lock collection because we are going to copy its current name
  std::string oldName;
  {
    READ_LOCKER(readLocker, collection->_lock);
    oldName = collection->name();
  }

  // old name should be different

  // check if names are actually different
  if (oldName == newName) {
    return TRI_ERROR_NO_ERROR;
  }

  if (!doOverride) {
    bool isSystem;
    isSystem = TRI_collection_t::IsSystemName(oldName);

    if (isSystem && !TRI_collection_t::IsSystemName(newName)) {
      // a system collection shall not be renamed to a non-system collection
      // name
      return TRI_set_errno(TRI_ERROR_ARANGO_ILLEGAL_NAME);
    } else if (!isSystem && TRI_collection_t::IsSystemName(newName)) {
      // a non-system collection shall not be renamed to a system collection
      // name
      return TRI_set_errno(TRI_ERROR_ARANGO_ILLEGAL_NAME);
    }

    if (!TRI_collection_t::IsAllowedName(isSystem, newName)) {
      return TRI_set_errno(TRI_ERROR_ARANGO_ILLEGAL_NAME);
    }
  }

  READ_LOCKER(readLocker, _inventoryLock);

  int res;
  {
    WRITE_LOCKER_EVENTUAL(locker, collection->_lock, 1000);
    res = renameCollectionWorker(collection, oldName, newName);
  }

  if (res == TRI_ERROR_NO_ERROR && writeMarker) {
    // now log the operation
    try {
      VPackBuilder builder;
      builder.openObject();
      builder.add("id", VPackValue(std::to_string(collection->_cid)));
      builder.add("oldName", VPackValue(oldName));
      builder.add("name", VPackValue(newName));
      builder.close();

      arangodb::wal::CollectionMarker marker(TRI_DF_MARKER_VPACK_RENAME_COLLECTION, _id, collection->_cid, builder.slice());

      arangodb::wal::SlotInfoCopy slotInfo =
          arangodb::wal::LogfileManager::instance()->allocateAndWrite(marker, false);

      if (slotInfo.errorCode != TRI_ERROR_NO_ERROR) {
        THROW_ARANGO_EXCEPTION(slotInfo.errorCode);
      }

      return TRI_ERROR_NO_ERROR;
    } catch (arangodb::basics::Exception const& ex) {
      res = ex.code();
    } catch (...) {
      res = TRI_ERROR_INTERNAL;
    }

    if (res != TRI_ERROR_NO_ERROR) {
      LOG(WARN) << "could not save collection rename marker in log: "
                << TRI_errno_string(res);
    }
  }

  return res;
}

/// @brief locks a collection for usage, loading or manifesting it
int TRI_vocbase_t::useCollection(TRI_vocbase_col_t* collection,
                                 TRI_vocbase_col_status_e& status) {
  return loadCollection(collection, status);
}

/// @brief locks a (document) collection for usage by id
TRI_vocbase_col_t* TRI_vocbase_t::useCollection(TRI_voc_cid_t cid,
    TRI_vocbase_col_status_e& status) {
  // check that we have an existing name
  TRI_vocbase_col_t* collection = nullptr;
  {
    READ_LOCKER(readLocker, _collectionsLock);

    auto it = _collectionsById.find(cid);

    if (it != _collectionsById.end()) {
      collection = (*it).second;
    }
  }

  if (collection == nullptr) {
    TRI_set_errno(TRI_ERROR_ARANGO_COLLECTION_NOT_FOUND);
    return nullptr;
  }

  // try to load the collection
  int res = loadCollection(collection, status);

  if (res == TRI_ERROR_NO_ERROR) {
    return collection;
  }

  TRI_set_errno(res);

  return nullptr;
}

/// @brief locks a collection for usage by name
TRI_vocbase_col_t* TRI_vocbase_t::useCollection(std::string const& name,
    TRI_vocbase_col_status_e& status) {
  // check that we have an existing name
  TRI_vocbase_col_t* collection = nullptr;

  {
<<<<<<< HEAD
    READ_LOCKER(readLocker, vocbase->_collectionsLock);

    auto it = vocbase->_collectionsByName.find(name);
=======
    READ_LOCKER(readLocker, _collectionsLock);

    auto it = _collectionsByName.find(name);
>>>>>>> cc51773a

    if (it != _collectionsByName.end()) {
      collection = (*it).second;
    }
  }

  if (collection == nullptr) {
    TRI_set_errno(TRI_ERROR_ARANGO_COLLECTION_NOT_FOUND);
    return nullptr;
  }

  // try to load the collection
  int res = loadCollection(collection, status);

  if (res == TRI_ERROR_NO_ERROR) {
    return collection;
  }

  TRI_set_errno(res);
  return nullptr;
}

/// @brief releases a collection from usage
void TRI_vocbase_t::releaseCollection(TRI_vocbase_col_t* collection) {
  collection->_lock.unlock();
}

<<<<<<< HEAD
////////////////////////////////////////////////////////////////////////////////
/// @brief gets the "throw collection not loaded error"
////////////////////////////////////////////////////////////////////////////////

=======
/// @brief gets the "throw collection not loaded error"
>>>>>>> cc51773a
bool TRI_GetThrowCollectionNotLoadedVocBase() {
  return ThrowCollectionNotLoaded.load(std::memory_order_seq_cst);
}

<<<<<<< HEAD
////////////////////////////////////////////////////////////////////////////////
/// @brief sets the "throw collection not loaded error"
////////////////////////////////////////////////////////////////////////////////

=======
/// @brief sets the "throw collection not loaded error"
>>>>>>> cc51773a
void TRI_SetThrowCollectionNotLoadedVocBase(bool value) {
  ThrowCollectionNotLoaded.store(value, std::memory_order_seq_cst);
}

<<<<<<< HEAD
////////////////////////////////////////////////////////////////////////////////
/// @brief create a vocbase object
////////////////////////////////////////////////////////////////////////////////

TRI_vocbase_t::TRI_vocbase_t(TRI_vocbase_type_e type, TRI_voc_tick_t id,
                             std::string const& name)
    : _id(id),
      _name(name),
      _type(type),
      _refCount(0),
      _deadlockDetector(false),
      _userStructures(nullptr),
      _hasCompactor(false),
      _isOwnAppsDirectory(true) {
  _queries.reset(new arangodb::aql::QueryList(this));
  _cursorRepository.reset(new arangodb::CursorRepository(this));
  _collectionKeys.reset(new arangodb::CollectionKeysRepository());

  // init collections
  _collections.reserve(32);
  _deadCollections.reserve(32);

  TRI_CreateUserStructuresVocBase(this);

  TRI_InitCondition(&_compactorCondition);
}

////////////////////////////////////////////////////////////////////////////////
/// @brief destroy a vocbase object
////////////////////////////////////////////////////////////////////////////////

TRI_vocbase_t::~TRI_vocbase_t() {
  if (_userStructures != nullptr) {
    TRI_FreeUserStructuresVocBase(this);
  }

  // free replication
  _replicationApplier.reset();

=======
/// @brief create a vocbase object
TRI_vocbase_t::TRI_vocbase_t(TRI_vocbase_type_e type, TRI_voc_tick_t id,
                             std::string const& name)
    : _id(id),
      _name(name),
      _type(type),
      _refCount(0),
      _deadlockDetector(false),
      _userStructures(nullptr),
      _hasCompactor(false),
      _isOwnAppsDirectory(true) {
  _queries.reset(new arangodb::aql::QueryList(this));
  _cursorRepository.reset(new arangodb::CursorRepository(this));
  _collectionKeys.reset(new arangodb::CollectionKeysRepository());

  // init collections
  _collections.reserve(32);
  _deadCollections.reserve(32);

  TRI_CreateUserStructuresVocBase(this);

  TRI_InitCondition(&_compactorCondition);
}

/// @brief destroy a vocbase object
TRI_vocbase_t::~TRI_vocbase_t() {
  if (_userStructures != nullptr) {
    TRI_FreeUserStructuresVocBase(this);
  }

  // free replication
  _replicationApplier.reset();

>>>>>>> cc51773a
  _cleanupThread.reset();

  TRI_DestroyCondition(&_compactorCondition);
}
  
std::string TRI_vocbase_t::path() const {
  StorageEngine* engine = EngineSelectorFeature::ENGINE;
  return engine->databasePath(this);
}

/// @brief checks if a database name is allowed
/// returns true if the name is allowed and false otherwise
bool TRI_vocbase_t::IsAllowedName(bool allowSystem, std::string const& name) {
  size_t length = 0;

  // check allow characters: must start with letter or underscore if system is
  // allowed
  for (char const* ptr = name.c_str(); *ptr; ++ptr) {
    bool ok;
    if (length == 0) {
      if (allowSystem) {
        ok = (*ptr == '_') || ('a' <= *ptr && *ptr <= 'z') ||
             ('A' <= *ptr && *ptr <= 'Z');
      } else {
        ok = ('a' <= *ptr && *ptr <= 'z') || ('A' <= *ptr && *ptr <= 'Z');
      }
    } else {
      ok = (*ptr == '_') || (*ptr == '-') || ('0' <= *ptr && *ptr <= '9') ||
           ('a' <= *ptr && *ptr <= 'z') || ('A' <= *ptr && *ptr <= 'Z');
    }

    if (!ok) {
      return false;
    }

    ++length;
  }

  // invalid name length
  if (length == 0 || length > TRI_COL_NAME_LENGTH) {
    return false;
  }

  return true;
}

<<<<<<< HEAD
////////////////////////////////////////////////////////////////////////////////
=======
>>>>>>> cc51773a
/// @brief note the progress of a connected replication client
void TRI_vocbase_t::updateReplicationClient(TRI_server_id_t serverId,
                                            TRI_voc_tick_t lastFetchedTick) {
  WRITE_LOCKER(writeLocker, _replicationClientsLock);

  try {
    auto it = _replicationClients.find(serverId);

    if (it == _replicationClients.end()) {
      _replicationClients.emplace(
          serverId, std::make_pair(TRI_microtime(), lastFetchedTick));
    } else {
      (*it).second.first = TRI_microtime();
      if (lastFetchedTick > 0) {
        (*it).second.second = lastFetchedTick;
      }
    }
  } catch (...) {
    // silently fail...
    // all we would be missing is the progress information of a slave
  }
}

/// @brief return the progress of all replication clients
std::vector<std::tuple<TRI_server_id_t, double, TRI_voc_tick_t>>
TRI_vocbase_t::getReplicationClients() {
  std::vector<std::tuple<TRI_server_id_t, double, TRI_voc_tick_t>> result;

  READ_LOCKER(readLocker, _replicationClientsLock);

  for (auto& it : _replicationClients) {
    result.emplace_back(
        std::make_tuple(it.first, it.second.first, it.second.second));
  }
  return result;
}

/// @brief velocypack sub-object (for indexes, as part of TRI_index_element_t, 
/// if offset is non-zero, then it is an offset into the VelocyPack data in
/// the data or WAL file. If offset is 0, then data contains the actual data
/// in place.
VPackSlice TRI_vpack_sub_t::slice(TRI_doc_mptr_t const* mptr) const {
  if (isValue()) {
    return VPackSlice(&value.data[0]);
  } 
  return VPackSlice(mptr->vpack() + value.offset);
}

/// @brief fill a TRI_vpack_sub_t structure with a subvalue
void TRI_FillVPackSub(TRI_vpack_sub_t* sub,
                      VPackSlice const base, VPackSlice const value) noexcept {
  if (value.byteSize() <= TRI_vpack_sub_t::maxValueLength()) {
    sub->setValue(value.start(), static_cast<size_t>(value.byteSize()));
  } else {
    size_t off = value.start() - base.start();
    TRI_ASSERT(off <= UINT32_MAX);
    sub->setOffset(static_cast<uint32_t>(off));
  }
}

/// @brief extract the _rev attribute from a slice
TRI_voc_rid_t TRI_ExtractRevisionId(VPackSlice slice) {
  slice = slice.resolveExternal();
  TRI_ASSERT(slice.isObject());

  VPackSlice r(slice.get(StaticStrings::RevString));
  if (r.isString()) {
    bool isOld;
    return TRI_StringToRid(r.copyString(), isOld);
  }
  if (r.isInteger()) {
    return r.getNumber<TRI_voc_rid_t>();
  }
  return 0;
}
  
/// @brief extract the _rev attribute from a slice as a slice
VPackSlice TRI_ExtractRevisionIdAsSlice(VPackSlice const slice) {
  if (!slice.isObject()) {
    return VPackSlice();
  }

  return slice.get(StaticStrings::RevString);
}

/// @brief sanitize an object, given as slice, builder must contain an
/// open object which will remain open
/// the result is the object excluding _id, _key and _rev
void TRI_SanitizeObject(VPackSlice const slice, VPackBuilder& builder) {
  TRI_ASSERT(slice.isObject());
  VPackObjectIterator it(slice);
  while (it.valid()) {
    StringRef key(it.key());
    if (key.empty() || key[0] != '_' ||
         (key != StaticStrings::KeyString &&
          key != StaticStrings::IdString &&
          key != StaticStrings::RevString)) {
      builder.add(key.data(), key.size(), it.value());
    }
    it.next();
  }
}

/// @brief sanitize an object, given as slice, builder must contain an
/// open object which will remain open. also excludes _from and _to
void TRI_SanitizeObjectWithEdges(VPackSlice const slice, VPackBuilder& builder) {
  TRI_ASSERT(slice.isObject());
  VPackObjectIterator it(slice);
  while (it.valid()) {
    StringRef key(it.key());
    if (key.empty() || key[0] != '_' ||
         (key != StaticStrings::KeyString &&
          key != StaticStrings::IdString &&
          key != StaticStrings::RevString &&
          key != StaticStrings::FromString &&
          key != StaticStrings::ToString)) {
      builder.add(key.data(), key.length(), it.value());
    }
    it.next();
  }
}

/// @brief Convert a revision ID to a string
constexpr static TRI_voc_rid_t tickLimit 
  = static_cast<TRI_voc_rid_t>(2016 - 1970) * 1000 * 60 * 60 * 24 * 365;

std::string TRI_RidToString(TRI_voc_rid_t rid) {
  if (rid <= tickLimit) {
    return arangodb::basics::StringUtils::itoa(rid);
  }
  return HybridLogicalClock::encodeTimeStamp(rid);
}

/// @brief Convert a string into a revision ID, no check variant
TRI_voc_rid_t TRI_StringToRid(std::string const& ridStr, bool& isOld) {
  return TRI_StringToRid(ridStr.c_str(), ridStr.size(), isOld);
}

/// @brief Convert a string into a revision ID, no check variant
TRI_voc_rid_t TRI_StringToRid(char const* p, size_t len, bool& isOld) {
  if (len > 0 && *p >= '1' && *p <= '9') {
    // Remove this case before the year 3887 AD because then it will
    // start to clash with encoded timestamps:
    TRI_voc_rid_t r = arangodb::basics::StringUtils::uint64(p, len);
    if (r > tickLimit) {
      // An old tick value that could be confused with a time stamp
      LOG(WARN)
        << "Saw old _rev value that could be confused with a time stamp!";
    }
    isOld = true;
    return r;
  }
  isOld = false;
  return HybridLogicalClock::decodeTimeStamp(p, len);
}

/// @brief Convert a string into a revision ID, returns 0 if format invalid
TRI_voc_rid_t TRI_StringToRidWithCheck(std::string const& ridStr, bool& isOld) {
  return TRI_StringToRidWithCheck(ridStr.c_str(), ridStr.size(), isOld);
}

/// @brief Convert a string into a revision ID, returns 0 if format invalid
TRI_voc_rid_t TRI_StringToRidWithCheck(char const* p, size_t len, bool& isOld) {
  if (len > 0 && *p >= '1' && *p <= '9') {
    // Remove this case before the year 3887 AD because then it will
    // start to clash with encoded timestamps:
    TRI_voc_rid_t r = arangodb::basics::StringUtils::uint64_check(p, len);
    if (r > tickLimit) {
      // An old tick value that could be confused with a time stamp
      LOG(WARN)
        << "Saw old _rev value that could be confused with a time stamp!";
    }
    isOld = true;
    return r;
  }
  isOld = false;
  return HybridLogicalClock::decodeTimeStampWithCheck(p, len);
}
<|MERGE_RESOLUTION|>--- conflicted
+++ resolved
@@ -53,10 +53,7 @@
 #include "Utils/CursorRepository.h"
 #include "V8Server/v8-user-structures.h"
 #include "VocBase/Ditch.h"
-<<<<<<< HEAD
-=======
 #include "VocBase/collection.h"
->>>>>>> cc51773a
 #include "VocBase/compactor.h"
 #include "VocBase/replication-applier.h"
 #include "VocBase/ticks.h"
@@ -147,7 +144,6 @@
 
       if (!it2.second) {
         _collectionsByName.erase(name);
-<<<<<<< HEAD
 
         LOG(ERR) << "duplicate collection identifier " << collection->_cid
                 << " for name '" << name << "'";
@@ -179,39 +175,6 @@
   return collection.release();
 }
 
-=======
-
-        LOG(ERR) << "duplicate collection identifier " << collection->_cid
-                << " for name '" << name << "'";
-
-        TRI_set_errno(TRI_ERROR_ARANGO_DUPLICATE_IDENTIFIER);
-
-        return nullptr;
-      }
-    }
-    catch (...) {
-      _collectionsByName.erase(name);
-      return nullptr;
-    }
-
-    TRI_ASSERT(_collectionsByName.size() == _collectionsById.size());
-
-    try {
-      _collections.emplace_back(collection.get());
-    }
-    catch (...) {
-      _collectionsByName.erase(name);
-      _collectionsById.erase(cid);
-      return nullptr;
-    }
-  }
-
-  collection->_status = TRI_VOC_COL_STATUS_UNLOADED;
-
-  return collection.release();
-}
-
->>>>>>> cc51773a
 /// @brief write a drop collection marker into the log
 int TRI_vocbase_t::writeDropCollectionMarker(TRI_voc_cid_t collectionId,
                                              std::string const& name) {
@@ -473,20 +436,9 @@
 
   WRITE_LOCKER(writeLocker, _collectionsLock);
 
-<<<<<<< HEAD
-  try {
-    // reserve room for the new collection
-    _collections.reserve(_collections.size() + 1);
-    _deadCollections.reserve(_deadCollections.size() + 1);
-  } catch (...) {
-    TRI_set_errno(TRI_ERROR_OUT_OF_MEMORY);
-    return nullptr;
-  }
-=======
   // reserve room for the new collection
   _collections.reserve(_collections.size() + 1);
   _deadCollections.reserve(_deadCollections.size() + 1);
->>>>>>> cc51773a
 
   auto it = _collectionsByName.find(name);
 
@@ -496,12 +448,7 @@
   }
 
   // ok, construct the collection
-<<<<<<< HEAD
-  TRI_document_collection_t* document =
-      TRI_CreateDocumentCollection(this, parameters, cid);
-=======
   TRI_collection_t* document = TRI_collection_t::create(this, parameters, cid);
->>>>>>> cc51773a
 
   if (document == nullptr) {
     return nullptr;
@@ -806,12 +753,6 @@
   if (collection->_status == TRI_VOC_COL_STATUS_DELETED) {
     // mark collection as deleted
     unregisterCollection(collection);
-<<<<<<< HEAD
-
-    TRI_WRITE_UNLOCK_STATUS_VOCBASE_COL(collection);
-
-=======
->>>>>>> cc51773a
     return TRI_ERROR_NO_ERROR;
   }
 
@@ -841,12 +782,8 @@
 
     collection->_status = TRI_VOC_COL_STATUS_DELETED;
     unregisterCollection(collection);
-<<<<<<< HEAD
-    TRI_WRITE_UNLOCK_STATUS_VOCBASE_COL(collection);
-=======
 
     locker.unlock();
->>>>>>> cc51773a
 
     if (writeMarker) {
       writeDropCollectionMarker(collection->_cid, collection->name());
@@ -881,12 +818,8 @@
 
     collection->_status = TRI_VOC_COL_STATUS_DELETED;
     unregisterCollection(collection);
-<<<<<<< HEAD
-    TRI_WRITE_UNLOCK_STATUS_VOCBASE_COL(collection);
-=======
 
     locker.unlock();
->>>>>>> cc51773a
 
     if (writeMarker) {
       writeDropCollectionMarker(collection->_cid, collection->name());
@@ -897,13 +830,6 @@
   }
 
   // unknown status
-<<<<<<< HEAD
-  TRI_WRITE_UNLOCK_STATUS_VOCBASE_COL(collection);
-
-  LOG(WARN) << "internal error in dropCollection";
-
-=======
->>>>>>> cc51773a
   return TRI_set_errno(TRI_ERROR_INTERNAL);
 }
 
@@ -1067,11 +993,7 @@
 
   // starts unloading of collections
   for (auto& collection : collections) {
-<<<<<<< HEAD
-    TRI_UnloadCollectionVocBase(this, collection, true);
-=======
     unloadCollection(collection, true);
->>>>>>> cc51773a
   }
 
   // this will signal the compactor thread to do one last iteration
@@ -1206,15 +1128,9 @@
 /// returns empty string if the collection does not exist.
 std::string TRI_vocbase_t::collectionName(TRI_voc_cid_t id) {
   READ_LOCKER(readLocker, _collectionsLock);
-<<<<<<< HEAD
 
   auto it = _collectionsById.find(id);
 
-=======
-
-  auto it = _collectionsById.find(id);
-
->>>>>>> cc51773a
   if (it == _collectionsById.end()) {
     return StaticStrings::Empty;
   }
@@ -1222,11 +1138,7 @@
   return (*it).second->name();
 }
 
-<<<<<<< HEAD
-/// @brief looks up a (document) collection by name
-=======
 /// @brief looks up a collection by name
->>>>>>> cc51773a
 TRI_vocbase_col_t* TRI_vocbase_t::lookupCollection(std::string const& name) {
   if (name.empty()) {
     return nullptr;
@@ -1250,11 +1162,7 @@
   return (*it).second;
 }
 
-<<<<<<< HEAD
-/// @brief looks up a (document) collection by identifier
-=======
 /// @brief looks up a collection by identifier
->>>>>>> cc51773a
 TRI_vocbase_col_t* TRI_vocbase_t::lookupCollection(TRI_voc_cid_t id) {
   READ_LOCKER(readLocker, _collectionsLock);
   
@@ -1271,11 +1179,6 @@
 /// this means that the system will assign a new collection id automatically
 /// using a cid of > 0 is supported to import dumps from other servers etc.
 /// but the functionality is not advertised
-<<<<<<< HEAD
-////////////////////////////////////////////////////////////////////////////////
-
-=======
->>>>>>> cc51773a
 TRI_vocbase_col_t* TRI_vocbase_t::createCollection(
     arangodb::VocbaseCollectionInfo& parameters,
     TRI_voc_cid_t cid, bool writeMarker) {
@@ -1287,13 +1190,7 @@
     return nullptr;
   }
 
-<<<<<<< HEAD
-  READ_LOCKER(readLocker, _inventoryLock);
-
-  TRI_vocbase_col_t* collection;
-=======
   TRI_vocbase_col_t* collection = nullptr;
->>>>>>> cc51773a
   VPackBuilder builder;
 
   READ_LOCKER(readLocker, _inventoryLock);
@@ -1301,9 +1198,6 @@
   {
     VPackObjectBuilder b(&builder);
     // note: cid may be modified by this function call
-<<<<<<< HEAD
-    collection = createCollectionWorker(parameters, cid, writeMarker, builder);
-=======
     try {
       collection = createCollectionWorker(parameters, cid, writeMarker, builder);
     } catch (basics::Exception const& ex) {
@@ -1313,7 +1207,6 @@
       TRI_set_errno(TRI_ERROR_INTERNAL);
       return nullptr;
     }
->>>>>>> cc51773a
   }
 
   if (!writeMarker) {
@@ -1424,11 +1317,7 @@
 
   // wake up the cleanup thread
   {
-<<<<<<< HEAD
-    CONDITION_LOCKER(locker, vocbase->_cleanupCondition);
-=======
     CONDITION_LOCKER(locker, _cleanupCondition);
->>>>>>> cc51773a
     locker.signal();
   }
 
@@ -1607,15 +1496,9 @@
   TRI_vocbase_col_t* collection = nullptr;
 
   {
-<<<<<<< HEAD
-    READ_LOCKER(readLocker, vocbase->_collectionsLock);
-
-    auto it = vocbase->_collectionsByName.find(name);
-=======
     READ_LOCKER(readLocker, _collectionsLock);
 
     auto it = _collectionsByName.find(name);
->>>>>>> cc51773a
 
     if (it != _collectionsByName.end()) {
       collection = (*it).second;
@@ -1643,71 +1526,16 @@
   collection->_lock.unlock();
 }
 
-<<<<<<< HEAD
-////////////////////////////////////////////////////////////////////////////////
 /// @brief gets the "throw collection not loaded error"
-////////////////////////////////////////////////////////////////////////////////
-
-=======
-/// @brief gets the "throw collection not loaded error"
->>>>>>> cc51773a
 bool TRI_GetThrowCollectionNotLoadedVocBase() {
   return ThrowCollectionNotLoaded.load(std::memory_order_seq_cst);
 }
 
-<<<<<<< HEAD
-////////////////////////////////////////////////////////////////////////////////
 /// @brief sets the "throw collection not loaded error"
-////////////////////////////////////////////////////////////////////////////////
-
-=======
-/// @brief sets the "throw collection not loaded error"
->>>>>>> cc51773a
 void TRI_SetThrowCollectionNotLoadedVocBase(bool value) {
   ThrowCollectionNotLoaded.store(value, std::memory_order_seq_cst);
 }
 
-<<<<<<< HEAD
-////////////////////////////////////////////////////////////////////////////////
-/// @brief create a vocbase object
-////////////////////////////////////////////////////////////////////////////////
-
-TRI_vocbase_t::TRI_vocbase_t(TRI_vocbase_type_e type, TRI_voc_tick_t id,
-                             std::string const& name)
-    : _id(id),
-      _name(name),
-      _type(type),
-      _refCount(0),
-      _deadlockDetector(false),
-      _userStructures(nullptr),
-      _hasCompactor(false),
-      _isOwnAppsDirectory(true) {
-  _queries.reset(new arangodb::aql::QueryList(this));
-  _cursorRepository.reset(new arangodb::CursorRepository(this));
-  _collectionKeys.reset(new arangodb::CollectionKeysRepository());
-
-  // init collections
-  _collections.reserve(32);
-  _deadCollections.reserve(32);
-
-  TRI_CreateUserStructuresVocBase(this);
-
-  TRI_InitCondition(&_compactorCondition);
-}
-
-////////////////////////////////////////////////////////////////////////////////
-/// @brief destroy a vocbase object
-////////////////////////////////////////////////////////////////////////////////
-
-TRI_vocbase_t::~TRI_vocbase_t() {
-  if (_userStructures != nullptr) {
-    TRI_FreeUserStructuresVocBase(this);
-  }
-
-  // free replication
-  _replicationApplier.reset();
-
-=======
 /// @brief create a vocbase object
 TRI_vocbase_t::TRI_vocbase_t(TRI_vocbase_type_e type, TRI_voc_tick_t id,
                              std::string const& name)
@@ -1741,7 +1569,6 @@
   // free replication
   _replicationApplier.reset();
 
->>>>>>> cc51773a
   _cleanupThread.reset();
 
   TRI_DestroyCondition(&_compactorCondition);
@@ -1788,10 +1615,6 @@
   return true;
 }
 
-<<<<<<< HEAD
-////////////////////////////////////////////////////////////////////////////////
-=======
->>>>>>> cc51773a
 /// @brief note the progress of a connected replication client
 void TRI_vocbase_t::updateReplicationClient(TRI_server_id_t serverId,
                                             TRI_voc_tick_t lastFetchedTick) {
