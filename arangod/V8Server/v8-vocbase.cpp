--- conflicted
+++ resolved
@@ -6508,20 +6508,12 @@
   // keys
   // .............................................................................
 
-<<<<<<< HEAD
+  v8g->IsSystemKey       = v8::Persistent<v8::String>::New(TRI_V8_SYMBOL("isSystem"));
   v8g->IsVolatileKey     = v8::Persistent<v8::String>::New(TRI_V8_SYMBOL("isVolatile"));
   v8g->JournalSizeKey    = v8::Persistent<v8::String>::New(TRI_V8_SYMBOL("journalSize"));
+  v8g->KeyOptionsKey     = v8::Persistent<v8::String>::New(TRI_V8_SYMBOL("keyOptions"));
   v8g->WaitForSyncKey    = v8::Persistent<v8::String>::New(TRI_V8_SYMBOL("waitForSync"));
-  v8g->CreateOptionsKey  = v8::Persistent<v8::String>::New(TRI_V8_SYMBOL("createOptions"));
-  
-=======
-  v8g->IsSystemKey       = v8::Persistent<v8::String>::New(v8::String::New("isSystem"));
-  v8g->IsVolatileKey     = v8::Persistent<v8::String>::New(v8::String::New("isVolatile"));
-  v8g->JournalSizeKey    = v8::Persistent<v8::String>::New(v8::String::New("journalSize"));
-  v8g->KeyOptionsKey     = v8::Persistent<v8::String>::New(v8::String::New("keyOptions"));
-  v8g->WaitForSyncKey    = v8::Persistent<v8::String>::New(v8::String::New("waitForSync"));
-
->>>>>>> 79ceda1d
+
   if (v8g->DidKey.IsEmpty()) {
     v8g->DidKey = v8::Persistent<v8::String>::New(TRI_V8_SYMBOL("_id"));
   }
@@ -6717,34 +6709,11 @@
   // .............................................................................
   // create global variables
   // .............................................................................
-<<<<<<< HEAD
   
-#ifdef TRI_ICU_VERSION
-  bool hasIcu = true;
-#else
-  bool hasIcu = false;
-#endif
-
-  TRI_AddGlobalVariableVocbase(context, "HAS_ICU", v8::Boolean::New(hasIcu));
   TRI_AddGlobalVariableVocbase(context, "DATABASEPATH", v8::String::New(vocbase->_path));
   TRI_AddGlobalVariableVocbase(context, "db", TRI_WrapVocBase(vocbase, TRI_COL_TYPE_DOCUMENT));
   TRI_AddGlobalVariableVocbase(context, "VERSION", v8::String::New(TRIAGENS_VERSION));
   TRI_AddGlobalVariableVocbase(context, "VALGRIND", RUNNING_ON_VALGRIND > 0 ? v8::True() : v8::False());
-=======
-
-  context->Global()->Set(TRI_V8_SYMBOL("DATABASEPATH"), v8::String::New(vocbase->_path), v8::ReadOnly);
-
-  // .............................................................................
-  // create the global variables
-  // .............................................................................
-
-  context->Global()->Set(TRI_V8_SYMBOL("db"),
-                         TRI_WrapVocBase(vocbase, TRI_COL_TYPE_DOCUMENT),
-                         v8::ReadOnly);
-
-  context->Global()->Set(v8::String::New("VERSION"), v8::String::New(TRIAGENS_VERSION), v8::ReadOnly);
-  context->Global()->Set(v8::String::New("VALGRIND"), (RUNNING_ON_VALGRIND > 0 ? v8::True() : v8::False()), v8::ReadOnly);
->>>>>>> 79ceda1d
 
   // current thread number
   context->Global()->Set(TRI_V8_SYMBOL("THREAD_NUMBER"), v8::Number::New(threadNumber), v8::ReadOnly);
