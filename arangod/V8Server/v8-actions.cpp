////////////////////////////////////////////////////////////////////////////////
/// @brief V8 action functions
///
/// @file
///
/// DISCLAIMER
///
/// Copyright 2004-2014 triAGENS GmbH, Cologne, Germany
///
/// Licensed under the Apache License, Version 2.0 (the "License");
/// you may not use this file except in compliance with the License.
/// You may obtain a copy of the License at
///
///     http://www.apache.org/licenses/LICENSE-2.0
///
/// Unless required by applicable law or agreed to in writing, software
/// distributed under the License is distributed on an "AS IS" BASIS,
/// WITHOUT WARRANTIES OR CONDITIONS OF ANY KIND, either express or implied.
/// See the License for the specific language governing permissions and
/// limitations under the License.
///
/// Copyright holder is triAGENS GmbH, Cologne, Germany
///
/// @author Dr. Frank Celler
/// @author Copyright 2011-2014, triAGENS GmbH, Cologne, Germany
////////////////////////////////////////////////////////////////////////////////

#include "v8-actions.h"

#include "Actions/actions.h"
#include "Basics/ReadLocker.h"
#include "Basics/StringUtils.h"
#include "Basics/WriteLocker.h"
#include "BasicsC/conversions.h"
#include "BasicsC/files.h"
#include "BasicsC/logging.h"
#include "BasicsC/tri-strings.h"
#include "Dispatcher/ApplicationDispatcher.h"
#include "Rest/HttpRequest.h"
#include "Rest/HttpResponse.h"
#include "Scheduler/Scheduler.h"
#include "Scheduler/ApplicationScheduler.h"
#include "V8/v8-conv.h"
#include "V8/v8-utils.h"
#include "V8Server/ApplicationV8.h"
#include "V8Server/V8PeriodicTask.h"
#include "V8Server/v8-vocbase.h"
#include "VocBase/server.h"

#ifdef TRI_ENABLE_CLUSTER

#include "Cluster/ClusterComm.h"
#include "Cluster/ServerState.h"

#endif

using namespace std;
using namespace triagens::basics;
using namespace triagens::rest;
using namespace triagens::arango;

// -----------------------------------------------------------------------------
// --SECTION--                                              forward declarations
// -----------------------------------------------------------------------------

static HttpResponse* ExecuteActionVocbase (TRI_vocbase_t* vocbase,
                                           v8::Isolate* isolate,
                                           TRI_action_t const* action,
                                           v8::Handle<v8::Function> callback,
                                           HttpRequest* request);

// -----------------------------------------------------------------------------
// --SECTION--                                                 private variables
// -----------------------------------------------------------------------------

////////////////////////////////////////////////////////////////////////////////
/// @brief global VocBase
////////////////////////////////////////////////////////////////////////////////

TRI_vocbase_t* GlobalVocbase = 0;

////////////////////////////////////////////////////////////////////////////////
/// @brief global V8 dealer
////////////////////////////////////////////////////////////////////////////////

ApplicationV8* GlobalV8Dealer = 0;

////////////////////////////////////////////////////////////////////////////////
/// @brief global scheduler
////////////////////////////////////////////////////////////////////////////////

Scheduler* GlobalScheduler = 0;

////////////////////////////////////////////////////////////////////////////////
/// @brief global dispatcher
////////////////////////////////////////////////////////////////////////////////

Dispatcher* GlobalDispatcher = 0;

// -----------------------------------------------------------------------------
// --SECTION--                                                     private types
// -----------------------------------------------------------------------------

// -----------------------------------------------------------------------------
// --SECTION--                                                 class v8_action_t
// -----------------------------------------------------------------------------

////////////////////////////////////////////////////////////////////////////////
/// @brief action description for V8
////////////////////////////////////////////////////////////////////////////////

class v8_action_t : public TRI_action_t {
  public:

////////////////////////////////////////////////////////////////////////////////
/// @brief constructor
////////////////////////////////////////////////////////////////////////////////

    v8_action_t (set<string> const& contexts)
      : TRI_action_t(contexts) {
      _type = "JAVASCRIPT";
    }

////////////////////////////////////////////////////////////////////////////////
/// @brief creates callback for a context
////////////////////////////////////////////////////////////////////////////////

    void createCallback (v8::Isolate* isolate,
                         v8::Handle<v8::Function> callback) {
      WRITE_LOCKER(_callbacksLock);

      map< v8::Isolate*, v8::Persistent<v8::Function> >::iterator i = _callbacks.find(isolate);

      if (i != _callbacks.end()) {
        i->second.Dispose(isolate);
      }

      _callbacks[isolate] = v8::Persistent<v8::Function>::New(isolate, callback);
    }

////////////////////////////////////////////////////////////////////////////////
/// @brief creates callback for a context
////////////////////////////////////////////////////////////////////////////////

    HttpResponse* execute (TRI_vocbase_t* vocbase,
                           HttpRequest* request) {

      // determine whether we should force a re-initialistion of the engine in development mode
      bool allowEngineReset;
      extern bool allowUseDatabaseInRESTActions;

      allowEngineReset = false;

      string const& fullUrl = request->fullUrl();
      if (fullUrl.find("/dev/") == 0) {
        // only URLs starting with /dev will trigger an engine reset
        allowEngineReset = true;
      }
<<<<<<< HEAD
      
      ApplicationV8::V8Context* context = GlobalV8Dealer->enterContext(vocbase, request, ! allowEngineReset, allowUseDatabaseInRESTActions);
=======

      ApplicationV8::V8Context* context = GlobalV8Dealer->enterContext(vocbase, ! allowEngineReset, false);
>>>>>>> 38f1e55f

      // note: the context might be 0 in case of shut-down
      if (context == 0) {
        // it is safe to return 0 as the caller checks for a 0 return value
        return 0;
      }

      READ_LOCKER(_callbacksLock);

      map< v8::Isolate*, v8::Persistent<v8::Function> >::iterator i = _callbacks.find(context->_isolate);

      if (i == _callbacks.end()) {
        LOG_WARNING("no callback function for JavaScript action '%s'", _url.c_str());

        GlobalV8Dealer->exitContext(context);

        return new HttpResponse(HttpResponse::NOT_FOUND);
      }

      HttpResponse* response = ExecuteActionVocbase(vocbase, context->_isolate, this, i->second, request);

      GlobalV8Dealer->exitContext(context);

      return response;
    }

  private:

////////////////////////////////////////////////////////////////////////////////
/// @brief callback dictionary
////////////////////////////////////////////////////////////////////////////////

    map< v8::Isolate*, v8::Persistent<v8::Function> > _callbacks;

////////////////////////////////////////////////////////////////////////////////
/// @brief lock for the callback dictionary
////////////////////////////////////////////////////////////////////////////////

    ReadWriteLock _callbacksLock;
};

// -----------------------------------------------------------------------------
// --SECTION--                                                 private functions
// -----------------------------------------------------------------------------

////////////////////////////////////////////////////////////////////////////////
<<<<<<< HEAD
/// @addtogroup V8Actions
/// @{
////////////////////////////////////////////////////////////////////////////////

=======
/// @brief parses the action options "parameters" field of type string
////////////////////////////////////////////////////////////////////////////////

static void ParseActionOptionsParameter (TRI_v8_global_t* v8g,
                                         TRI_action_t* action,
                                         string const& key,
                                         string const& parameter) {
  TRI_action_parameter_type_e p;

  if (parameter == "collection") {
    p = TRI_ACT_COLLECTION;
  }
  else if (parameter == "collection-name") {
    p = TRI_ACT_COLLECTION_NAME;
  }
  else if (parameter == "collection-identifier") {
    p = TRI_ACT_COLLECTION_ID;
  }
  else if (parameter == "number") {
    p = TRI_ACT_NUMBER;
  }
  else if (parameter == "string") {
    p = TRI_ACT_STRING;
  }
  else {
    LOG_ERROR("unknown parameter type '%s', falling back to string", parameter.c_str());
    p = TRI_ACT_STRING;
  }

  action->_parameters[key] = p;
}

////////////////////////////////////////////////////////////////////////////////
/// @brief parses the action options "parameters" field
////////////////////////////////////////////////////////////////////////////////

static void ParseActionOptionsParameter (TRI_v8_global_t* v8g,
                                         TRI_action_t* action,
                                         string const& key,
                                         v8::Handle<v8::Value> parameter) {
  if (parameter->IsString() || parameter->IsStringObject()) {
    ParseActionOptionsParameter(v8g, action, key, TRI_ObjectToString(parameter));
  }
}

////////////////////////////////////////////////////////////////////////////////
/// @brief parses the action options "parameters" field
////////////////////////////////////////////////////////////////////////////////

static void ParseActionOptionsParameters (TRI_v8_global_t* v8g,
                                          TRI_action_t* action,
                                          v8::Handle<v8::Object> parameters) {
  v8::Handle<v8::Array> keys = parameters->GetOwnPropertyNames();
  uint32_t len = keys->Length();

  for (uint32_t i = 0;  i < len;  ++i) {
    v8::Handle<v8::Value> key = keys->Get(i);

    ParseActionOptionsParameter(v8g, action, TRI_ObjectToString(key), parameters->Get(key));
  }
}

>>>>>>> 38f1e55f
////////////////////////////////////////////////////////////////////////////////
/// @brief parses the action options
////////////////////////////////////////////////////////////////////////////////

static void ParseActionOptions (TRI_v8_global_t* v8g,
                                TRI_action_t* action,
                                v8::Handle<v8::Object> options) {

  // check the "prefix" field
  if (options->Has(v8g->PrefixKey)) {
    action->_isPrefix = TRI_ObjectToBoolean(options->Get(v8g->PrefixKey));
  }
  else {
    action->_isPrefix = false;
  }
}

////////////////////////////////////////////////////////////////////////////////
/// @brief add cookie
////////////////////////////////////////////////////////////////////////////////

<<<<<<< HEAD
static void AddCookie (TRI_v8_global_t const* v8g, 
                       HttpResponse* response, 
=======
static void AddCookie (TRI_v8_global_t* v8g,
                       HttpResponse* response,
>>>>>>> 38f1e55f
                       v8::Handle<v8::Object> data) {

  string name;
  string value;
  int lifeTimeSeconds = 0;
  string path = "/";
  string domain = "";
  bool secure = false;
  bool httpOnly = false;

  if (data->Has(v8g->NameKey)) {
    v8::Handle<v8::Value> v = data->Get(v8g->NameKey);
    name = TRI_ObjectToString(v);
  }
  else {
    // something is wrong here
    return;
  }
  if (data->Has(v8g->ValueKey)) {
    v8::Handle<v8::Value> v = data->Get(v8g->ValueKey);
    value = TRI_ObjectToString(v);
  }
  else {
    // something is wrong here
    return;
  }
  if (data->Has(v8g->LifeTimeKey)) {
    v8::Handle<v8::Value> v = data->Get(v8g->LifeTimeKey);
    lifeTimeSeconds = TRI_ObjectToInt64(v);
  }
  if (data->Has(v8g->PathKey) && ! data->Get(v8g->PathKey)->IsUndefined()) {
    v8::Handle<v8::Value> v = data->Get(v8g->PathKey);
    path = TRI_ObjectToString(v);
  }
  if (data->Has(v8g->DomainKey) && ! data->Get(v8g->DomainKey)->IsUndefined()) {
    v8::Handle<v8::Value> v = data->Get(v8g->DomainKey);
    domain = TRI_ObjectToString(v);
  }
  if (data->Has(v8g->SecureKey)) {
    v8::Handle<v8::Value> v = data->Get(v8g->SecureKey);
    secure = TRI_ObjectToBoolean(v);
  }
  if (data->Has(v8g->HttpOnlyKey)) {
    v8::Handle<v8::Value> v = data->Get(v8g->HttpOnlyKey);
    httpOnly = TRI_ObjectToBoolean(v);
  }

  response->setCookie(name, value, lifeTimeSeconds, path, domain, secure, httpOnly);
}

////////////////////////////////////////////////////////////////////////////////
/// @brief convert a C++ HttpRequest to a V8 request object
////////////////////////////////////////////////////////////////////////////////

static v8::Handle<v8::Object> RequestCppToV8 ( TRI_v8_global_t const* v8g,
                                               HttpRequest* request) {
  v8::HandleScope scope;
  // setup the request
  v8::Handle<v8::Object> req = v8::Object::New();

  // Example:
  //      {
  //        path : "/full/path/suffix1/suffix2",
  //
  //        prefix : "/full/path",
  //
  //        "suffix" : [
  //          "suffix1",
  //          "suffix2"
  //        ],
  //
  //        "parameters" : {
  //          "init" : "true"
  //        },
  //
  //        "headers" : {
  //          "accept" : "text/html",
  //          "accept-encoding" : "gzip, deflate",
  //          "accept-language" : "de-de,en-us;q=0.7,en;q=0.3",
  //          "user-agent" : "Mozilla/5.0"
  //        },
  //
  //        "cookies" : {
  //          "ARANGODB_SESSION_ID" : "0cwuzusd23nw3qiwui84uwqwqw23e"
  //        },
  //
  //        "requestType" : "GET",
  //        "requestBody" : "... only for PUT and POST ...",
  //        "user" : "authenticatedUser"
  //      }

  // create user or null
  string const& user = request->user();

  if (user.empty()) {
    req->Set(v8g->UserKey, v8::Null());
  }
  else {
    req->Set(v8g->UserKey, v8::String::New(user.c_str(), user.size()));
  }

  // create database attribute
  string const& database = request->databaseName();
  assert(! database.empty());

  req->Set(v8g->DatabaseKey, v8::String::New(database.c_str(), database.size()));

#ifdef TRI_ENABLE_CLUSTER
  // set originally requested database
  string const& originalDatabase = request->originalDatabaseName();
  req->Set(v8g->OriginalDatabaseKey, v8::String::New(originalDatabase.c_str(), originalDatabase.size()));
#endif  

  // set the full url
  string const& fullUrl = request->fullUrl();
  req->Set(v8g->UrlKey, v8::String::New(fullUrl.c_str(), fullUrl.size()));

  // set the protocol
  string const& protocol = request->protocol();
  req->Set(v8g->ProtocolKey, v8::String::New(protocol.c_str(), protocol.size()));

  // set the connection info
  const ConnectionInfo& info = request->connectionInfo();

  v8::Handle<v8::Object> serverArray = v8::Object::New();
  serverArray->Set(v8g->AddressKey, v8::String::New(info.serverAddress.c_str(), info.serverAddress.size()));
  serverArray->Set(v8g->PortKey, v8::Number::New(info.serverPort));
  req->Set(v8g->ServerKey, serverArray);

  v8::Handle<v8::Object> clientArray = v8::Object::New();
  clientArray->Set(v8g->AddressKey, v8::String::New(info.clientAddress.c_str(), info.clientAddress.size()));
  clientArray->Set(v8g->PortKey, v8::Number::New(info.clientPort));
  req->Set(v8g->ClientKey, clientArray);

  // copy prefix
  string path = request->prefix();

  req->Set(v8g->PrefixKey, v8::String::New(path.c_str(), path.size()));

  // copy header fields
  v8::Handle<v8::Object> headerFields = v8::Object::New();

  map<string, string> const& headers = request->headers();
  map<string, string>::const_iterator iter = headers.begin();

  for (; iter != headers.end(); ++iter) {
<<<<<<< HEAD
    headerFields->Set(v8::String::New(iter->first.c_str(),
                      iter->first.size()), 
                      v8::String::New(iter->second.c_str(),
                      iter->second.size()));
=======
    headerFields->Set(v8::String::New(iter->first.c_str(), iter->first.size()),
                      v8::String::New(iter->second.c_str(), iter->second.size()));
>>>>>>> 38f1e55f
  }

  req->Set(v8g->HeadersKey, headerFields);

  // copy request type
  switch (request->requestType()) {
    case HttpRequest::HTTP_REQUEST_POST:
      req->Set(v8g->RequestTypeKey, v8g->PostConstant);
      req->Set(v8g->RequestBodyKey, v8::String::New(request->body(), 
               request->bodySize()));
      break;

    case HttpRequest::HTTP_REQUEST_PUT:
      req->Set(v8g->RequestTypeKey, v8g->PutConstant);
      req->Set(v8g->RequestBodyKey, v8::String::New(request->body(),
               request->bodySize()));
      break;

    case HttpRequest::HTTP_REQUEST_PATCH:
      req->Set(v8g->RequestTypeKey, v8g->PatchConstant);
      req->Set(v8g->RequestBodyKey, v8::String::New(request->body(),
               request->bodySize()));
      break;

    case HttpRequest::HTTP_REQUEST_OPTIONS:
      req->Set(v8g->RequestTypeKey, v8g->OptionsConstant);
      break;

    case HttpRequest::HTTP_REQUEST_DELETE:
      req->Set(v8g->RequestTypeKey, v8g->DeleteConstant);
      break;

    case HttpRequest::HTTP_REQUEST_HEAD:
      req->Set(v8g->RequestTypeKey, v8g->HeadConstant);
      break;

    case HttpRequest::HTTP_REQUEST_GET:
    default:
      req->Set(v8g->RequestTypeKey, v8g->GetConstant);
      break;
  }

  // copy request parameter
  v8::Handle<v8::Object> valuesObject = v8::Object::New();
  map<string, string> values = request->values();

  for (map<string, string>::iterator i = values.begin(); 
       i != values.end();  ++i) {
    string const& k = i->first;
    string const& v = i->second;

<<<<<<< HEAD
    valuesObject->Set(v8::String::New(k.c_str(), k.size()), 
                      v8::String::New(v.c_str(), v.size()));
=======
    map<string, TRI_action_parameter_type_e>::const_iterator p = action->_parameters.find(k);

    if (p == action->_parameters.end()) {
      valuesObject->Set(v8::String::New(k.c_str(), k.size()),
                        v8::String::New(v.c_str(), v.size()));
    }
    else {
      TRI_action_parameter_type_e const& ap = p->second;

      switch (ap) {
        case TRI_ACT_COLLECTION: {
          if (! v.empty()) {
            char ch = v[0];
            TRI_vocbase_col_t const* collection = 0;

            if ('0' < ch && ch <= '9') {
              collection = TRI_LookupCollectionByIdVocBase(vocbase, TRI_UInt64String(v.c_str()));
            }
            else {
              collection = TRI_LookupCollectionByNameVocBase(vocbase, v.c_str());
            }

            if (collection != 0) {
              v8::Handle<v8::Value> c = TRI_WrapCollection(collection);

              if (c.IsEmpty()) {
                // TODO: raise exception here
              }
              else {
                valuesObject->Set(v8::String::New(k.c_str(), k.size()), c);
              }
            }
          }

          break;
        }

        case TRI_ACT_COLLECTION_NAME: {
          TRI_vocbase_col_t const* collection = TRI_LookupCollectionByNameVocBase(vocbase, v.c_str());

          if (collection != 0) {
            v8::Handle<v8::Value> c = TRI_WrapCollection(collection);

            if (c.IsEmpty()) {
              // TODO: raise exception here
            }
            else {
              valuesObject->Set(v8::String::New(k.c_str(), k.size()), c);
            }
          }

          break;
        }

        case TRI_ACT_COLLECTION_ID: {
          TRI_vocbase_col_t const* collection = TRI_LookupCollectionByIdVocBase(
            vocbase,
            TRI_UInt64String(v.c_str()));

          if (collection != 0) {
            v8::Handle<v8::Value> c = TRI_WrapCollection(collection);

            if (c.IsEmpty()) {
              // TODO: raise exception here
            }
            else {
              valuesObject->Set(v8::String::New(k.c_str(), k.size()), c);
            }
          }

          break;
        }

        case TRI_ACT_NUMBER:
          valuesObject->Set(v8::String::New(k.c_str(), k.size()),
                            v8::Number::New(TRI_DoubleString(v.c_str())));
          break;

        case TRI_ACT_STRING: {
          valuesObject->Set(v8::String::New(k.c_str(), k.size()),
                            v8::String::New(v.c_str()));
          break;
        }
      }
    }
>>>>>>> 38f1e55f
  }

  // copy request array parameter (a[]=1&a[]=2&...)
  map<string, vector<char const*>* > arrayValues = request->arrayValues();

  for (map<string, vector<char const*>* >::iterator i = arrayValues.begin();
       i != arrayValues.end();  ++i) {
    string const& k = i->first;
    vector<char const*>* v = i->second;

    v8::Handle<v8::Array> list = v8::Array::New();

    for (size_t i = 0; i < v->size(); ++i) {
      list->Set(i, v8::String::New(v->at(i)));
    }

    valuesObject->Set(v8::String::New(k.c_str(), k.size()), list);
  }

  req->Set(v8g->ParametersKey, valuesObject);

  // copy cookies
  v8::Handle<v8::Object> cookiesObject = v8::Object::New();

  map<string, string> const& cookies = request->cookieValues();
  iter = cookies.begin();

  for (; iter != cookies.end(); ++iter) {
<<<<<<< HEAD
    cookiesObject->Set(v8::String::New(iter->first.c_str(),
                       iter->first.size()), 
                       v8::String::New(iter->second.c_str(),
                       iter->second.size()));
  }

  req->Set(v8g->CookiesKey, cookiesObject);
  
  // determine API compatibility version
  int32_t compatibility = request->compatibility();
  req->Set(v8g->CompatibilityKey, v8::Integer::New(compatibility));
=======
    cookiesObject->Set(v8::String::New(iter->first.c_str(), iter->first.size()),
                       v8::String::New(iter->second.c_str(), iter->second.size()));
  }

  req->Set(v8g->CookiesKey, cookiesObject);


  // determine API compatibility version
  int32_t compatibility = request->compatibility();
  req->Set(v8g->CompatibilityKey, v8::Integer::New(compatibility));

  // execute the callback
  v8::Handle<v8::Object> res = v8::Object::New();
  v8::Handle<v8::Value> args[2] = { req, res };

  callback->Call(callback, 2, args);
>>>>>>> 38f1e55f

  return scope.Close(req);
}

////////////////////////////////////////////////////////////////////////////////
/// @brief convert a C++ HttpRequest to a V8 request object
////////////////////////////////////////////////////////////////////////////////

static HttpResponse* ResponseV8ToCpp( TRI_v8_global_t const* v8g,
                                      v8::Handle<v8::Object> res) {
  HttpResponse::HttpResponseCode code = HttpResponse::OK;

  if (res->Has(v8g->ResponseCodeKey)) {
    // Windows has issues with converting from a double to an enumeration type
    code = (HttpResponse::HttpResponseCode) 
           ((int) (TRI_ObjectToDouble(res->Get(v8g->ResponseCodeKey))));
  }

  HttpResponse* response = new HttpResponse(code);

  if (res->Has(v8g->ContentTypeKey)) {
    response->setContentType(
        TRI_ObjectToString(res->Get(v8g->ContentTypeKey)));
  }

  // .........................................................................
  // body
  // .........................................................................

  if (res->Has(v8g->BodyKey)) {
    // check if we should apply result transformations
    // transformations turn the result from one type into another
    // a Javascript action can request transformations by
    // putting a list of transformations into the res.transformations
    // array, e.g. res.transformations = [ "base64encode" ]
    v8::Handle<v8::Value> val = res->Get(v8g->TransformationsKey);

    if (val->IsArray()) {
      string out(TRI_ObjectToString(res->Get(v8g->BodyKey)));
      v8::Handle<v8::Array> transformations = val.As<v8::Array>();

      for (uint32_t i = 0; i < transformations->Length(); i++) {
        v8::Handle<v8::Value> transformator 
              = transformations->Get(v8::Integer::New(i));
        string name = TRI_ObjectToString(transformator);

        // check available transformations
        if (name == "base64encode") {
          // base64-encode the result
          out = StringUtils::encodeBase64(out);
          // set the correct content-encoding header
          response->setHeader("content-encoding", "base64");
        }
        else if (name == "base64decode") {
          // base64-decode the result
          out = StringUtils::decodeBase64(out);
          // set the correct content-encoding header
          response->setHeader("content-encoding", "binary");
        }
      }

      response->body().appendText(out);
    }
    else {
      response->body().appendText(TRI_ObjectToString(res->Get(v8g->BodyKey)));
    }
  }

  // .........................................................................
  // body from file
  // .........................................................................

  else if (res->Has(v8g->BodyFromFileKey)) {
    TRI_Utf8ValueNFC filename(TRI_UNKNOWN_MEM_ZONE, 
                              res->Get(v8g->BodyFromFileKey));
    size_t length;
    char* content = TRI_SlurpFile(TRI_UNKNOWN_MEM_ZONE, *filename, &length);

    if (content != 0) {
      response->body().appendText(content, length);
      TRI_FreeString(TRI_UNKNOWN_MEM_ZONE, content);
    }
    else {
      string msg = string("cannot read file '") + *filename + "': " + 
                   TRI_last_error();

      response->body().appendText(msg.c_str(), msg.size());
      response->setResponseCode(HttpResponse::SERVER_ERROR);
    }
  }

  // .........................................................................
  // headers
  // .........................................................................

  if (res->Has(v8g->HeadersKey)) {
    v8::Handle<v8::Value> val = res->Get(v8g->HeadersKey);
    v8::Handle<v8::Object> v8Headers = val.As<v8::Object>();

    if (v8Headers->IsObject()) {
      v8::Handle<v8::Array> props = v8Headers->GetPropertyNames();

      for (uint32_t i = 0; i < props->Length(); i++) {
        v8::Handle<v8::Value> key = props->Get(v8::Integer::New(i));
        response->setHeader(TRI_ObjectToString(key), 
                            TRI_ObjectToString(v8Headers->Get(key)));
      }
    }
  }

<<<<<<< HEAD
  // .........................................................................
  // cookies
  // .........................................................................

  if (res->Has(v8g->CookiesKey)) {
    v8::Handle<v8::Value> val = res->Get(v8g->CookiesKey);
    v8::Handle<v8::Object> v8Cookies = val.As<v8::Object>();

    if (v8Cookies->IsArray()) {
      v8::Handle<v8::Array> v8Array = v8Cookies.As<v8::Array>();
      
      for (uint32_t i = 0; i < v8Array->Length(); i++) {
        v8::Handle<v8::Value> v8Cookie = v8Array->Get(i);          
        if (v8Cookie->IsObject()) {
          AddCookie(v8g, response, v8Cookie.As<v8::Object>());
        }
      }
    }
    else if (v8Cookies->IsObject()) {
      // one cookie
      AddCookie(v8g, response, v8Cookies);               
    }
  }

  return response;
}
    
////////////////////////////////////////////////////////////////////////////////
/// @brief executes an action
////////////////////////////////////////////////////////////////////////////////

static HttpResponse* ExecuteActionVocbase (TRI_vocbase_t* vocbase,
                                           v8::Isolate* isolate,
                                           TRI_action_t const* action,
                                           v8::Handle<v8::Function> callback,
                                           HttpRequest* request) {
  TRI_v8_global_t const* v8g;

  v8::HandleScope scope;
  v8::TryCatch tryCatch;

  v8g = (TRI_v8_global_t const*) isolate->GetData();

  v8::Handle<v8::Object> req = RequestCppToV8(v8g, request);

  // copy suffix, which comes from the action:
  string path = request->prefix();
  v8::Handle<v8::Array> suffixArray = v8::Array::New();
  vector<string> const& suffix = request->suffix();

  uint32_t index = 0;
  char const* sep = "";

  for (size_t s = action->_urlParts;  s < suffix.size();  ++s) {
    suffixArray->Set(index++, v8::String::New(suffix[s].c_str(), 
                     suffix[s].size()));

    path += sep + suffix[s];
    sep = "/";
  }

  req->Set(v8g->SuffixKey, suffixArray);

  // copy full path
  req->Set(v8g->PathKey, v8::String::New(path.c_str(), path.size()));

  // execute the callback
  v8::Handle<v8::Object> res = v8::Object::New();
  v8::Handle<v8::Value> args[2] = { req, res };

  callback->Call(callback, 2, args);

  // convert the result
  if (tryCatch.HasCaught()) {
    string msg = TRI_StringifyV8Exception(&tryCatch);

    HttpResponse* response = new HttpResponse(HttpResponse::SERVER_ERROR);
    response->body().appendText(msg);
    return response;
  }

  else {
    HttpResponse* response = ResponseV8ToCpp( v8g, res );
=======
    // .............................................................................
    // cookies
    // .............................................................................

    if (res->Has(v8g->CookiesKey)) {
      v8::Handle<v8::Value> val = res->Get(v8g->CookiesKey);
      v8::Handle<v8::Object> v8Cookies = val.As<v8::Object>();

      if (v8Cookies->IsArray()) {
        v8::Handle<v8::Array> v8Array = v8Cookies.As<v8::Array>();

        for (uint32_t i = 0; i < v8Array->Length(); i++) {
          v8::Handle<v8::Value> v8Cookie = v8Array->Get(i);
          if (v8Cookie->IsObject()) {
            AddCookie(v8g, response, v8Cookie.As<v8::Object>());
          }
        }
      }
      else if (v8Cookies->IsObject()) {
        // one cookie
        AddCookie(v8g, response, v8Cookies);
      }
    }
>>>>>>> 38f1e55f

    return response;
  }
}

// -----------------------------------------------------------------------------
// --SECTION--                                                      JS functions
// -----------------------------------------------------------------------------

////////////////////////////////////////////////////////////////////////////////
/// @brief defines a new action
///
/// @FUN{internal.defineAction(@FA{name}, @FA{callback}, @FA{parameter})}
////////////////////////////////////////////////////////////////////////////////

static v8::Handle<v8::Value> JS_DefineAction (v8::Arguments const& argv) {
  v8::Isolate* isolate;

  TRI_v8_global_t* v8g;
  v8::HandleScope scope;

  isolate = v8::Isolate::GetCurrent();
  v8g = (TRI_v8_global_t*) isolate->GetData();

  if (argv.Length() != 4) {
    TRI_V8_EXCEPTION_USAGE(scope, "defineAction(<name>, <callback>, <parameter>, <contexts>)");
  }

  // extract the action name
  TRI_Utf8ValueNFC utf8name(TRI_UNKNOWN_MEM_ZONE, argv[0]);

  if (*utf8name == 0) {
    TRI_V8_TYPE_ERROR(scope, "<name> must be an UTF-8 string");
  }

  string name = *utf8name;

  // extract the action callback
  if (! argv[1]->IsFunction()) {
    TRI_V8_TYPE_ERROR(scope, "<callback> must be a function");
  }

  v8::Handle<v8::Function> callback = v8::Handle<v8::Function>::Cast(argv[1]);

  // extract the options
  v8::Handle<v8::Object> options;

  if (argv[2]->IsObject()) {
    options = argv[2]->ToObject();
  }
  else {
    options = v8::Object::New();
  }

  // extract the contexts
  set<string> contexts;

  if (! argv[3]->IsArray()) {
    TRI_V8_TYPE_ERROR(scope, "<contexts> must be a list of contexts");
  }

  v8::Handle<v8::Array> array = v8::Handle<v8::Array>::Cast(argv[3]);

  uint32_t n = array->Length();

  for (uint32_t j = 0; j < n; ++j) {
    v8::Handle<v8::Value> item = array->Get(j);

    contexts.insert(TRI_ObjectToString(item));
  }

  // create an action with the given options
  v8_action_t* action = new v8_action_t(contexts);
  ParseActionOptions(v8g, action, options);

  // store an action with the given name
  TRI_action_t* result = TRI_DefineActionVocBase(name, action);

  // and define the callback
  if (result != 0) {
    action = dynamic_cast<v8_action_t*>(result);

    if (action != 0) {
      action->createCallback(isolate, callback);
    }
    else {
      LOG_ERROR("cannot create callback for V8 action");
    }
  }
  else {
    LOG_ERROR("cannot define V8 action");
  }

  return scope.Close(v8::Undefined());
}

////////////////////////////////////////////////////////////////////////////////
/// @brief eventually executes a function in all contexts
///
/// @FUN{internal.executeGlobalContextFunction(@FA{function-definition})}
////////////////////////////////////////////////////////////////////////////////

static v8::Handle<v8::Value> JS_ExecuteGlobalContextFunction (v8::Arguments const& argv) {
  v8::HandleScope scope;

  if (argv.Length() != 1) {
    TRI_V8_EXCEPTION_USAGE(scope, "executeGlobalContextFunction(<function-definition>)");
  }

  // extract the action name
  v8::String::Utf8Value utf8def(argv[0]);

  if (*utf8def == 0) {
    TRI_V8_TYPE_ERROR(scope, "<definition> must be a UTF-8 function definition");
  }

  string def = *utf8def;

  // and pass it to the V8 contexts
  GlobalV8Dealer->addGlobalContextMethod(def);

  return scope.Close(v8::Undefined());
}

////////////////////////////////////////////////////////////////////////////////
<<<<<<< HEAD
/// @brief function to test sharding
///
/// @FUN{internal.defineAction(@FA{name}, @FA{callback}, @FA{parameter})}
////////////////////////////////////////////////////////////////////////////////

#ifdef TRI_ENABLE_CLUSTER

class CallbackTest : public ClusterCommCallback {
    string _msg;

  public:
    CallbackTest(string msg) : _msg(msg) {}
    virtual ~CallbackTest() {}
    virtual bool operator() (ClusterCommResult* res) {
      LOG_DEBUG("ClusterCommCallback called on operation %llu",
                (unsigned long long) res->operationID);
      LOG_DEBUG("Message: %s", _msg.c_str());
      return false;  // Keep it in the queue
    }
};

static v8::Handle<v8::Value> JS_ClusterTest (v8::Arguments const& argv) {
  v8::HandleScope scope;
  
  TRI_v8_global_t* v8g = (TRI_v8_global_t*) 
                         v8::Isolate::GetCurrent()->GetData();

  if (argv.Length() != 9) {
    TRI_V8_EXCEPTION_USAGE(scope, 
      "SYS_CLUSTER_TEST(<req>, <res>, <dest>, <path>, <clientTransactionID>, "
      "<headers>, <body>, <timeout>, <asyncMode>)");
  }

  if (ServerState::instance()->getRole() != ServerState::ROLE_COORDINATOR) {
    TRI_V8_EXCEPTION_INTERNAL(scope,"request works only in coordinator role");
  }

  ClusterComm* cc = ClusterComm::instance();

  if (cc == 0) {
    TRI_V8_EXCEPTION_MESSAGE(scope, TRI_ERROR_INTERNAL, 
                             "clustercomm object not found");
  }

  // Now get the arguments to form our request:
  triagens::rest::HttpRequest::HttpRequestType reqType 
    = triagens::rest::HttpRequest::HTTP_REQUEST_GET;
  if (argv[0]->IsObject()) {
    v8::Handle<v8::Object> obj = argv[0].As<v8::Object>();
    v8::Handle<v8::Value> meth = obj->Get(v8::String::New("requestType"));
    if (meth->IsString()) {
      TRI_Utf8ValueNFC UTF8(TRI_UNKNOWN_MEM_ZONE, meth);
      string methstring = *UTF8;
      reqType = triagens::rest::HttpRequest::translateMethod(methstring);
    }
  }
  
  string destination = TRI_ObjectToString(argv[2]);
  if (destination == "") {
    destination = "shard:shardBlubb";
  }

  string path = TRI_ObjectToString(argv[3]);
  if (path == "") {
    path = "/_admin/version";
  }

  string clientTransactionId = TRI_ObjectToString(argv[4]);
  if (clientTransactionId == "") {
    clientTransactionId = StringUtils::itoa(TRI_NewTickServer());
  }

  map<string, string>* headerFields = new map<string, string>;
  if (argv[5]->IsObject()) {
    v8::Handle<v8::Object> obj = argv[5].As<v8::Object>();
    v8::Handle<v8::Array> props = obj->GetOwnPropertyNames();
    uint32_t i;
    for (i = 0; i < props->Length(); ++i) {
      v8::Handle<v8::Value> prop = props->Get(i);
      v8::Handle<v8::Value> val = obj->Get(prop);
      string propstring = TRI_ObjectToString(prop);
      string valstring = TRI_ObjectToString(val);
      if (propstring != "") {
        headerFields->insert(pair<string,string>(propstring, valstring));
      }
    }
  }

  string body = TRI_ObjectToString(argv[6]);

  double timeout = TRI_ObjectToDouble(argv[7]);
  if (timeout == 0.0) {
    timeout = 24*3600.0;
  }

  bool asyncMode = TRI_ObjectToBoolean(argv[8]);

  ClusterCommResult const* res;

  v8::Handle<v8::Object> r = v8::Object::New();

  if (asyncMode) {
    res = cc->asyncRequest(clientTransactionId,TRI_NewTickServer(),destination, 
                         reqType, path, &body, false, headerFields, 
                         new CallbackTest("Hello Callback"), timeout);

    if (res == 0) {
      TRI_V8_EXCEPTION_MESSAGE(scope, TRI_ERROR_INTERNAL, 
                               "couldn't queue async request");
    }
    
    LOG_DEBUG("JS_ClusterTest: request has been submitted");

    OperationID opID = res->operationID;
    delete res;

    ClusterCommOpStatus status;

    // Wait until the request has actually been sent:
    while (true) {
      res = cc->enquire(opID);
      if (res == 0) {
        TRI_V8_EXCEPTION_MESSAGE(scope, TRI_ERROR_INTERNAL, 
                                 "couldn't enquire operation");
      }
      status = res->status;
      delete res;
      if (status >= CL_COMM_SENT) {
        break;
      }
      LOG_DEBUG("JS_ClusterTest: request not yet sent");
      
      usleep(50000);
    }

    LOG_DEBUG("JS_ClusterTest: request has been sent, status: %d",status);

    res = cc->wait("", 0, opID, "");

    if (0 == res) {
      r->Set(v8::String::New("errorMsg"),v8::String::New("out of memory"));
      LOG_DEBUG("JS_ClusterTest: out of memory");
    }
    else if (res->status == CL_COMM_TIMEOUT) {
      r->Set(v8::String::New("timeout"),v8::BooleanObject::New(true));
      LOG_DEBUG("JS_ClusterTest: timeout");
    }
    else if (res->status == CL_COMM_ERROR) {
      if (res->result && res->result->isComplete()) {
        v8::Handle<v8::Object> details = v8::Object::New();
        details->Set(v8::String::New("code"),
                  v8::Number::New(res->result->getHttpReturnCode()));
        details->Set(v8::String::New("message"),
                  v8::String::New(res->result->getHttpReturnMessage().c_str()));
        details->Set(v8::String::New("body"),
                v8::String::New(res->result->getBody().str().c_str(),
                res->result->getBody().str().length()));

        r->Set(v8::String::New("details"), details);
        r->Set(v8g->ErrorMessageKey,
               v8::String::New("got bad HTTP response"));
      }
      else {
        r->Set(v8g->ErrorMessageKey,
               v8::String::New("got no HTTP response, DBserver seems gone"));
      }
      LOG_DEBUG("JS_ClusterTest: communications error");
    }
    else if (res->status == CL_COMM_DROPPED) {
      // Note that this can basically not happen
      r->Set(v8::String::New("errorMessage"),
             v8::String::New("request dropped whilst waiting for answer"));
      LOG_DEBUG("JS_ClusterTest: dropped");
    }
    else {   // Everything is OK
      // The headers:
      v8::Handle<v8::Object> h = v8::Object::New();
      map<string,string> headers = res->answer->headers();
      map<string,string>::iterator i;
      for (i = headers.begin(); i != headers.end(); ++i) {
        h->Set(v8::String::New(i->first.c_str()),
               v8::String::New(i->second.c_str()));
      }
      r->Set(v8::String::New("headers"), h);

      // The body:
      if (0 != res->answer->body()) {
        r->Set(v8::String::New("body"), v8::String::New(res->answer->body(),
                                                    res->answer->bodySize()));
      }
      LOG_DEBUG("JS_ClusterTest: success");
    }
  }
  else {   // synchronous mode
    res = cc->syncRequest(clientTransactionId, TRI_NewTickServer(),destination, 
                          reqType, path, body, *headerFields, timeout);
    delete headerFields;
    if (res != 0) {
      LOG_DEBUG("JS_ClusterTest: request has been sent synchronously, "
                "status: %d",res->status);
    }

    if (0 == res) {
      r->Set(v8::String::New("errorMsg"),v8::String::New("out of memory"));
      LOG_DEBUG("JS_ClusterTest: out of memory");
    }
    else if (res->status == CL_COMM_TIMEOUT) {
      r->Set(v8::String::New("timeout"),v8::BooleanObject::New(true));
      LOG_DEBUG("JS_ClusterTest: timeout");
    }
    else if (res->status == CL_COMM_ERROR) {
      r->Set(v8::String::New("errorMessage"),
             v8::String::New("could not send request, DBServer gone"));
      LOG_DEBUG("JS_ClusterTest: communications error");
    }
    else if (res->status == CL_COMM_DROPPED) {
      // Note that this can basically not happen
      r->Set(v8::String::New("errorMessage"),
             v8::String::New("request dropped whilst waiting for answer"));
      LOG_DEBUG("JS_ClusterTest: dropped");
    }
    else {   // Everything is OK
      // The headers:
      v8::Handle<v8::Object> h = v8::Object::New();
      map<string,string> headers = res->result->getHeaderFields();
      map<string,string>::iterator i;
      for (i = headers.begin(); i != headers.end(); ++i) {
        h->Set(v8::String::New(i->first.c_str()),
               v8::String::New(i->second.c_str()));
      }
      r->Set(v8::String::New("headers"), h);

      // The body:
      string theBody = res->result->getBody().str();
      r->Set(v8::String::New("body"), v8::String::New(theBody.c_str(),
                                                      theBody.size()));
      LOG_DEBUG("JS_ClusterTest: success");

    }
  }

  delete res;

  return scope.Close(r);
}

#endif

////////////////////////////////////////////////////////////////////////////////
/// @}
=======
/// @brief defines a new periodic action
///
/// @FUN{internal.definePeriodic(@FA{offset}, @FA{period}, @FA{module}, @FA{funcname})}
>>>>>>> 38f1e55f
////////////////////////////////////////////////////////////////////////////////

static v8::Handle<v8::Value> JS_DefinePeriodic (v8::Arguments const& argv) {
  v8::Isolate* isolate;

  TRI_v8_global_t* v8g;
  v8::HandleScope scope;

  isolate = v8::Isolate::GetCurrent();
  v8g = (TRI_v8_global_t*) isolate->GetData();

  if (argv.Length() != 5) {
    TRI_V8_EXCEPTION_USAGE(scope, "definePeriodic(<offset>, <period>, <module>, <funcname>, <string-parameter>)");
  }

  // offset in seconds into period
  double offset = TRI_ObjectToDouble(argv[0]);

  // period in seconds
  double period = TRI_ObjectToDouble(argv[1]);

  if (period <= 0.0) {
    TRI_V8_EXCEPTION_PARAMETER(scope, "<period> must be positive");
  }

  // extract the module name
  TRI_Utf8ValueNFC moduleName(TRI_UNKNOWN_MEM_ZONE, argv[2]);

  if (*moduleName == 0) {
    TRI_V8_TYPE_ERROR(scope, "<module> must be an UTF-8 string");
  }

  string module = *moduleName;

  // extract the function name
  TRI_Utf8ValueNFC funcName(TRI_UNKNOWN_MEM_ZONE, argv[3]);

  if (*funcName == 0) {
    TRI_V8_TYPE_ERROR(scope, "<funcname> must be an UTF-8 string");
  }

  string func = *funcName;

  // extract the parameter
  TRI_Utf8ValueNFC parameterString(TRI_UNKNOWN_MEM_ZONE, argv[4]);

  if (*parameterString == 0) {
    TRI_V8_TYPE_ERROR(scope, "<parameter> must be an UTF-8 string");
  }

  string parameter = *parameterString;

  // create a new periodic task
  if (GlobalScheduler != 0 && GlobalDispatcher != 0) {
    V8PeriodicTask* task = new V8PeriodicTask(
      GlobalVocbase,
      GlobalV8Dealer,
      GlobalScheduler,
      GlobalDispatcher,
      offset,
      period,
      module,
      func,
      parameter);

    GlobalScheduler->registerTask(task);
  }

  return scope.Close(v8::Undefined());
}

// -----------------------------------------------------------------------------
// --SECTION--                                                  public functions
// -----------------------------------------------------------------------------

////////////////////////////////////////////////////////////////////////////////
/// @brief stores the V8 actions function inside the global variable
////////////////////////////////////////////////////////////////////////////////

void TRI_InitV8Actions (v8::Handle<v8::Context> context,
                        TRI_vocbase_t* vocbase,
                        ApplicationScheduler* scheduler,
                        ApplicationDispatcher* dispatcher,
                        ApplicationV8* applicationV8) {
  v8::HandleScope scope;

  GlobalVocbase = vocbase;
  GlobalV8Dealer = applicationV8;

  // check the isolate
  v8::Isolate* isolate = v8::Isolate::GetCurrent();
  /* TRI_v8_global_t* v8g = */ TRI_CreateV8Globals(isolate);

  // .............................................................................
  // create the global functions
  // .............................................................................

  TRI_AddGlobalFunctionVocbase(context, "SYS_DEFINE_ACTION", JS_DefineAction);
  TRI_AddGlobalFunctionVocbase(context, "SYS_EXECUTE_GLOBAL_CONTEXT_FUNCTION", JS_ExecuteGlobalContextFunction);
<<<<<<< HEAD
#ifdef TRI_ENABLE_CLUSTER
  TRI_AddGlobalFunctionVocbase(context, "SYS_CLUSTER_TEST", JS_ClusterTest);
#endif
=======

  // we need a scheduler and a dispatcher to define periodic tasks
  GlobalScheduler = scheduler->scheduler();
  GlobalDispatcher = dispatcher->dispatcher();

  if (GlobalScheduler != 0 && GlobalDispatcher != 0) {
    TRI_AddGlobalFunctionVocbase(context, "SYS_DEFINE_PERIODIC", JS_DefinePeriodic);
  }
  else {
    LOG_ERROR("cannot initialise definePeriodic, scheduler or dispatcher unknown");
  }
>>>>>>> 38f1e55f
}

// -----------------------------------------------------------------------------
// --SECTION--                                                       END-OF-FILE
// -----------------------------------------------------------------------------

// Local Variables:
// mode: outline-minor
// outline-regexp: "/// @brief\\|/// {@inheritDoc}\\|/// @addtogroup\\|/// @page\\|// --SECTION--\\|/// @\\}"
// End:<|MERGE_RESOLUTION|>--- conflicted
+++ resolved
@@ -156,13 +156,12 @@
         // only URLs starting with /dev will trigger an engine reset
         allowEngineReset = true;
       }
-<<<<<<< HEAD
       
-      ApplicationV8::V8Context* context = GlobalV8Dealer->enterContext(vocbase, request, ! allowEngineReset, allowUseDatabaseInRESTActions);
-=======
-
-      ApplicationV8::V8Context* context = GlobalV8Dealer->enterContext(vocbase, ! allowEngineReset, false);
->>>>>>> 38f1e55f
+      ApplicationV8::V8Context* context = GlobalV8Dealer->enterContext(
+        vocbase,
+        request,
+        ! allowEngineReset,
+        allowUseDatabaseInRESTActions);
 
       // note: the context might be 0 in case of shut-down
       if (context == 0) {
@@ -209,76 +208,6 @@
 // -----------------------------------------------------------------------------
 
 ////////////////////////////////////////////////////////////////////////////////
-<<<<<<< HEAD
-/// @addtogroup V8Actions
-/// @{
-////////////////////////////////////////////////////////////////////////////////
-
-=======
-/// @brief parses the action options "parameters" field of type string
-////////////////////////////////////////////////////////////////////////////////
-
-static void ParseActionOptionsParameter (TRI_v8_global_t* v8g,
-                                         TRI_action_t* action,
-                                         string const& key,
-                                         string const& parameter) {
-  TRI_action_parameter_type_e p;
-
-  if (parameter == "collection") {
-    p = TRI_ACT_COLLECTION;
-  }
-  else if (parameter == "collection-name") {
-    p = TRI_ACT_COLLECTION_NAME;
-  }
-  else if (parameter == "collection-identifier") {
-    p = TRI_ACT_COLLECTION_ID;
-  }
-  else if (parameter == "number") {
-    p = TRI_ACT_NUMBER;
-  }
-  else if (parameter == "string") {
-    p = TRI_ACT_STRING;
-  }
-  else {
-    LOG_ERROR("unknown parameter type '%s', falling back to string", parameter.c_str());
-    p = TRI_ACT_STRING;
-  }
-
-  action->_parameters[key] = p;
-}
-
-////////////////////////////////////////////////////////////////////////////////
-/// @brief parses the action options "parameters" field
-////////////////////////////////////////////////////////////////////////////////
-
-static void ParseActionOptionsParameter (TRI_v8_global_t* v8g,
-                                         TRI_action_t* action,
-                                         string const& key,
-                                         v8::Handle<v8::Value> parameter) {
-  if (parameter->IsString() || parameter->IsStringObject()) {
-    ParseActionOptionsParameter(v8g, action, key, TRI_ObjectToString(parameter));
-  }
-}
-
-////////////////////////////////////////////////////////////////////////////////
-/// @brief parses the action options "parameters" field
-////////////////////////////////////////////////////////////////////////////////
-
-static void ParseActionOptionsParameters (TRI_v8_global_t* v8g,
-                                          TRI_action_t* action,
-                                          v8::Handle<v8::Object> parameters) {
-  v8::Handle<v8::Array> keys = parameters->GetOwnPropertyNames();
-  uint32_t len = keys->Length();
-
-  for (uint32_t i = 0;  i < len;  ++i) {
-    v8::Handle<v8::Value> key = keys->Get(i);
-
-    ParseActionOptionsParameter(v8g, action, TRI_ObjectToString(key), parameters->Get(key));
-  }
-}
-
->>>>>>> 38f1e55f
-////////////////////////////////////////////////////////////////////////////////
 /// @brief parses the action options
 ////////////////////////////////////////////////////////////////////////////////
 
@@ -299,13 +228,8 @@
 /// @brief add cookie
 ////////////////////////////////////////////////////////////////////////////////
 
-<<<<<<< HEAD
 static void AddCookie (TRI_v8_global_t const* v8g, 
                        HttpResponse* response, 
-=======
-static void AddCookie (TRI_v8_global_t* v8g,
-                       HttpResponse* response,
->>>>>>> 38f1e55f
                        v8::Handle<v8::Object> data) {
 
   string name;
@@ -452,15 +376,10 @@
   map<string, string>::const_iterator iter = headers.begin();
 
   for (; iter != headers.end(); ++iter) {
-<<<<<<< HEAD
     headerFields->Set(v8::String::New(iter->first.c_str(),
                       iter->first.size()), 
                       v8::String::New(iter->second.c_str(),
                       iter->second.size()));
-=======
-    headerFields->Set(v8::String::New(iter->first.c_str(), iter->first.size()),
-                      v8::String::New(iter->second.c_str(), iter->second.size()));
->>>>>>> 38f1e55f
   }
 
   req->Set(v8g->HeadersKey, headerFields);
@@ -512,96 +431,8 @@
     string const& k = i->first;
     string const& v = i->second;
 
-<<<<<<< HEAD
     valuesObject->Set(v8::String::New(k.c_str(), k.size()), 
                       v8::String::New(v.c_str(), v.size()));
-=======
-    map<string, TRI_action_parameter_type_e>::const_iterator p = action->_parameters.find(k);
-
-    if (p == action->_parameters.end()) {
-      valuesObject->Set(v8::String::New(k.c_str(), k.size()),
-                        v8::String::New(v.c_str(), v.size()));
-    }
-    else {
-      TRI_action_parameter_type_e const& ap = p->second;
-
-      switch (ap) {
-        case TRI_ACT_COLLECTION: {
-          if (! v.empty()) {
-            char ch = v[0];
-            TRI_vocbase_col_t const* collection = 0;
-
-            if ('0' < ch && ch <= '9') {
-              collection = TRI_LookupCollectionByIdVocBase(vocbase, TRI_UInt64String(v.c_str()));
-            }
-            else {
-              collection = TRI_LookupCollectionByNameVocBase(vocbase, v.c_str());
-            }
-
-            if (collection != 0) {
-              v8::Handle<v8::Value> c = TRI_WrapCollection(collection);
-
-              if (c.IsEmpty()) {
-                // TODO: raise exception here
-              }
-              else {
-                valuesObject->Set(v8::String::New(k.c_str(), k.size()), c);
-              }
-            }
-          }
-
-          break;
-        }
-
-        case TRI_ACT_COLLECTION_NAME: {
-          TRI_vocbase_col_t const* collection = TRI_LookupCollectionByNameVocBase(vocbase, v.c_str());
-
-          if (collection != 0) {
-            v8::Handle<v8::Value> c = TRI_WrapCollection(collection);
-
-            if (c.IsEmpty()) {
-              // TODO: raise exception here
-            }
-            else {
-              valuesObject->Set(v8::String::New(k.c_str(), k.size()), c);
-            }
-          }
-
-          break;
-        }
-
-        case TRI_ACT_COLLECTION_ID: {
-          TRI_vocbase_col_t const* collection = TRI_LookupCollectionByIdVocBase(
-            vocbase,
-            TRI_UInt64String(v.c_str()));
-
-          if (collection != 0) {
-            v8::Handle<v8::Value> c = TRI_WrapCollection(collection);
-
-            if (c.IsEmpty()) {
-              // TODO: raise exception here
-            }
-            else {
-              valuesObject->Set(v8::String::New(k.c_str(), k.size()), c);
-            }
-          }
-
-          break;
-        }
-
-        case TRI_ACT_NUMBER:
-          valuesObject->Set(v8::String::New(k.c_str(), k.size()),
-                            v8::Number::New(TRI_DoubleString(v.c_str())));
-          break;
-
-        case TRI_ACT_STRING: {
-          valuesObject->Set(v8::String::New(k.c_str(), k.size()),
-                            v8::String::New(v.c_str()));
-          break;
-        }
-      }
-    }
->>>>>>> 38f1e55f
   }
 
   // copy request array parameter (a[]=1&a[]=2&...)
@@ -630,7 +461,6 @@
   iter = cookies.begin();
 
   for (; iter != cookies.end(); ++iter) {
-<<<<<<< HEAD
     cookiesObject->Set(v8::String::New(iter->first.c_str(),
                        iter->first.size()), 
                        v8::String::New(iter->second.c_str(),
@@ -642,24 +472,6 @@
   // determine API compatibility version
   int32_t compatibility = request->compatibility();
   req->Set(v8g->CompatibilityKey, v8::Integer::New(compatibility));
-=======
-    cookiesObject->Set(v8::String::New(iter->first.c_str(), iter->first.size()),
-                       v8::String::New(iter->second.c_str(), iter->second.size()));
-  }
-
-  req->Set(v8g->CookiesKey, cookiesObject);
-
-
-  // determine API compatibility version
-  int32_t compatibility = request->compatibility();
-  req->Set(v8g->CompatibilityKey, v8::Integer::New(compatibility));
-
-  // execute the callback
-  v8::Handle<v8::Object> res = v8::Object::New();
-  v8::Handle<v8::Value> args[2] = { req, res };
-
-  callback->Call(callback, 2, args);
->>>>>>> 38f1e55f
 
   return scope.Close(req);
 }
@@ -770,7 +582,6 @@
     }
   }
 
-<<<<<<< HEAD
   // .........................................................................
   // cookies
   // .........................................................................
@@ -853,34 +664,7 @@
   }
 
   else {
-    HttpResponse* response = ResponseV8ToCpp( v8g, res );
-=======
-    // .............................................................................
-    // cookies
-    // .............................................................................
-
-    if (res->Has(v8g->CookiesKey)) {
-      v8::Handle<v8::Value> val = res->Get(v8g->CookiesKey);
-      v8::Handle<v8::Object> v8Cookies = val.As<v8::Object>();
-
-      if (v8Cookies->IsArray()) {
-        v8::Handle<v8::Array> v8Array = v8Cookies.As<v8::Array>();
-
-        for (uint32_t i = 0; i < v8Array->Length(); i++) {
-          v8::Handle<v8::Value> v8Cookie = v8Array->Get(i);
-          if (v8Cookie->IsObject()) {
-            AddCookie(v8g, response, v8Cookie.As<v8::Object>());
-          }
-        }
-      }
-      else if (v8Cookies->IsObject()) {
-        // one cookie
-        AddCookie(v8g, response, v8Cookies);
-      }
-    }
->>>>>>> 38f1e55f
-
-    return response;
+    return ResponseV8ToCpp(v8g, res);
   }
 }
 
@@ -1004,7 +788,6 @@
 }
 
 ////////////////////////////////////////////////////////////////////////////////
-<<<<<<< HEAD
 /// @brief function to test sharding
 ///
 /// @FUN{internal.defineAction(@FA{name}, @FA{callback}, @FA{parameter})}
@@ -1254,12 +1037,9 @@
 #endif
 
 ////////////////////////////////////////////////////////////////////////////////
-/// @}
-=======
-/// @brief defines a new periodic action
+/// @brief defines a periodic task
 ///
 /// @FUN{internal.definePeriodic(@FA{offset}, @FA{period}, @FA{module}, @FA{funcname})}
->>>>>>> 38f1e55f
 ////////////////////////////////////////////////////////////////////////////////
 
 static v8::Handle<v8::Value> JS_DefinePeriodic (v8::Arguments const& argv) {
@@ -1359,11 +1139,10 @@
 
   TRI_AddGlobalFunctionVocbase(context, "SYS_DEFINE_ACTION", JS_DefineAction);
   TRI_AddGlobalFunctionVocbase(context, "SYS_EXECUTE_GLOBAL_CONTEXT_FUNCTION", JS_ExecuteGlobalContextFunction);
-<<<<<<< HEAD
+
 #ifdef TRI_ENABLE_CLUSTER
   TRI_AddGlobalFunctionVocbase(context, "SYS_CLUSTER_TEST", JS_ClusterTest);
 #endif
-=======
 
   // we need a scheduler and a dispatcher to define periodic tasks
   GlobalScheduler = scheduler->scheduler();
@@ -1375,7 +1154,6 @@
   else {
     LOG_ERROR("cannot initialise definePeriodic, scheduler or dispatcher unknown");
   }
->>>>>>> 38f1e55f
 }
 
 // -----------------------------------------------------------------------------
