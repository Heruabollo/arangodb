////////////////////////////////////////////////////////////////////////////////
/// DISCLAIMER
///
/// Copyright 2014-2016 ArangoDB GmbH, Cologne, Germany
/// Copyright 2004-2014 triAGENS GmbH, Cologne, Germany
///
/// Licensed under the Apache License, Version 2.0 (the "License");
/// you may not use this file except in compliance with the License.
/// You may obtain a copy of the License at
///
///     http://www.apache.org/licenses/LICENSE-2.0
///
/// Unless required by applicable law or agreed to in writing, software
/// distributed under the License is distributed on an "AS IS" BASIS,
/// WITHOUT WARRANTIES OR CONDITIONS OF ANY KIND, either express or implied.
/// See the License for the specific language governing permissions and
/// limitations under the License.
///
/// Copyright holder is ArangoDB GmbH, Cologne, Germany
///
/// @author Dr. Frank Celler
////////////////////////////////////////////////////////////////////////////////

#include "v8-vocindex.h"
#include "Basics/conversions.h"
#include "FulltextIndex/fulltext-index.h"
#include "Indexes/CapConstraint.h"
#include "Indexes/EdgeIndex.h"
#include "Indexes/FulltextIndex.h"
#include "Indexes/GeoIndex2.h"
#include "Indexes/HashIndex.h"
#include "Indexes/Index.h"
#include "Indexes/PrimaryIndex.h"
#include "Indexes/SkiplistIndex.h"
#include "Utils/transactions.h"
#include "Utils/V8TransactionContext.h"
#include "V8/v8-conv.h"
#include "V8/v8-globals.h"
#include "V8/v8-utils.h"
#include "V8/v8-vpack.h"
#include "V8Server/v8-collection.h"
#include "V8Server/v8-vocbase.h"
#include "V8Server/v8-vocbaseprivate.h"

#include "velocypack/Builder.h"

using namespace std;
using namespace triagens::basics;
using namespace triagens::arango;
using namespace triagens::rest;

////////////////////////////////////////////////////////////////////////////////
/// @brief extract the unique flag from the data
////////////////////////////////////////////////////////////////////////////////

static bool ExtractBoolFlag(v8::Isolate* isolate,
                            v8::Handle<v8::Object> const obj,
                            v8::Handle<v8::String> name, bool defaultValue) {
  // extract unique flag
  if (obj->Has(name)) {
    return TRI_ObjectToBoolean(obj->Get(name));
  }

  return defaultValue;
}

////////////////////////////////////////////////////////////////////////////////
/// @brief checks if argument is an index identifier
////////////////////////////////////////////////////////////////////////////////

static bool IsIndexHandle(v8::Handle<v8::Value> const arg,
                          std::string& collectionName, TRI_idx_iid_t& iid) {
  TRI_ASSERT(collectionName.empty());
  TRI_ASSERT(iid == 0);

  if (arg->IsNumber()) {
    // numeric index id
    iid = (TRI_idx_iid_t)arg->ToNumber()->Value();
    return true;
  }

  if (!arg->IsString()) {
    return false;
  }

  v8::String::Utf8Value str(arg);

  if (*str == nullptr) {
    return false;
  }

  size_t split;
  if (triagens::arango::Index::validateHandle(*str, &split)) {
    collectionName = std::string(*str, split);
    iid = TRI_UInt64String2(*str + split + 1, str.length() - split - 1);
    return true;
  }

  if (triagens::arango::Index::validateId(*str)) {
    iid = TRI_UInt64String2(*str, str.length());
    return true;
  }

  return false;
}

////////////////////////////////////////////////////////////////////////////////
/// @brief returns the index representation
////////////////////////////////////////////////////////////////////////////////

static v8::Handle<v8::Value> IndexRep(v8::Isolate* isolate,
                                      std::string const& collectionName,
                                      TRI_json_t const* idx) {
  v8::EscapableHandleScope scope(isolate);
  TRI_ASSERT(idx != nullptr);

  v8::Handle<v8::Object> rep = TRI_ObjectJson(isolate, idx)->ToObject();

  std::string iid = TRI_ObjectToString(rep->Get(TRI_V8_ASCII_STRING("id")));
  std::string const id = collectionName + TRI_INDEX_HANDLE_SEPARATOR_STR + iid;
  rep->Set(TRI_V8_ASCII_STRING("id"), TRI_V8_STD_STRING(id));

  return scope.Escape<v8::Value>(rep);
}

////////////////////////////////////////////////////////////////////////////////
/// @brief process the fields list and add them to the json
////////////////////////////////////////////////////////////////////////////////

static int ProcessIndexFields(v8::Isolate* isolate,
                              v8::Handle<v8::Object> const obj,
                              TRI_json_t* json, int numFields, bool create) {
  v8::HandleScope scope(isolate);
  std::set<std::string> fields;

  v8::Handle<v8::String> fieldsString = TRI_V8_ASCII_STRING("fields");
  if (obj->Has(fieldsString) && obj->Get(fieldsString)->IsArray()) {
    // "fields" is a list of fields
    v8::Handle<v8::Array> fieldList =
        v8::Handle<v8::Array>::Cast(obj->Get(fieldsString));

    uint32_t const n = fieldList->Length();

    for (uint32_t i = 0; i < n; ++i) {
      if (!fieldList->Get(i)->IsString()) {
        return TRI_ERROR_BAD_PARAMETER;
      }

      std::string const f = TRI_ObjectToString(fieldList->Get(i));

      if (f.empty() || (create && f[0] == '_')) {
        // accessing internal attributes is disallowed
        return TRI_ERROR_BAD_PARAMETER;
      }

      if (fields.find(f) != fields.end()) {
        // duplicate attribute name
        return TRI_ERROR_BAD_PARAMETER;
      }

      fields.insert(f);
    }
  }

  if (fields.empty() || (numFields > 0 && (int)fields.size() != numFields)) {
    return TRI_ERROR_BAD_PARAMETER;
  }

  TRI_json_t* fieldJson =
      TRI_ObjectToJson(isolate, obj->Get(TRI_V8_ASCII_STRING("fields")));

  if (fieldJson == nullptr) {
    return TRI_ERROR_OUT_OF_MEMORY;
  }

  TRI_Insert3ObjectJson(TRI_UNKNOWN_MEM_ZONE, json, "fields", fieldJson);

  return TRI_ERROR_NO_ERROR;
}

////////////////////////////////////////////////////////////////////////////////
/// @brief process the geojson flag and add it to the json
////////////////////////////////////////////////////////////////////////////////

static int ProcessIndexGeoJsonFlag(v8::Isolate* isolate,
                                   v8::Handle<v8::Object> const obj,
                                   TRI_json_t* json) {
  v8::HandleScope scope(isolate);
  bool geoJson =
      ExtractBoolFlag(isolate, obj, TRI_V8_ASCII_STRING("geoJson"), false);
  TRI_Insert3ObjectJson(TRI_UNKNOWN_MEM_ZONE, json, "geoJson",
                        TRI_CreateBooleanJson(TRI_UNKNOWN_MEM_ZONE, geoJson));

  return TRI_ERROR_NO_ERROR;
}

////////////////////////////////////////////////////////////////////////////////
/// @brief process the sparse flag and add it to the json
////////////////////////////////////////////////////////////////////////////////

static int ProcessIndexSparseFlag(v8::Isolate* isolate,
                                  v8::Handle<v8::Object> const obj,
                                  TRI_json_t* json, bool create) {
  v8::HandleScope scope(isolate);
  if (obj->Has(TRI_V8_ASCII_STRING("sparse"))) {
    bool sparse =
        ExtractBoolFlag(isolate, obj, TRI_V8_ASCII_STRING("sparse"), false);
    TRI_Insert3ObjectJson(TRI_UNKNOWN_MEM_ZONE, json, "sparse",
                          TRI_CreateBooleanJson(TRI_UNKNOWN_MEM_ZONE, sparse));
  } else if (create) {
    // not set. now add a default value
    TRI_Insert3ObjectJson(TRI_UNKNOWN_MEM_ZONE, json, "sparse",
                          TRI_CreateBooleanJson(TRI_UNKNOWN_MEM_ZONE, false));
  }
  return TRI_ERROR_NO_ERROR;
}

////////////////////////////////////////////////////////////////////////////////
/// @brief process the unique flag and add it to the json
////////////////////////////////////////////////////////////////////////////////

static int ProcessIndexUniqueFlag(v8::Isolate* isolate,
                                  v8::Handle<v8::Object> const obj,
                                  TRI_json_t* json) {
  v8::HandleScope scope(isolate);
  bool unique =
      ExtractBoolFlag(isolate, obj, TRI_V8_ASCII_STRING("unique"), false);
  TRI_Insert3ObjectJson(TRI_UNKNOWN_MEM_ZONE, json, "unique",
                        TRI_CreateBooleanJson(TRI_UNKNOWN_MEM_ZONE, unique));

  return TRI_ERROR_NO_ERROR;
}

////////////////////////////////////////////////////////////////////////////////
/// @brief enhances the json of a geo1 index
////////////////////////////////////////////////////////////////////////////////

static int EnhanceJsonIndexGeo1(v8::Isolate* isolate,
                                v8::Handle<v8::Object> const obj,
                                TRI_json_t* json, bool create) {
  int res = ProcessIndexFields(isolate, obj, json, 1, create);
  if (ServerState::instance()->isCoordinator()) {
    TRI_Insert3ObjectJson(TRI_UNKNOWN_MEM_ZONE, json, "ignoreNull",
                          TRI_CreateBooleanJson(TRI_UNKNOWN_MEM_ZONE, true));
    TRI_Insert3ObjectJson(TRI_UNKNOWN_MEM_ZONE, json, "constraint",
                          TRI_CreateBooleanJson(TRI_UNKNOWN_MEM_ZONE, false));
  }
  TRI_Insert3ObjectJson(TRI_UNKNOWN_MEM_ZONE, json, "sparse",
                        TRI_CreateBooleanJson(TRI_UNKNOWN_MEM_ZONE, true));
  TRI_Insert3ObjectJson(TRI_UNKNOWN_MEM_ZONE, json, "unique",
                        TRI_CreateBooleanJson(TRI_UNKNOWN_MEM_ZONE, false));
  ProcessIndexGeoJsonFlag(isolate, obj, json);
  return res;
}

////////////////////////////////////////////////////////////////////////////////
/// @brief enhances the json of a geo2 index
////////////////////////////////////////////////////////////////////////////////

static int EnhanceJsonIndexGeo2(v8::Isolate* isolate,
                                v8::Handle<v8::Object> const obj,
                                TRI_json_t* json, bool create) {
  int res = ProcessIndexFields(isolate, obj, json, 2, create);
  if (ServerState::instance()->isCoordinator()) {
    TRI_Insert3ObjectJson(TRI_UNKNOWN_MEM_ZONE, json, "ignoreNull",
                          TRI_CreateBooleanJson(TRI_UNKNOWN_MEM_ZONE, true));
    TRI_Insert3ObjectJson(TRI_UNKNOWN_MEM_ZONE, json, "constraint",
                          TRI_CreateBooleanJson(TRI_UNKNOWN_MEM_ZONE, false));
  }
  TRI_Insert3ObjectJson(TRI_UNKNOWN_MEM_ZONE, json, "sparse",
                        TRI_CreateBooleanJson(TRI_UNKNOWN_MEM_ZONE, true));
  TRI_Insert3ObjectJson(TRI_UNKNOWN_MEM_ZONE, json, "unique",
                        TRI_CreateBooleanJson(TRI_UNKNOWN_MEM_ZONE, false));
  ProcessIndexGeoJsonFlag(isolate, obj, json);
  return res;
}

////////////////////////////////////////////////////////////////////////////////
/// @brief enhances the json of a hash index
////////////////////////////////////////////////////////////////////////////////

static int EnhanceJsonIndexHash(v8::Isolate* isolate,
                                v8::Handle<v8::Object> const obj,
                                TRI_json_t* json, bool create) {
  int res = ProcessIndexFields(isolate, obj, json, 0, create);
  ProcessIndexSparseFlag(isolate, obj, json, create);
  ProcessIndexUniqueFlag(isolate, obj, json);
  return res;
}

////////////////////////////////////////////////////////////////////////////////
/// @brief enhances the json of a skiplist index
////////////////////////////////////////////////////////////////////////////////

static int EnhanceJsonIndexSkiplist(v8::Isolate* isolate,
                                    v8::Handle<v8::Object> const obj,
                                    TRI_json_t* json, bool create) {
  int res = ProcessIndexFields(isolate, obj, json, 0, create);
  ProcessIndexSparseFlag(isolate, obj, json, create);
  ProcessIndexUniqueFlag(isolate, obj, json);
  return res;
}

////////////////////////////////////////////////////////////////////////////////
/// @brief enhances the json of a fulltext index
////////////////////////////////////////////////////////////////////////////////

static int EnhanceJsonIndexFulltext(v8::Isolate* isolate,
                                    v8::Handle<v8::Object> const obj,
                                    TRI_json_t* json, bool create) {
  int res = ProcessIndexFields(isolate, obj, json, 1, create);

  // handle "minLength" attribute
  int minWordLength = TRI_FULLTEXT_MIN_WORD_LENGTH_DEFAULT;

  if (obj->Has(TRI_V8_ASCII_STRING("minLength"))) {
    if (obj->Get(TRI_V8_ASCII_STRING("minLength"))->IsNumber() ||
        obj->Get(TRI_V8_ASCII_STRING("minLength"))->IsNumberObject()) {
      minWordLength =
          (int)TRI_ObjectToInt64(obj->Get(TRI_V8_ASCII_STRING("minLength")));
    } else if (!obj->Get(TRI_V8_ASCII_STRING("minLength"))->IsNull() &&
               !obj->Get(TRI_V8_ASCII_STRING("minLength"))->IsUndefined()) {
      return TRI_ERROR_BAD_PARAMETER;
    }
  }
  TRI_Insert3ObjectJson(
      TRI_UNKNOWN_MEM_ZONE, json, "minLength",
      TRI_CreateNumberJson(TRI_UNKNOWN_MEM_ZONE, minWordLength));

  return res;
}

////////////////////////////////////////////////////////////////////////////////
/// @brief enhances the json of a cap constraint
////////////////////////////////////////////////////////////////////////////////

static int EnhanceJsonIndexCap(v8::Isolate* isolate,
                               v8::Handle<v8::Object> const obj,
                               TRI_json_t* json) {
  // handle "size" attribute
  size_t count = 0;
  if (obj->Has(TRI_V8_ASCII_STRING("size")) &&
      obj->Get(TRI_V8_ASCII_STRING("size"))->IsNumber()) {
    int64_t value = TRI_ObjectToInt64(obj->Get(TRI_V8_ASCII_STRING("size")));

    if (value < 0 || value > INT64_MAX) {
      return TRI_ERROR_BAD_PARAMETER;
    }
    count = (size_t)value;
  }

  // handle "byteSize" attribute
  int64_t byteSize = 0;
  if (obj->Has(TRI_V8_ASCII_STRING("byteSize")) &&
      obj->Get(TRI_V8_ASCII_STRING("byteSize"))->IsNumber()) {
    byteSize = TRI_ObjectToInt64(obj->Get(TRI_V8_ASCII_STRING("byteSize")));
  }

  if (count == 0 && byteSize <= 0) {
    return TRI_ERROR_BAD_PARAMETER;
  }

  if (byteSize < 0 ||
      (byteSize > 0 && byteSize < triagens::arango::CapConstraint::MinSize)) {
    return TRI_ERROR_BAD_PARAMETER;
  }

  TRI_Insert3ObjectJson(
      TRI_UNKNOWN_MEM_ZONE, json, "size",
      TRI_CreateNumberJson(TRI_UNKNOWN_MEM_ZONE, (double)count));
  TRI_Insert3ObjectJson(
      TRI_UNKNOWN_MEM_ZONE, json, "byteSize",
      TRI_CreateNumberJson(TRI_UNKNOWN_MEM_ZONE, (double)byteSize));

  return TRI_ERROR_NO_ERROR;
}

////////////////////////////////////////////////////////////////////////////////
/// @brief enhances the json of an index
////////////////////////////////////////////////////////////////////////////////

static int EnhanceIndexJson(const v8::FunctionCallbackInfo<v8::Value>& args,
                            TRI_json_t*& json, bool create) {
  v8::Isolate* isolate = args.GetIsolate();
  v8::HandleScope scope(isolate);

  v8::Handle<v8::Object> obj = args[0].As<v8::Object>();

  // extract index type
  triagens::arango::Index::IndexType type =
      triagens::arango::Index::TRI_IDX_TYPE_UNKNOWN;

  if (obj->Has(TRI_V8_ASCII_STRING("type")) &&
      obj->Get(TRI_V8_ASCII_STRING("type"))->IsString()) {
    TRI_Utf8ValueNFC typeString(TRI_UNKNOWN_MEM_ZONE,
                                obj->Get(TRI_V8_ASCII_STRING("type")));

    if (*typeString == nullptr) {
      return TRI_ERROR_OUT_OF_MEMORY;
    }

    std::string t(*typeString);
    // rewrite type "geo" into either "geo1" or "geo2", depending on the number
    // of fields
    if (t == "geo") {
      t = "geo1";

      if (obj->Has(TRI_V8_ASCII_STRING("fields")) &&
          obj->Get(TRI_V8_ASCII_STRING("fields"))->IsArray()) {
        v8::Handle<v8::Array> f = v8::Handle<v8::Array>::Cast(
            obj->Get(TRI_V8_ASCII_STRING("fields")));
        if (f->Length() == 2) {
          t = "geo2";
        }
      }
    }

    type = triagens::arango::Index::type(t.c_str());
  }

  if (type == triagens::arango::Index::TRI_IDX_TYPE_UNKNOWN) {
    return TRI_ERROR_BAD_PARAMETER;
  }

  if (create) {
    if (type == triagens::arango::Index::TRI_IDX_TYPE_PRIMARY_INDEX ||
        type == triagens::arango::Index::TRI_IDX_TYPE_EDGE_INDEX) {
      // creating these indexes yourself is forbidden
      return TRI_ERROR_FORBIDDEN;
    }
  }

  json = TRI_CreateObjectJson(TRI_UNKNOWN_MEM_ZONE);

  if (json == nullptr) {
    return TRI_ERROR_OUT_OF_MEMORY;
  }

  if (obj->Has(TRI_V8_ASCII_STRING("id"))) {
    uint64_t id = TRI_ObjectToUInt64(obj->Get(TRI_V8_ASCII_STRING("id")), true);
    if (id > 0) {
      char* idString = TRI_StringUInt64(id);
      TRI_Insert3ObjectJson(
          TRI_UNKNOWN_MEM_ZONE, json, "id",
          TRI_CreateStringCopyJson(TRI_UNKNOWN_MEM_ZONE, idString,
                                   strlen(idString)));
      TRI_FreeString(TRI_CORE_MEM_ZONE, idString);
    }
  }

  char const* idxType = triagens::arango::Index::typeName(type);
  TRI_Insert3ObjectJson(
      TRI_UNKNOWN_MEM_ZONE, json, "type",
      TRI_CreateStringCopyJson(TRI_UNKNOWN_MEM_ZONE, idxType, strlen(idxType)));

  int res = TRI_ERROR_INTERNAL;

  switch (type) {
    case triagens::arango::Index::TRI_IDX_TYPE_UNKNOWN:
    case triagens::arango::Index::TRI_IDX_TYPE_PRIORITY_QUEUE_INDEX: {
      res = TRI_ERROR_BAD_PARAMETER;
      break;
    }

    case triagens::arango::Index::TRI_IDX_TYPE_PRIMARY_INDEX:
    case triagens::arango::Index::TRI_IDX_TYPE_EDGE_INDEX:
    case triagens::arango::Index::TRI_IDX_TYPE_BITARRAY_INDEX: {
      break;
    }

    case triagens::arango::Index::TRI_IDX_TYPE_GEO1_INDEX:
      res = EnhanceJsonIndexGeo1(isolate, obj, json, create);
      break;

    case triagens::arango::Index::TRI_IDX_TYPE_GEO2_INDEX:
      res = EnhanceJsonIndexGeo2(isolate, obj, json, create);
      break;

    case triagens::arango::Index::TRI_IDX_TYPE_HASH_INDEX:
      res = EnhanceJsonIndexHash(isolate, obj, json, create);
      break;

    case triagens::arango::Index::TRI_IDX_TYPE_SKIPLIST_INDEX:
      res = EnhanceJsonIndexSkiplist(isolate, obj, json, create);
      break;

    case triagens::arango::Index::TRI_IDX_TYPE_FULLTEXT_INDEX:
      res = EnhanceJsonIndexFulltext(isolate, obj, json, create);
      break;

    case triagens::arango::Index::TRI_IDX_TYPE_CAP_CONSTRAINT:
      res = EnhanceJsonIndexCap(isolate, obj, json);
      break;
  }

  return res;
}

////////////////////////////////////////////////////////////////////////////////
/// @brief ensures an index, coordinator case
////////////////////////////////////////////////////////////////////////////////

static void EnsureIndexCoordinator(
    const v8::FunctionCallbackInfo<v8::Value>& args,
    TRI_vocbase_col_t const* collection, TRI_json_t const* json, bool create) {
  v8::Isolate* isolate = args.GetIsolate();
  v8::HandleScope scope(isolate);

  TRI_ASSERT(collection != nullptr);
  TRI_ASSERT(json != nullptr);

  std::string const databaseName(collection->_dbName);
  std::string const cid = StringUtils::itoa(collection->_cid);
  // TODO: protect against races on _name
  std::string const collectionName(collection->_name);

  TRI_json_t* resultJson = nullptr;
  std::string errorMsg;
  int res = ClusterInfo::instance()->ensureIndexCoordinator(
      databaseName, cid, json, create, &triagens::arango::Index::Compare,
      resultJson, errorMsg, 360.0);

  if (res != TRI_ERROR_NO_ERROR) {
    TRI_V8_THROW_EXCEPTION_MESSAGE(res, errorMsg);
  }

  if (resultJson == nullptr) {
    if (!create) {
      // did not find a suitable index
      TRI_V8_RETURN_NULL();
    }

    TRI_V8_THROW_EXCEPTION_MEMORY();
  }

  v8::Handle<v8::Value> ret = IndexRep(isolate, collectionName, resultJson);
  TRI_FreeJson(TRI_UNKNOWN_MEM_ZONE, resultJson);

  TRI_V8_RETURN(ret);
}

////////////////////////////////////////////////////////////////////////////////
/// @brief ensures an index, locally
////////////////////////////////////////////////////////////////////////////////

static void EnsureIndexLocal(const v8::FunctionCallbackInfo<v8::Value>& args,
                             TRI_vocbase_col_t const* collection,
                             TRI_json_t const* json, bool create) {
  v8::Isolate* isolate = args.GetIsolate();
  v8::HandleScope scope(isolate);

  TRI_ASSERT(collection != nullptr);
  TRI_ASSERT(json != nullptr);

  // extract type
  TRI_json_t* value = TRI_LookupObjectJson(json, "type");

  if (!TRI_IsStringJson(value)) {
    TRI_V8_THROW_EXCEPTION_MEMORY();
  }

  triagens::arango::Index::IndexType const type =
      triagens::arango::Index::type(value->_value._string.data);

  // extract unique flag
  bool unique = false;
  value = TRI_LookupObjectJson(json, "unique");
  if (TRI_IsBooleanJson(value)) {
    unique = value->_value._boolean;
  }

  // extract sparse flag
  bool sparse = false;
  int sparsity = -1;  // not set
  value = TRI_LookupObjectJson(json, "sparse");
  if (TRI_IsBooleanJson(value)) {
    sparse = value->_value._boolean;
    sparsity = sparse ? 1 : 0;
  }

  // extract id
  TRI_idx_iid_t iid = 0;
  value = TRI_LookupObjectJson(json, "id");
  if (TRI_IsStringJson(value)) {
    iid = TRI_UInt64String2(value->_value._string.data,
                            value->_value._string.length - 1);
  }

  std::vector<std::string> attributes;

  // extract fields
  value = TRI_LookupObjectJson(json, "fields");
  if (TRI_IsArrayJson(value)) {
    // note: "fields" is not mandatory for all index types

    // copy all field names (attributes)
    size_t const n = TRI_LengthArrayJson(value);

    for (size_t i = 0; i < n; ++i) {
      auto v = static_cast<TRI_json_t const*>(
          TRI_AtVector(&value->_value._objects, i));

      if (TRI_IsStringJson(v)) {
        attributes.emplace_back(
            std::string(v->_value._string.data, v->_value._string.length - 1));

        auto last = attributes.back();
        if (last.find("[*]") != std::string::npos) {
          if (type != triagens::arango::Index::TRI_IDX_TYPE_HASH_INDEX &&
              type != triagens::arango::Index::TRI_IDX_TYPE_SKIPLIST_INDEX) {
            // expansion used in index type that does not support it
            TRI_V8_THROW_EXCEPTION_MESSAGE(
                TRI_ERROR_BAD_PARAMETER,
                "cannot use [*] expansion for this type of index");
          } else {
            // expansion used in index type that supports it

            // count number of [*] occurrences
            size_t found = 0;
            size_t offset = 0;

            while ((offset = last.find("[*]", offset)) != std::string::npos) {
              ++found;
              offset += strlen("[*]");
            }

            // only one occurrence is allowed
            if (found > 1) {
              TRI_V8_THROW_EXCEPTION_MESSAGE(TRI_ERROR_BAD_PARAMETER,
                                             "cannot use multiple [*] "
                                             "expansions for a single index "
                                             "field");
            }
          }
        }
      }
    }
  }

  SingleCollectionReadOnlyTransaction trx(
      new V8TransactionContext(true), collection->_vocbase, collection->_cid);

  int res = trx.begin();

  if (res != TRI_ERROR_NO_ERROR) {
    TRI_V8_THROW_EXCEPTION(res);
  }

  TRI_document_collection_t* document = trx.documentCollection();
  std::string const& collectionName = std::string(collection->_name);

  // disallow index creation in read-only mode
  if (!TRI_IsSystemNameCollection(collectionName.c_str()) && create &&
      TRI_GetOperationModeServer() == TRI_VOCBASE_MODE_NO_CREATE) {
    TRI_V8_THROW_EXCEPTION(TRI_ERROR_ARANGO_READ_ONLY);
  }

  bool created = false;
  triagens::arango::Index* idx = nullptr;

  switch (type) {
    case triagens::arango::Index::TRI_IDX_TYPE_UNKNOWN:
    case triagens::arango::Index::TRI_IDX_TYPE_PRIMARY_INDEX:
    case triagens::arango::Index::TRI_IDX_TYPE_EDGE_INDEX:
    case triagens::arango::Index::TRI_IDX_TYPE_PRIORITY_QUEUE_INDEX:
    case triagens::arango::Index::TRI_IDX_TYPE_BITARRAY_INDEX: {
      // these indexes cannot be created directly
      TRI_V8_THROW_EXCEPTION(TRI_ERROR_INTERNAL);
    }

    case triagens::arango::Index::TRI_IDX_TYPE_GEO1_INDEX: {
      if (attributes.size() != 1) {
        TRI_V8_THROW_EXCEPTION(TRI_ERROR_INTERNAL);
      }

      bool geoJson = false;
      value = TRI_LookupObjectJson(json, "geoJson");
      if (TRI_IsBooleanJson(value)) {
        geoJson = value->_value._boolean;
      }

      if (create) {
        idx = static_cast<triagens::arango::GeoIndex2*>(
            TRI_EnsureGeoIndex1DocumentCollection(
                &trx, document, iid, attributes[0], geoJson, created));
      } else {
        idx = static_cast<triagens::arango::GeoIndex2*>(
            TRI_LookupGeoIndex1DocumentCollection(document, attributes[0],
                                                  geoJson));
      }
      break;
    }

    case triagens::arango::Index::TRI_IDX_TYPE_GEO2_INDEX: {
      if (attributes.size() != 2) {
        TRI_V8_THROW_EXCEPTION(TRI_ERROR_INTERNAL);
      }

      if (create) {
        idx = static_cast<triagens::arango::GeoIndex2*>(
            TRI_EnsureGeoIndex2DocumentCollection(
                &trx, document, iid, attributes[0], attributes[1], created));
      } else {
        idx = static_cast<triagens::arango::GeoIndex2*>(
            TRI_LookupGeoIndex2DocumentCollection(document, attributes[0],
                                                  attributes[1]));
      }
      break;
    }

    case triagens::arango::Index::TRI_IDX_TYPE_HASH_INDEX: {
      if (attributes.empty()) {
        TRI_V8_THROW_EXCEPTION(TRI_ERROR_INTERNAL);
      }

      if (create) {
        idx = static_cast<triagens::arango::HashIndex*>(
            TRI_EnsureHashIndexDocumentCollection(
                &trx, document, iid, attributes, sparse, unique, created));
      } else {
        idx = static_cast<triagens::arango::HashIndex*>(
            TRI_LookupHashIndexDocumentCollection(document, attributes,
                                                  sparsity, unique));
      }

      break;
    }

    case triagens::arango::Index::TRI_IDX_TYPE_SKIPLIST_INDEX: {
      if (attributes.empty()) {
        TRI_V8_THROW_EXCEPTION(TRI_ERROR_INTERNAL);
      }

      if (create) {
        idx = static_cast<triagens::arango::SkiplistIndex*>(
            TRI_EnsureSkiplistIndexDocumentCollection(
                &trx, document, iid, attributes, sparse, unique, created));
      } else {
        idx = static_cast<triagens::arango::SkiplistIndex*>(
            TRI_LookupSkiplistIndexDocumentCollection(document, attributes,
                                                      sparsity, unique));
      }
      break;
    }

    case triagens::arango::Index::TRI_IDX_TYPE_FULLTEXT_INDEX: {
      if (attributes.size() != 1) {
        TRI_V8_THROW_EXCEPTION(TRI_ERROR_INTERNAL);
      }

      int minWordLength = TRI_FULLTEXT_MIN_WORD_LENGTH_DEFAULT;
      TRI_json_t const* value = TRI_LookupObjectJson(json, "minLength");
      if (TRI_IsNumberJson(value)) {
        minWordLength = (int)value->_value._number;
      } else if (value != nullptr) {
        // minLength defined but no number
        TRI_V8_THROW_EXCEPTION_PARAMETER("<minLength> must be a number");
      }

      if (create) {
        idx = static_cast<triagens::arango::FulltextIndex*>(
            TRI_EnsureFulltextIndexDocumentCollection(
                &trx, document, iid, attributes[0], minWordLength, created));
      } else {
        idx = static_cast<triagens::arango::FulltextIndex*>(
            TRI_LookupFulltextIndexDocumentCollection(document, attributes[0],
                                                      minWordLength));
      }
      break;
    }

    case triagens::arango::Index::TRI_IDX_TYPE_CAP_CONSTRAINT: {
      size_t size = 0;
      TRI_json_t const* value = TRI_LookupObjectJson(json, "size");
      if (TRI_IsNumberJson(value)) {
        size = (size_t)value->_value._number;
      }

      int64_t byteSize = 0;
      value = TRI_LookupObjectJson(json, "byteSize");
      if (TRI_IsNumberJson(value)) {
        byteSize = (int64_t)value->_value._number;
      }

      if (create) {
        idx = static_cast<triagens::arango::Index*>(
            TRI_EnsureCapConstraintDocumentCollection(&trx, document, iid, size,
                                                      byteSize, created));
      } else {
        idx = static_cast<triagens::arango::Index*>(
            TRI_LookupCapConstraintDocumentCollection(document));
      }
      break;
    }
  }

  if (idx == nullptr && create) {
    // something went wrong during creation
    int res = TRI_errno();

    TRI_V8_THROW_EXCEPTION(res);
  }

  if (idx == nullptr && !create) {
    // no index found
    TRI_V8_RETURN_NULL();
  }

  // found some index to return
  auto indexJson = idx->toJson(TRI_UNKNOWN_MEM_ZONE, false);

  if (indexJson.json() == nullptr) {
    TRI_V8_THROW_EXCEPTION_MEMORY();
  }

  v8::Handle<v8::Value> ret =
      IndexRep(isolate, collectionName, indexJson.json());

  if (ret->IsObject()) {
    ret->ToObject()->Set(TRI_V8_ASCII_STRING("isNewlyCreated"),
                         v8::Boolean::New(isolate, create && created));
  }

  TRI_V8_RETURN(ret);
}

////////////////////////////////////////////////////////////////////////////////
/// @brief ensures an index
////////////////////////////////////////////////////////////////////////////////

static void EnsureIndex(const v8::FunctionCallbackInfo<v8::Value>& args,
                        bool create, char const* functionName) {
  v8::Isolate* isolate = args.GetIsolate();
  v8::HandleScope scope(isolate);

  TRI_vocbase_col_t* collection =
      TRI_UnwrapClass<TRI_vocbase_col_t>(args.Holder(), WRP_VOCBASE_COL_TYPE);

  if (collection == nullptr) {
    TRI_V8_THROW_EXCEPTION_INTERNAL("cannot extract collection");
  }

  if (args.Length() != 1 || !args[0]->IsObject()) {
    std::string name(functionName);
    name.append("(<description>)");
    TRI_V8_THROW_EXCEPTION_USAGE(name.c_str());
  }

  TRI_json_t* json = nullptr;
  int res = EnhanceIndexJson(args, json, create);

  // this object is responsible for the JSON from now on
  std::unique_ptr<TRI_json_t> jsonDeleter(json);

  if (res == TRI_ERROR_NO_ERROR && ServerState::instance()->isCoordinator()) {
    std::string const dbname(collection->_dbName);
    // TODO: someone might rename the collection while we're reading its name...
    std::string const collname(collection->_name);
    std::shared_ptr<CollectionInfo> c =
        ClusterInfo::instance()->getCollection(dbname, collname);

    if (c->empty()) {
      TRI_V8_THROW_EXCEPTION(TRI_ERROR_ARANGO_COLLECTION_NOT_FOUND);
    }

    // check if there is an attempt to create a unique index on non-shard keys
    if (create) {
      TRI_json_t const* v = TRI_LookupObjectJson(json, "unique");

      if (TRI_IsBooleanJson(v) && v->_value._boolean) {
        // unique index, now check if fields and shard keys match
        TRI_json_t const* flds = TRI_LookupObjectJson(json, "fields");

        if (TRI_IsArrayJson(flds) && c->numberOfShards() > 1) {
          std::vector<std::string> const& shardKeys = c->shardKeys();
          size_t const n = TRI_LengthArrayJson(flds);

          if (shardKeys.size() != n) {
            res = TRI_ERROR_CLUSTER_UNSUPPORTED;
          } else {
            for (size_t i = 0; i < n; ++i) {
              TRI_json_t const* f = TRI_LookupArrayJson(flds, i);

              if (!TRI_IsStringJson(f)) {
                res = TRI_ERROR_INTERNAL;
                continue;
              } else {
                if (!TRI_EqualString(f->_value._string.data,
                                     shardKeys[i].c_str())) {
                  res = TRI_ERROR_CLUSTER_UNSUPPORTED;
                }
              }
            }
          }
        }
      }
    }
  }

  if (res != TRI_ERROR_NO_ERROR) {
    TRI_V8_THROW_EXCEPTION(res);
  }

  TRI_ASSERT(json != nullptr);

  // ensure an index, coordinator case
  if (ServerState::instance()->isCoordinator()) {
    EnsureIndexCoordinator(args, collection, json, create);
  } else {
    EnsureIndexLocal(args, collection, json, create);
  }
}

////////////////////////////////////////////////////////////////////////////////
/// @brief create a collection on the coordinator
////////////////////////////////////////////////////////////////////////////////

static void CreateCollectionCoordinator(
    const v8::FunctionCallbackInfo<v8::Value>& args,
    TRI_col_type_e collectionType, std::string const& databaseName,
    VocbaseCollectionInfo& parameters, TRI_vocbase_t* vocbase) {
  v8::Isolate* isolate = args.GetIsolate();
  v8::HandleScope scope(isolate);

  std::string const name = TRI_ObjectToString(args[0]);

  if (!TRI_IsAllowedNameCollection(parameters.isSystem(), name.c_str())) {
    TRI_V8_THROW_EXCEPTION(TRI_ERROR_ARANGO_ILLEGAL_NAME);
  }

  bool allowUserKeys = true;
  uint64_t numberOfShards = 1;
  std::vector<std::string> shardKeys;
  uint64_t replicationFactor = 1;
  uint64_t replicationQuorum = 1;

  // default shard key
  shardKeys.push_back("_key");

  std::string distributeShardsLike;

  std::string cid = "";  // Could come from properties
  if (2 <= args.Length()) {
    if (!args[1]->IsObject()) {
      TRI_V8_THROW_TYPE_ERROR("<properties> must be an object");
    }

    v8::Handle<v8::Object> p = args[1]->ToObject();

    if (p->Has(TRI_V8_ASCII_STRING("keyOptions")) &&
        p->Get(TRI_V8_ASCII_STRING("keyOptions"))->IsObject()) {
      v8::Handle<v8::Object> o = v8::Handle<v8::Object>::Cast(
          p->Get(TRI_V8_ASCII_STRING("keyOptions")));

      if (o->Has(TRI_V8_ASCII_STRING("type"))) {
        std::string const type =
            TRI_ObjectToString(o->Get(TRI_V8_ASCII_STRING("type")));

        if (type != "" && type != "traditional") {
          // invalid key generator
          TRI_V8_THROW_EXCEPTION_MESSAGE(TRI_ERROR_CLUSTER_UNSUPPORTED,
                                         "non-traditional key generators are "
                                         "not supported for sharded "
                                         "collections");
        }
      }

      if (o->Has(TRI_V8_ASCII_STRING("allowUserKeys"))) {
        allowUserKeys =
            TRI_ObjectToBoolean(o->Get(TRI_V8_ASCII_STRING("allowUserKeys")));
      }
    }

    if (p->Has(TRI_V8_ASCII_STRING("numberOfShards"))) {
      numberOfShards = TRI_ObjectToUInt64(
          p->Get(TRI_V8_ASCII_STRING("numberOfShards")), false);
    }

    if (p->Has(TRI_V8_ASCII_STRING("shardKeys"))) {
      shardKeys.clear();

      if (p->Get(TRI_V8_ASCII_STRING("shardKeys"))->IsArray()) {
        v8::Handle<v8::Array> k = v8::Handle<v8::Array>::Cast(
            p->Get(TRI_V8_ASCII_STRING("shardKeys")));

        for (uint32_t i = 0; i < k->Length(); ++i) {
          v8::Handle<v8::Value> v = k->Get(i);
          if (v->IsString()) {
            std::string const key = TRI_ObjectToString(v);

            // system attributes are not allowed (except _key)
            if (!key.empty() && (key[0] != '_' || key == "_key")) {
              shardKeys.push_back(key);
            }
          }
        }
      }
    }

    if (p->Has(TRI_V8_ASCII_STRING("distributeShardsLike")) &&
        p->Get(TRI_V8_ASCII_STRING("distributeShardsLike"))->IsString()) {
      distributeShardsLike = TRI_ObjectToString(
          p->Get(TRI_V8_ASCII_STRING("distributeShardsLike")));
    }

    auto idKey = TRI_V8_ASCII_STRING("id");
    if (p->Has(idKey) && p->Get(idKey)->IsString()) {
      cid = TRI_ObjectToString(p->Get(idKey));
    }

    if (p->Has(TRI_V8_ASCII_STRING("replicationFactor"))) {
      replicationFactor = TRI_ObjectToUInt64(p->Get(TRI_V8_ASCII_STRING("replicationFactor")), false);
    }

    if (p->Has(TRI_V8_ASCII_STRING("replicationQuorum"))) {
      replicationQuorum = TRI_ObjectToUInt64(p->Get(TRI_V8_ASCII_STRING("replicationQuorum")), false);
    }
  }

  if (numberOfShards == 0 || numberOfShards > 1000) {
    TRI_V8_THROW_EXCEPTION_PARAMETER("invalid number of shards");
  }

  if (replicationFactor == 0 || replicationFactor > 10) {
    TRI_V8_THROW_EXCEPTION_PARAMETER("invalid replicationFactor");
  }

  if (replicationQuorum == 0 || replicationQuorum > replicationFactor) {
    TRI_V8_THROW_EXCEPTION_PARAMETER("invalid replicationQuorum");
  }

  if (shardKeys.empty() || shardKeys.size() > 8) {
    TRI_V8_THROW_EXCEPTION_PARAMETER("invalid number of shard keys");
  }

  ClusterInfo* ci = ClusterInfo::instance();

  // fetch a unique id for the new collection plus one for each shard to create
  uint64_t const id = ci->uniqid(1 + numberOfShards);
  if (cid.empty()) {
    // collection id is the first unique id we got
    cid = StringUtils::itoa(id);
    // if id was given, the first unique id is wasted, this does not matter
  }

  std::vector<std::string> dbServers;

  if (distributeShardsLike.empty()) {
    // fetch list of available servers in cluster, and shuffle them randomly
    dbServers = ci->getCurrentDBServers();

    if (dbServers.empty()) {
      TRI_V8_THROW_EXCEPTION_MESSAGE(TRI_ERROR_INTERNAL,
                                     "no database servers found in cluster");
    }

    random_shuffle(dbServers.begin(), dbServers.end());
  } else {
    CollectionNameResolver resolver(vocbase);
    TRI_voc_cid_t otherCid =
        resolver.getCollectionIdCluster(distributeShardsLike);
    std::string otherCidString = triagens::basics::StringUtils::itoa(otherCid);
    std::shared_ptr<CollectionInfo> collInfo =
        ci->getCollection(databaseName, otherCidString);
    auto shards = collInfo->shardIds();
    auto shardList = ci->getShardList(otherCidString);
    for (auto const& s : *shardList) {
      auto it = shards->find(s);
      if (it != shards->end()) {
        for (auto const& s : it->second) {
          dbServers.push_back(s);
        }
      }
    }
  }

  // now create the shards
  std::map<std::string, std::vector<std::string>> shards;
  size_t count = 0;
  for (uint64_t i = 0; i < numberOfShards; ++i) {
<<<<<<< HEAD
    // determine responsible server(s)
    std::vector<std::string> serverIds;
    for (uint64_t j = 0; j < replicationFactor; ++j) {
      std::string candidate;
      size_t count2 = 0;
      do {
        candidate = dbServers[count++];
        if (count >= dbServers.size()) {
          count = 0;
        }
        if (++count2 == dbServers.size() + 1) {
          TRI_V8_THROW_EXCEPTION_PARAMETER("replicationFactor too large");
        }
      } while (std::find(serverIds.begin(), serverIds.end(), candidate) != 
               serverIds.end());
      serverIds.push_back(candidate);
    }
=======
    // determine responsible server
    std::string serverId = dbServers[i % dbServers.size()];
>>>>>>> c801a8e7

    // determine shard id
    std::string shardId = "s" + StringUtils::itoa(id + 1 + i);

    shards.insert(std::make_pair(shardId, serverIds));
  }

  // now create the VelocyPack for the collection
  arangodb::velocypack::Builder velocy;
  using arangodb::velocypack::Value;
  using arangodb::velocypack::ValueType;
  using arangodb::velocypack::ObjectBuilder;
  using arangodb::velocypack::ArrayBuilder;

  {
    ObjectBuilder ob(&velocy);
    velocy("id",           Value(cid))
          ("name",         Value(name))
          ("type",         Value((int) collectionType))
          ("status",       Value((int) TRI_VOC_COL_STATUS_LOADED))
          ("deleted",      Value(parameters.deleted()))
          ("doCompact",    Value(parameters.doCompact()))
          ("isSystem",     Value(parameters.isSystem()))
          ("isVolatile",   Value(parameters.isVolatile()))
          ("waitForSync",  Value(parameters.waitForSync()))
          ("journalSize",  Value(parameters.maximalSize()))
          ("indexBuckets", Value(parameters.indexBuckets()))
          ("replicationFactor", Value(replicationFactor))
          ("replicationQuorum", Value(replicationQuorum))
          ("keyOptions",   Value(ValueType::Object))
              ("type",          Value("traditional"))
              ("allowUserKeys", Value(allowUserKeys))
           .close();

    {
      ArrayBuilder ab(&velocy, "shardKeys");
      for (auto const& sk : shardKeys) {
        velocy(Value(sk));
      }
    }

    {
      ObjectBuilder ob(&velocy, "shards");
      for (auto const& p : shards) {
        ArrayBuilder ab(&velocy, p.first);
        for (auto const& s : p.second) {
          velocy(Value(s));
        }
      }
    }

    {
      ArrayBuilder ab(&velocy, "indexes");

      // create a dummy primary index
      TRI_document_collection_t* doc = nullptr;
      std::unique_ptr<triagens::arango::PrimaryIndex> primaryIndex(
          new triagens::arango::PrimaryIndex(doc));

      auto idxJson = primaryIndex->toJson(TRI_UNKNOWN_MEM_ZONE, false);
      triagens::basics::JsonHelper::toVelocyPack(idxJson.json(), velocy);

      if (collectionType == TRI_COL_TYPE_EDGE) {
        // create a dummy edge index
        auto edgeIndex =
            std::make_unique<triagens::arango::EdgeIndex>(id, nullptr);

        idxJson = edgeIndex->toJson(TRI_UNKNOWN_MEM_ZONE, false);
        triagens::basics::JsonHelper::toVelocyPack(idxJson.json(), velocy);
      }
    }
  }

  std::string errorMsg;
  int myerrno = ci->createCollectionCoordinator(
      databaseName, cid, numberOfShards, velocy.slice(), errorMsg, 240.0);

  if (myerrno != TRI_ERROR_NO_ERROR) {
    TRI_V8_THROW_EXCEPTION_MESSAGE(myerrno, errorMsg);
  }
  ci->loadPlannedCollections();

  std::shared_ptr<CollectionInfo> c = ci->getCollection(databaseName, cid);
  TRI_vocbase_col_t* newcoll = CoordinatorCollection(vocbase, *c);
  TRI_V8_RETURN(WrapCollection(isolate, newcoll));
}

////////////////////////////////////////////////////////////////////////////////
/// @brief was docuBlock collectionEnsureIndex
////////////////////////////////////////////////////////////////////////////////

static void JS_EnsureIndexVocbaseCol(
    const v8::FunctionCallbackInfo<v8::Value>& args) {
  TRI_V8_TRY_CATCH_BEGIN(isolate);
  v8::HandleScope scope(isolate);

  PREVENT_EMBEDDED_TRANSACTION();

  EnsureIndex(args, true, "ensureIndex");
  TRI_V8_TRY_CATCH_END
}

////////////////////////////////////////////////////////////////////////////////
/// @brief looks up an index
////////////////////////////////////////////////////////////////////////////////

static void JS_LookupIndexVocbaseCol(
    const v8::FunctionCallbackInfo<v8::Value>& args) {
  TRI_V8_TRY_CATCH_BEGIN(isolate);
  v8::HandleScope scope(isolate);

  EnsureIndex(args, false, "lookupIndex");
  TRI_V8_TRY_CATCH_END
}
////////////////////////////////////////////////////////////////////////////////
/// @brief drops an index, coordinator case
////////////////////////////////////////////////////////////////////////////////

static void DropIndexCoordinator(
    const v8::FunctionCallbackInfo<v8::Value>& args,
    TRI_vocbase_col_t const* collection, v8::Handle<v8::Value> const val) {
  v8::Isolate* isolate = args.GetIsolate();
  v8::HandleScope scope(isolate);

  std::string collectionName;
  TRI_idx_iid_t iid = 0;

  // extract the index identifier from a string
  if (val->IsString() || val->IsStringObject() || val->IsNumber()) {
    if (!IsIndexHandle(val, collectionName, iid)) {
      TRI_V8_THROW_EXCEPTION(TRI_ERROR_ARANGO_INDEX_HANDLE_BAD);
    }
  }

  // extract the index identifier from an object
  else if (val->IsObject()) {
    TRI_GET_GLOBALS();

    v8::Handle<v8::Object> obj = val->ToObject();
    TRI_GET_GLOBAL_STRING(IdKey);
    v8::Handle<v8::Value> iidVal = obj->Get(IdKey);

    if (!IsIndexHandle(iidVal, collectionName, iid)) {
      TRI_V8_THROW_EXCEPTION(TRI_ERROR_ARANGO_INDEX_HANDLE_BAD);
    }
  }

  if (!collectionName.empty()) {
    CollectionNameResolver resolver(collection->_vocbase);

    if (!EqualCollection(&resolver, collectionName, collection)) {
      TRI_V8_THROW_EXCEPTION(TRI_ERROR_ARANGO_CROSS_COLLECTION_REQUEST);
    }
  }

  std::string const databaseName(collection->_dbName);
  std::string const cid = StringUtils::itoa(collection->_cid);
  std::string errorMsg;

  int res = ClusterInfo::instance()->dropIndexCoordinator(databaseName, cid,
                                                          iid, errorMsg, 0.0);

  if (res == TRI_ERROR_NO_ERROR) {
    TRI_V8_RETURN_TRUE();
  }
  TRI_V8_RETURN_FALSE();
}

////////////////////////////////////////////////////////////////////////////////
/// @brief was docuBlock col_dropIndex
////////////////////////////////////////////////////////////////////////////////

static void JS_DropIndexVocbaseCol(
    const v8::FunctionCallbackInfo<v8::Value>& args) {
  TRI_V8_TRY_CATCH_BEGIN(isolate);
  v8::HandleScope scope(isolate);

  PREVENT_EMBEDDED_TRANSACTION();

  TRI_vocbase_col_t* collection =
      TRI_UnwrapClass<TRI_vocbase_col_t>(args.Holder(), WRP_VOCBASE_COL_TYPE);

  if (collection == nullptr) {
    TRI_V8_THROW_EXCEPTION_INTERNAL("cannot extract collection");
  }

  if (args.Length() != 1) {
    TRI_V8_THROW_EXCEPTION_USAGE("dropIndex(<index-handle>)");
  }

  if (ServerState::instance()->isCoordinator()) {
    DropIndexCoordinator(args, collection, args[0]);
    return;
  }

  SingleCollectionReadOnlyTransaction trx(
      new V8TransactionContext(true), collection->_vocbase, collection->_cid);

  int res = trx.begin();

  if (res != TRI_ERROR_NO_ERROR) {
    TRI_V8_THROW_EXCEPTION(res);
  }

  TRI_document_collection_t* document = trx.documentCollection();

  auto idx = TRI_LookupIndexByHandle(isolate, trx.resolver(), collection,
                                     args[0], true);

  if (idx == nullptr) {
    return;
  }

  if (idx->id() == 0) {
    TRI_V8_RETURN_FALSE();
  }

  if (idx->type() == triagens::arango::Index::TRI_IDX_TYPE_PRIMARY_INDEX ||
      idx->type() == triagens::arango::Index::TRI_IDX_TYPE_EDGE_INDEX) {
    TRI_V8_THROW_EXCEPTION(TRI_ERROR_FORBIDDEN);
  }

  // .............................................................................
  // inside a write transaction, write-lock is acquired by TRI_DropIndex...
  // .............................................................................

  bool ok = TRI_DropIndexDocumentCollection(document, idx->id(), true);

  // .............................................................................
  // outside a write transaction
  // .............................................................................

  if (ok) {
    TRI_V8_RETURN_TRUE();
  }

  TRI_V8_RETURN_FALSE();
  TRI_V8_TRY_CATCH_END
}

////////////////////////////////////////////////////////////////////////////////
/// @brief returns information about the indexes, coordinator case
////////////////////////////////////////////////////////////////////////////////

static void GetIndexesCoordinator(
    const v8::FunctionCallbackInfo<v8::Value>& args,
    TRI_vocbase_col_t const* collection) {
  v8::Isolate* isolate = args.GetIsolate();
  v8::HandleScope scope(isolate);

  std::string const databaseName(collection->_dbName);
  std::string const cid = StringUtils::itoa(collection->_cid);
  std::string const collectionName(collection->_name);

  std::shared_ptr<CollectionInfo> c =
      ClusterInfo::instance()->getCollection(databaseName, cid);

  if ((*c).empty()) {
    TRI_V8_THROW_EXCEPTION(TRI_ERROR_ARANGO_COLLECTION_NOT_FOUND);
  }

  v8::Handle<v8::Array> ret = v8::Array::New(isolate);

  TRI_json_t const* json = (*c).getIndexes();

  if (TRI_IsArrayJson(json)) {
    uint32_t j = 0;
    size_t const n = TRI_LengthArrayJson(json);

    for (size_t i = 0; i < n; ++i) {
      TRI_json_t const* v = TRI_LookupArrayJson(json, i);

      if (v != nullptr) {
        ret->Set(j++, IndexRep(isolate, collectionName, v));
      }
    }
  }

  TRI_V8_RETURN(ret);
}

////////////////////////////////////////////////////////////////////////////////
/// @brief was docuBlock collectionGetIndexes
////////////////////////////////////////////////////////////////////////////////

static void JS_GetIndexesVocbaseCol(
    const v8::FunctionCallbackInfo<v8::Value>& args) {
  TRI_V8_TRY_CATCH_BEGIN(isolate);
  v8::HandleScope scope(isolate);

  TRI_vocbase_col_t* collection =
      TRI_UnwrapClass<TRI_vocbase_col_t>(args.Holder(), WRP_VOCBASE_COL_TYPE);

  if (collection == nullptr) {
    TRI_V8_THROW_EXCEPTION_INTERNAL("cannot extract collection");
  }

  if (ServerState::instance()->isCoordinator()) {
    GetIndexesCoordinator(args, collection);
    return;
  }

  bool withFigures = false;
  if (args.Length() > 0) {
    withFigures = TRI_ObjectToBoolean(args[0]);
  }

  SingleCollectionReadOnlyTransaction trx(
      new V8TransactionContext(true), collection->_vocbase, collection->_cid);

  int res = trx.begin();

  if (res != TRI_ERROR_NO_ERROR) {
    TRI_V8_THROW_EXCEPTION(res);
  }

  // READ-LOCK start
  trx.lockRead();

  TRI_document_collection_t* document = trx.documentCollection();
  std::string const& collectionName = std::string(collection->_name);

  // get list of indexes
  auto&& indexes = TRI_IndexesDocumentCollection(document, withFigures);

  trx.finish(res);
  // READ-LOCK end

  size_t const n = indexes.size();
  v8::Handle<v8::Array> result = v8::Array::New(isolate, static_cast<int>(n));

  for (size_t i = 0; i < n; ++i) {
    auto const& idx = indexes[i];

    result->Set(static_cast<uint32_t>(i),
                IndexRep(isolate, collectionName, idx.json()));
  }

  TRI_V8_RETURN(result);
  TRI_V8_TRY_CATCH_END
}

////////////////////////////////////////////////////////////////////////////////
/// @brief looks up an index identifier
////////////////////////////////////////////////////////////////////////////////

triagens::arango::Index* TRI_LookupIndexByHandle(
    v8::Isolate* isolate,
    triagens::arango::CollectionNameResolver const* resolver,
    TRI_vocbase_col_t const* collection, v8::Handle<v8::Value> const val,
    bool ignoreNotFound) {
  // reset the collection identifier
  std::string collectionName;
  TRI_idx_iid_t iid = 0;

  // assume we are already loaded
  TRI_ASSERT(collection != nullptr);
  TRI_ASSERT(collection->_collection != nullptr);

  // extract the index identifier from a string
  if (val->IsString() || val->IsStringObject() || val->IsNumber()) {
    if (!IsIndexHandle(val, collectionName, iid)) {
      TRI_V8_SET_EXCEPTION(TRI_ERROR_ARANGO_INDEX_HANDLE_BAD);
      return nullptr;
    }
  }

  // extract the index identifier from an object
  else if (val->IsObject()) {
    TRI_GET_GLOBALS();

    v8::Handle<v8::Object> obj = val->ToObject();
    TRI_GET_GLOBAL_STRING(IdKey);
    v8::Handle<v8::Value> iidVal = obj->Get(IdKey);

    if (!IsIndexHandle(iidVal, collectionName, iid)) {
      TRI_V8_SET_EXCEPTION(TRI_ERROR_ARANGO_INDEX_HANDLE_BAD);
      return nullptr;
    }
  }

  if (!collectionName.empty()) {
    if (!EqualCollection(resolver, collectionName, collection)) {
      // I wish this error provided me with more information!
      // e.g. 'cannot access index outside the collection it was defined in'
      TRI_V8_SET_EXCEPTION(TRI_ERROR_ARANGO_CROSS_COLLECTION_REQUEST);
      return nullptr;
    }
  }

  auto idx = collection->_collection->lookupIndex(iid);

  if (idx == nullptr) {
    if (!ignoreNotFound) {
      TRI_V8_SET_EXCEPTION(TRI_ERROR_ARANGO_INDEX_NOT_FOUND);
      return nullptr;
    }
  }

  return idx;
}

////////////////////////////////////////////////////////////////////////////////
/// @brief create a collection
////////////////////////////////////////////////////////////////////////////////

static void CreateVocBase(const v8::FunctionCallbackInfo<v8::Value>& args,
                          TRI_col_type_e collectionType) {
  v8::Isolate* isolate = args.GetIsolate();
  v8::HandleScope scope(isolate);

  TRI_vocbase_t* vocbase = GetContextVocBase(isolate);

  if (vocbase == nullptr) {
    TRI_V8_THROW_EXCEPTION(TRI_ERROR_ARANGO_DATABASE_NOT_FOUND);
  }

  // ...........................................................................
  // We require exactly 1 or exactly 2 arguments -- anything else is an error
  // ...........................................................................

  if (args.Length() < 1 || args.Length() > 3) {
    TRI_V8_THROW_EXCEPTION_USAGE("_create(<name>, <properties>, <type>)");
  }

  if (TRI_GetOperationModeServer() == TRI_VOCBASE_MODE_NO_CREATE) {
    TRI_V8_THROW_EXCEPTION(TRI_ERROR_ARANGO_READ_ONLY);
  }

  // optional, third parameter can override collection type
  if (args.Length() == 3 && args[2]->IsString()) {
    std::string typeString = TRI_ObjectToString(args[2]);
    if (typeString == "edge") {
      collectionType = TRI_COL_TYPE_EDGE;
    } else if (typeString == "document") {
      collectionType = TRI_COL_TYPE_DOCUMENT;
    }
  }

  PREVENT_EMBEDDED_TRANSACTION();

  // extract the name
  std::string const name = TRI_ObjectToString(args[0]);

  VPackBuilder builder;
  VPackSlice infoSlice;
  if (2 <= args.Length()) {
    if (!args[1]->IsObject()) {
      TRI_V8_THROW_TYPE_ERROR("<properties> must be an object");
    }

    int res = TRI_V8ToVPack(isolate, builder, args[1], false);

    if (res != TRI_ERROR_NO_ERROR) {
      TRI_V8_THROW_EXCEPTION(res);
    }

    infoSlice = builder.slice();
  }

  VocbaseCollectionInfo parameters(vocbase, name.c_str(), collectionType,
                                   infoSlice);

  if (ServerState::instance()->isCoordinator()) {
    CreateCollectionCoordinator(args, collectionType, vocbase->_name,
                                parameters, vocbase);
    return;
  }

  TRI_vocbase_col_t const* collection =
      TRI_CreateCollectionVocBase(vocbase, parameters, parameters.id(), true);

  if (collection == nullptr) {
    TRI_V8_THROW_EXCEPTION_MESSAGE(TRI_errno(), "cannot create collection");
  }

  v8::Handle<v8::Value> result = WrapCollection(isolate, collection);

  if (result.IsEmpty()) {
    TRI_V8_THROW_EXCEPTION_MEMORY();
  }

  TRI_V8_RETURN(result);
}

////////////////////////////////////////////////////////////////////////////////
/// @brief was docuBlock collectionDatabaseCreate
////////////////////////////////////////////////////////////////////////////////

static void JS_CreateVocbase(const v8::FunctionCallbackInfo<v8::Value>& args) {
  TRI_V8_TRY_CATCH_BEGIN(isolate);
  CreateVocBase(args, TRI_COL_TYPE_DOCUMENT);
  TRI_V8_TRY_CATCH_END
}

////////////////////////////////////////////////////////////////////////////////
/// @brief was docuBlock collectionCreateDocumentCollection
////////////////////////////////////////////////////////////////////////////////

static void JS_CreateDocumentCollectionVocbase(
    const v8::FunctionCallbackInfo<v8::Value>& args) {
  TRI_V8_TRY_CATCH_BEGIN(isolate);
  CreateVocBase(args, TRI_COL_TYPE_DOCUMENT);
  TRI_V8_TRY_CATCH_END
}

////////////////////////////////////////////////////////////////////////////////
/// @brief was docuBlock collectionCreateEdgeCollection
////////////////////////////////////////////////////////////////////////////////

static void JS_CreateEdgeCollectionVocbase(
    const v8::FunctionCallbackInfo<v8::Value>& args) {
  TRI_V8_TRY_CATCH_BEGIN(isolate);
  CreateVocBase(args, TRI_COL_TYPE_EDGE);
  TRI_V8_TRY_CATCH_END
}

void TRI_InitV8indexArangoDB(v8::Isolate* isolate,
                             v8::Handle<v8::ObjectTemplate> rt) {
  TRI_AddMethodVocbase(isolate, rt, TRI_V8_ASCII_STRING("_create"),
                       JS_CreateVocbase, true);
  TRI_AddMethodVocbase(isolate, rt,
                       TRI_V8_ASCII_STRING("_createEdgeCollection"),
                       JS_CreateEdgeCollectionVocbase);
  TRI_AddMethodVocbase(isolate, rt,
                       TRI_V8_ASCII_STRING("_createDocumentCollection"),
                       JS_CreateDocumentCollectionVocbase);
}

void TRI_InitV8indexCollection(v8::Isolate* isolate,
                               v8::Handle<v8::ObjectTemplate> rt) {
  TRI_AddMethodVocbase(isolate, rt, TRI_V8_ASCII_STRING("dropIndex"),
                       JS_DropIndexVocbaseCol);
  TRI_AddMethodVocbase(isolate, rt, TRI_V8_ASCII_STRING("ensureIndex"),
                       JS_EnsureIndexVocbaseCol);
  TRI_AddMethodVocbase(isolate, rt, TRI_V8_ASCII_STRING("lookupIndex"),
                       JS_LookupIndexVocbaseCol);
  TRI_AddMethodVocbase(isolate, rt, TRI_V8_ASCII_STRING("getIndexes"),
                       JS_GetIndexesVocbaseCol);
}<|MERGE_RESOLUTION|>--- conflicted
+++ resolved
@@ -1078,7 +1078,6 @@
   std::map<std::string, std::vector<std::string>> shards;
   size_t count = 0;
   for (uint64_t i = 0; i < numberOfShards; ++i) {
-<<<<<<< HEAD
     // determine responsible server(s)
     std::vector<std::string> serverIds;
     for (uint64_t j = 0; j < replicationFactor; ++j) {
@@ -1096,10 +1095,6 @@
                serverIds.end());
       serverIds.push_back(candidate);
     }
-=======
-    // determine responsible server
-    std::string serverId = dbServers[i % dbServers.size()];
->>>>>>> c801a8e7
 
     // determine shard id
     std::string shardId = "s" + StringUtils::itoa(id + 1 + i);
