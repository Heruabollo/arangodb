--- conflicted
+++ resolved
@@ -918,14 +918,9 @@
   };
 }
 
-void DepthFirstTraverser::setStartVertex(
-<<<<<<< HEAD
-    std::string const& v) {
-=======
-    arangodb::traverser::VertexId const& v) {
+void DepthFirstTraverser::setStartVertex(std::string const& v) {
   _pruneNext = false;
 
->>>>>>> e8c09f3c
   TRI_ASSERT(_expressions != nullptr);
 
   auto it = _expressions->find(0);
