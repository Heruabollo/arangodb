--- conflicted
+++ resolved
@@ -127,14 +127,7 @@
   friend class LogAppenderFile;
 
  public:
-<<<<<<< HEAD
-=======
-  //////////////////////////////////////////////////////////////////////////////
-  /// @brief predefined topics
-  //////////////////////////////////////////////////////////////////////////////
-
   static LogTopic AGENCY;
->>>>>>> f0bb30c3
   static LogTopic COLLECTOR;
   static LogTopic COMPACTOR;
   static LogTopic CONFIG;
