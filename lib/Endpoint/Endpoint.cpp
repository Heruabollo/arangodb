////////////////////////////////////////////////////////////////////////////////
/// DISCLAIMER
///
/// Copyright 2014-2016 ArangoDB GmbH, Cologne, Germany
/// Copyright 2004-2014 triAGENS GmbH, Cologne, Germany
///
/// Licensed under the Apache License, Version 2.0 (the "License");
/// you may not use this file except in compliance with the License.
/// You may obtain a copy of the License at
///
///     http://www.apache.org/licenses/LICENSE-2.0
///
/// Unless required by applicable law or agreed to in writing, software
/// distributed under the License is distributed on an "AS IS" BASIS,
/// WITHOUT WARRANTIES OR CONDITIONS OF ANY KIND, either express or implied.
/// See the License for the specific language governing permissions and
/// limitations under the License.
///
/// Copyright holder is ArangoDB GmbH, Cologne, Germany
///
/// @author Jan Steemann
////////////////////////////////////////////////////////////////////////////////

#include "Endpoint.h"

#include "Basics/Exceptions.h"
#include "Basics/StringUtils.h"
#include "Basics/socket-utils.h"
#include "Endpoint/EndpointIpV4.h"
#include "Endpoint/EndpointIpV6.h"
#include "Endpoint/EndpointSrv.h"
#include "Logger/Logger.h"

#if ARANGODB_HAVE_DOMAIN_SOCKETS
#include "Endpoint/EndpointUnixDomain.h"
#endif

using namespace arangodb;
using namespace arangodb::basics;

Endpoint::Endpoint(DomainType domainType, EndpointType type,
                   TransportType transport, EncryptionType encryption,
                   std::string const& specification, int listenBacklog)
    : _domainType(domainType),
      _type(type),
      _transport(transport),
      _encryption(encryption),
      _specification(specification),
      _listenBacklog(listenBacklog),
      _connected(false) {
  TRI_invalidatesocket(&_socket);
}


std::string Endpoint::uriForm (std::string const& endpoint) {

  std::stringstream url;
  size_t const prefix_len = 6;
  
  if (StringUtils::isPrefix(endpoint, "tcp://")) {
    url << "http://";
  } else if (StringUtils::isPrefix(endpoint, "ssl://")) {
    url << "https://";
  } else {
<<<<<<< HEAD
    throw arangodb::basics::Exception (
      0, std::string("malformed URL ") + endpoint
      + ". Support only for ssl:// and tcp:// endpoints." , __FILE__, __LINE__);
=======
    THROW_ARANGO_EXCEPTION_MESSAGE(TRI_ERROR_INTERNAL, std::string("malformed URL ") + endpoint
      + ". Support only for ssl:// and tcp:// endpoints.");
>>>>>>> f00e419e
  }

  url << endpoint.substr(prefix_len,endpoint.size()+1-(prefix_len+1));
  
  return url.str();
  
}
////////////////////////////////////////////////////////////////////////////////
/// @brief return the endpoint specification in a unified form
////////////////////////////////////////////////////////////////////////////////

std::string Endpoint::unifiedForm(std::string const& specification) {
  static std::string illegal;

  if (specification.size() < 7) {
    return illegal;
  }

  TransportType protocol = TransportType::HTTP;

  std::string prefix = "http+";
  std::string copy = StringUtils::tolower(specification);
  StringUtils::trimInPlace(copy);

  if (specification.back() == '/') {
    // address ends with a slash => remove
    copy.pop_back();
  }

  // read protocol from string
  if (StringUtils::isPrefix(copy, "http+") || StringUtils::isPrefix(copy, "http@")) {
    protocol = TransportType::HTTP;
    prefix = "http+";
    copy = copy.substr(5);
  }

  if (StringUtils::isPrefix(copy, "vpp+")) {
    protocol = TransportType::VPP;
    prefix = "vsp+";
    copy = copy.substr(4);
  }

  if (StringUtils::isPrefix(copy, "unix://")) {
#if ARANGODB_HAVE_DOMAIN_SOCKETS
    return prefix + copy;
#else
    // no unix socket for windows
    return illegal;
#endif
  }

  if (StringUtils::isPrefix(copy, "srv://")) {
#ifndef _WIN32
    return prefix + copy;
#else
    return illegal;
#endif
  }

  if (!StringUtils::isPrefix(copy, "ssl://") &&
      !StringUtils::isPrefix(copy, "tcp://")) {
    return illegal;
  }

  // handle tcp or ssl
  size_t found;
  std::string temp = copy.substr(6, copy.length());  // strip tcp:// or ssl://

  if (temp[0] == '[') {
    // ipv6
    found = temp.find("]:", 1);
    if (found != std::string::npos && found > 2 && found + 2 < temp.size()) {
      // hostname and port (e.g. [address]:port)
      return prefix + copy;
    }

    found = temp.find("]", 1);
    if (found != std::string::npos && found > 2 && found + 1 == temp.size()) {
      // hostname only (e.g. [address])
      if (protocol == TransportType::VPP) {
        return prefix + copy + ":" +
               StringUtils::itoa(EndpointIp::_defaultPortVpp);
      } else {
        return prefix + copy + ":" +
               StringUtils::itoa(EndpointIp::_defaultPortHttp);
      }
    }

    // invalid address specification
    return illegal;
  }

  // ipv4
  found = temp.find(':');

  if (found != std::string::npos && found + 1 < temp.size()) {
    // hostname and port
    return prefix + copy;
  }

  // hostname only

  if (protocol == TransportType::HTTP) {
    return prefix + copy + ":" + StringUtils::itoa(EndpointIp::_defaultPortHttp);
  } else {
    return prefix + copy + ":" +
           StringUtils::itoa(EndpointIp::_defaultPortVpp);
  }
}

////////////////////////////////////////////////////////////////////////////////
/// @brief create a server endpoint object from a string value
////////////////////////////////////////////////////////////////////////////////

Endpoint* Endpoint::serverFactory(std::string const& specification,
                                  int listenBacklog, bool reuseAddress) {
  return Endpoint::factory(EndpointType::SERVER, specification, listenBacklog,
                           reuseAddress);
}

////////////////////////////////////////////////////////////////////////////////
/// @brief create a client endpoint object from a string value
////////////////////////////////////////////////////////////////////////////////

Endpoint* Endpoint::clientFactory(std::string const& specification) {
  return Endpoint::factory(EndpointType::CLIENT, specification, 0, false);
}

////////////////////////////////////////////////////////////////////////////////
/// @brief create an endpoint object from a string value
////////////////////////////////////////////////////////////////////////////////

Endpoint* Endpoint::factory(const Endpoint::EndpointType type,
                            std::string const& specification, int listenBacklog,
                            bool reuseAddress) {
  if (specification.size() < 7) {
    return nullptr;
  }

  if (listenBacklog > 0 && type == EndpointType::CLIENT) {
    // backlog is only allowed for server endpoints
    TRI_ASSERT(false);
  }

  if (listenBacklog == 0 && type == EndpointType::SERVER) {
    // use some default value
    listenBacklog = 10;
  }

  std::string copy = unifiedForm(specification);
  TransportType protocol = TransportType::HTTP;

  if (StringUtils::isPrefix(copy, "http+")) {
    protocol = TransportType::HTTP;
    copy = copy.substr(5);
  } else if (StringUtils::isPrefix(copy, "vpp+")) {
    protocol = TransportType::VPP;
    copy = copy.substr(4);
  } else {
    // invalid protocol
    return nullptr;
  }

  EncryptionType encryption = EncryptionType::NONE;

  if (StringUtils::isPrefix(copy, "unix://")) {
#if ARANGODB_HAVE_DOMAIN_SOCKETS
    if (protocol != TransportType::HTTP) {
      return nullptr;
    }

    return new EndpointUnixDomain(type, listenBacklog, copy.substr(7));
#else
    // no unix socket for windows
    return nullptr;
#endif
  }

  if (StringUtils::isPrefix(copy, "srv://")) {
    if (type != EndpointType::CLIENT) {
      return nullptr;
    }

    if (protocol != TransportType::HTTP) {
      return nullptr;
    }

#ifndef _WIN32
    return new EndpointSrv(copy.substr(6));
#else
    return nullptr;
#endif
  }

  if (StringUtils::isPrefix(copy, "ssl://")) {
    encryption = EncryptionType::SSL;
  } else if (!StringUtils::isPrefix(copy, "tcp://")) {
    // invalid type
    return nullptr;
  }

  // tcp or ssl
  copy = copy.substr(6);
  uint16_t defaultPort = (protocol == TransportType::HTTP)
                             ? EndpointIp::_defaultPortHttp
                             : EndpointIp::_defaultPortVpp;

  size_t found;

  if (copy[0] == '[') {
    found = copy.find("]:", 1);

    // hostname and port (e.g. [address]:port)
    if (found != std::string::npos && found > 2 && found + 2 < copy.size()) {
      uint16_t port = (uint16_t)StringUtils::uint32(copy.substr(found + 2));
      std::string host = copy.substr(1, found - 1);

      return new EndpointIpV6(type, protocol, encryption, listenBacklog,
                              reuseAddress, host, port);
    }

    found = copy.find("]", 1);

    // hostname only (e.g. [address])
    if (found != std::string::npos && found > 2 && found + 1 == copy.size()) {
      std::string host = copy.substr(1, found - 1);

      return new EndpointIpV6(type, protocol, encryption, listenBacklog,
                              reuseAddress, host, defaultPort);
    }

    // invalid address specification
    return nullptr;
  }

  // ipv4
  found = copy.find(':');

  // hostname and port
  if (found != std::string::npos && found + 1 < copy.size()) {
    uint16_t port = (uint16_t)StringUtils::uint32(copy.substr(found + 1));
    std::string host = copy.substr(0, found);

    return new EndpointIpV4(type, protocol, encryption, listenBacklog,
                            reuseAddress, host, port);
  }

  // hostname only
  return new EndpointIpV4(type, protocol, encryption, listenBacklog,
                          reuseAddress, copy, defaultPort);
}

////////////////////////////////////////////////////////////////////////////////
/// @brief return the default endpoint (http/vstream)
////////////////////////////////////////////////////////////////////////////////

std::string const Endpoint::defaultEndpoint(TransportType type) {
  switch (type) {
    case TransportType::HTTP:
      return "http+tcp://" + std::string(EndpointIp::_defaultHost) + ":" +
             StringUtils::itoa(EndpointIp::_defaultPortHttp);

    case TransportType::VPP:
      return "vpp+tcp://" + std::string(EndpointIp::_defaultHost) + ":" +
             StringUtils::itoa(EndpointIp::_defaultPortVpp);

    default: {
      THROW_ARANGO_EXCEPTION_MESSAGE(TRI_ERROR_INTERNAL, "invalid transport type");
    }
  }

  return ""; // silence GCC
}

////////////////////////////////////////////////////////////////////////////////
/// @brief compare two endpoints
////////////////////////////////////////////////////////////////////////////////

bool Endpoint::operator==(Endpoint const& that) const {
  return specification() == that.specification();
}

////////////////////////////////////////////////////////////////////////////////
/// @brief set socket timeout
////////////////////////////////////////////////////////////////////////////////

bool Endpoint::setTimeout(TRI_socket_t s, double timeout) {
  return TRI_setsockopttimeout(s, timeout);
}

////////////////////////////////////////////////////////////////////////////////
/// @brief set common socket flags
////////////////////////////////////////////////////////////////////////////////

bool Endpoint::setSocketFlags(TRI_socket_t s) {
  if (_encryption == EncryptionType::SSL && _type == EndpointType::CLIENT) {
    // SSL client endpoints are not set to non-blocking
    return true;
  }

  // set to non-blocking, executed for both client and server endpoints
  bool ok = TRI_SetNonBlockingSocket(s);

  if (!ok) {
    LOG(ERR) << "cannot switch to non-blocking: " << errno << " ("
             << strerror(errno) << ")";

    return false;
  }

  // set close-on-exec flag, executed for both client and server endpoints
  ok = TRI_SetCloseOnExecSocket(s);

  if (!ok) {
    LOG(ERR) << "cannot set close-on-exit: " << errno << " (" << strerror(errno)
             << ")";

    return false;
  }

  return true;
}

std::ostream& operator<<(std::ostream& stream, arangodb::Endpoint::TransportType type) {
  switch (type) {
    case arangodb::Endpoint::TransportType::HTTP: 
      stream << "http";
      break;
    case arangodb::Endpoint::TransportType::VPP: 
      stream << "vsp";
      break;
  }
  return stream;
}

std::ostream& operator<<(std::ostream& stream, arangodb::Endpoint::EndpointType type) {
  switch (type) {
    case arangodb::Endpoint::EndpointType::SERVER:
      stream << "server";
      break;
    case arangodb::Endpoint::EndpointType::CLIENT:
      stream << "client";
      break;
  }
  return stream;
}

std::ostream& operator<<(std::ostream& stream, arangodb::Endpoint::EncryptionType type) {
  switch (type) {
    case arangodb::Endpoint::EncryptionType::NONE:
      stream << "none";
      break;
    case arangodb::Endpoint::EncryptionType::SSL:
      stream << "ssl";
      break;
  }
  return stream;
}

std::ostream& operator<<(std::ostream& stream, arangodb::Endpoint::DomainType type) {
  switch (type) {
    case arangodb::Endpoint::DomainType::UNIX:
      stream << "unix";
      break;
    case arangodb::Endpoint::DomainType::IPV4:
      stream << "ipv4";
      break;
    case arangodb::Endpoint::DomainType::IPV6:
      stream << "ipv6";
      break;
    case arangodb::Endpoint::DomainType::SRV:
      stream << "srv";
      break;
    case arangodb::Endpoint::DomainType::UNKNOWN:
      stream << "unknown";
      break;
  }
  return stream;
}<|MERGE_RESOLUTION|>--- conflicted
+++ resolved
@@ -62,14 +62,8 @@
   } else if (StringUtils::isPrefix(endpoint, "ssl://")) {
     url << "https://";
   } else {
-<<<<<<< HEAD
-    throw arangodb::basics::Exception (
-      0, std::string("malformed URL ") + endpoint
-      + ". Support only for ssl:// and tcp:// endpoints." , __FILE__, __LINE__);
-=======
     THROW_ARANGO_EXCEPTION_MESSAGE(TRI_ERROR_INTERNAL, std::string("malformed URL ") + endpoint
       + ". Support only for ssl:// and tcp:// endpoints.");
->>>>>>> f00e419e
   }
 
   url << endpoint.substr(prefix_len,endpoint.size()+1-(prefix_len+1));
