////////////////////////////////////////////////////////////////////////////////
/// @brief application endpoint server feature
///
/// @file
///
/// DISCLAIMER
///
/// Copyright 2004-2013 triAGENS GmbH, Cologne, Germany
///
/// Licensed under the Apache License, Version 2.0 (the "License");
/// you may not use this file except in compliance with the License.
/// You may obtain a copy of the License at
///
///     http://www.apache.org/licenses/LICENSE-2.0
///
/// Unless required by applicable law or agreed to in writing, software
/// distributed under the License is distributed on an "AS IS" BASIS,
/// WITHOUT WARRANTIES OR CONDITIONS OF ANY KIND, either express or implied.
/// See the License for the specific language governing permissions and
/// limitations under the License.
///
/// Copyright holder is triAGENS GmbH, Cologne, Germany
///
/// @author Dr. Frank Celler
/// @author Copyright 2010-2013, triAGENS GmbH, Cologne, Germany
////////////////////////////////////////////////////////////////////////////////

#ifndef TRIAGENS_HTTP_SERVER_APPLICATION_ENDPOINT_SERVER_H
#define TRIAGENS_HTTP_SERVER_APPLICATION_ENDPOINT_SERVER_H 1

#include "ApplicationServer/ApplicationFeature.h"

#include <openssl/ssl.h>

#include "GeneralServer/EndpointServer.h"
#include "Rest/EndpointList.h"
#include "HttpServer/HttpHandlerFactory.h"

// -----------------------------------------------------------------------------
// --SECTION--                                              forward declarations
// -----------------------------------------------------------------------------

namespace triagens {
  namespace rest {
    class ApplicationDispatcher;
    class ApplicationScheduler;

// -----------------------------------------------------------------------------
// --SECTION--                                   class ApplicationEndpointServer
// -----------------------------------------------------------------------------

////////////////////////////////////////////////////////////////////////////////
/// @addtogroup HttpServer
/// @{
////////////////////////////////////////////////////////////////////////////////

////////////////////////////////////////////////////////////////////////////////
/// @brief application http server feature
////////////////////////////////////////////////////////////////////////////////

    class ApplicationEndpointServer : public ApplicationFeature {
      private:
        ApplicationEndpointServer (ApplicationEndpointServer const&);
        ApplicationEndpointServer& operator= (ApplicationEndpointServer const&);

////////////////////////////////////////////////////////////////////////////////
/// @}
////////////////////////////////////////////////////////////////////////////////

// -----------------------------------------------------------------------------
// --SECTION--                                      constructors and destructors
// -----------------------------------------------------------------------------

////////////////////////////////////////////////////////////////////////////////
/// @addtogroup HttpServer
/// @{
////////////////////////////////////////////////////////////////////////////////

      public:

////////////////////////////////////////////////////////////////////////////////
/// @brief constructor
////////////////////////////////////////////////////////////////////////////////

        ApplicationEndpointServer (ApplicationServer*,
                                   ApplicationScheduler*,
                                   ApplicationDispatcher*,
                                   std::string const&,
                                   HttpHandlerFactory::auth_fptr,
<<<<<<< HEAD
                                   HttpHandlerFactory::context_fptr);
=======
                                   HttpHandlerFactory::flush_fptr);
>>>>>>> da8b1b75

////////////////////////////////////////////////////////////////////////////////
/// @brief destructor
////////////////////////////////////////////////////////////////////////////////

        ~ApplicationEndpointServer ();

////////////////////////////////////////////////////////////////////////////////
/// @}
////////////////////////////////////////////////////////////////////////////////

// -----------------------------------------------------------------------------
// --SECTION--                                                    public methods
// -----------------------------------------------------------------------------

////////////////////////////////////////////////////////////////////////////////
/// @addtogroup HttpServer
/// @{
////////////////////////////////////////////////////////////////////////////////

      public:

////////////////////////////////////////////////////////////////////////////////
/// @brief builds the servers
////////////////////////////////////////////////////////////////////////////////

        bool buildServers ();

////////////////////////////////////////////////////////////////////////////////
/// @brief get the handler factory
////////////////////////////////////////////////////////////////////////////////

        HttpHandlerFactory* getHandlerFactory () const {
          return _handlerFactory;
        }

////////////////////////////////////////////////////////////////////////////////
/// @brief return whether authentication is disabled
////////////////////////////////////////////////////////////////////////////////

        bool isAuthenticationDisabled () const {
          return _disableAuthentication;
        }

////////////////////////////////////////////////////////////////////////////////
/// @}
////////////////////////////////////////////////////////////////////////////////

// -----------------------------------------------------------------------------
// --SECTION--                                        ApplicationFeature methods
// -----------------------------------------------------------------------------

////////////////////////////////////////////////////////////////////////////////
/// @addtogroup ApplicationServer
/// @{
////////////////////////////////////////////////////////////////////////////////

////////////////////////////////////////////////////////////////////////////////
/// {@inheritDoc}
////////////////////////////////////////////////////////////////////////////////

        void setupOptions (map<string, basics::ProgramOptionsDescription>&);

////////////////////////////////////////////////////////////////////////////////
/// {@inheritDoc}
////////////////////////////////////////////////////////////////////////////////

        bool parsePhase2 (basics::ProgramOptions&);
        
        bool addEndpoint (std::string const&);

////////////////////////////////////////////////////////////////////////////////
/// {@inheritDoc}
////////////////////////////////////////////////////////////////////////////////

        bool prepare ();

////////////////////////////////////////////////////////////////////////////////
/// {@inheritDoc}
////////////////////////////////////////////////////////////////////////////////

        bool prepare2 ();

////////////////////////////////////////////////////////////////////////////////
/// {@inheritDoc}
////////////////////////////////////////////////////////////////////////////////

        bool open ();

////////////////////////////////////////////////////////////////////////////////
/// {@inheritDoc}
////////////////////////////////////////////////////////////////////////////////

        void close ();

////////////////////////////////////////////////////////////////////////////////
/// {@inheritDoc}
////////////////////////////////////////////////////////////////////////////////

        void stop ();

////////////////////////////////////////////////////////////////////////////////
/// @}
////////////////////////////////////////////////////////////////////////////////

// -----------------------------------------------------------------------------
// --SECTION--                                                   private methods
// -----------------------------------------------------------------------------

////////////////////////////////////////////////////////////////////////////////
/// @addtogroup HttpServer
/// @{
////////////////////////////////////////////////////////////////////////////////

      private:

////////////////////////////////////////////////////////////////////////////////
/// @brief creates an ssl context
////////////////////////////////////////////////////////////////////////////////

        bool createSslContext ();

////////////////////////////////////////////////////////////////////////////////
/// @}
////////////////////////////////////////////////////////////////////////////////

// -----------------------------------------------------------------------------
// --SECTION--                                               protected variables
// -----------------------------------------------------------------------------

////////////////////////////////////////////////////////////////////////////////
/// @addtogroup HttpServer
/// @{
////////////////////////////////////////////////////////////////////////////////

      protected:

////////////////////////////////////////////////////////////////////////////////
/// @brief application server
////////////////////////////////////////////////////////////////////////////////

        ApplicationServer* _applicationServer;

////////////////////////////////////////////////////////////////////////////////
/// @brief application scheduler
////////////////////////////////////////////////////////////////////////////////

        ApplicationScheduler* _applicationScheduler;

////////////////////////////////////////////////////////////////////////////////
/// @brief application dispatcher or null
////////////////////////////////////////////////////////////////////////////////

        ApplicationDispatcher* _applicationDispatcher;

////////////////////////////////////////////////////////////////////////////////
/// @brief authentication realm
////////////////////////////////////////////////////////////////////////////////

        string _authenticationRealm;

////////////////////////////////////////////////////////////////////////////////
/// @brief authentication callback function
////////////////////////////////////////////////////////////////////////////////

        HttpHandlerFactory::auth_fptr _checkAuthentication;

////////////////////////////////////////////////////////////////////////////////
<<<<<<< HEAD
/// @brief set context callback function
////////////////////////////////////////////////////////////////////////////////

        HttpHandlerFactory::context_fptr _setContext;
=======
/// @brief authentication cache flush callback function
////////////////////////////////////////////////////////////////////////////////

        HttpHandlerFactory::flush_fptr _flushAuthentication;
>>>>>>> da8b1b75

////////////////////////////////////////////////////////////////////////////////
/// @brief the handler factory
////////////////////////////////////////////////////////////////////////////////

        HttpHandlerFactory* _handlerFactory;

////////////////////////////////////////////////////////////////////////////////
/// @brief all constructed servers
////////////////////////////////////////////////////////////////////////////////

        vector<EndpointServer*> _servers;

////////////////////////////////////////////////////////////////////////////////
/// @brief endpoint list container
////////////////////////////////////////////////////////////////////////////////

        rest::EndpointList _endpointList;

////////////////////////////////////////////////////////////////////////////////
/// @brief deprecated hidden option for downwards compatibility
////////////////////////////////////////////////////////////////////////////////

        string _httpPort;

////////////////////////////////////////////////////////////////////////////////
/// @brief endpoints for client HTTP requests
///
/// @CMDOPT{\--server.endpoint @CA{endpoint}}
///
/// Specifies an @CA{endpoint} for HTTP requests by clients. Endpoints have
/// the following pattern:
/// - tcp://ipv4-address:port - TCP/IP endpoint, using IPv4
/// - tcp://[ipv6-address]:port - TCP/IP endpoint, using IPv6
/// - ssl://ipv4-address:port - TCP/IP endpoint, using IPv4, SSL encryption
/// - ssl://[ipv6-address]:port - TCP/IP endpoint, using IPv6, SSL encryption
/// - unix:///path/to/socket - Unix domain socket endpoint
///
/// If a TCP/IP endpoint is specified without a port number, then the default
/// port (8529) will be used.
/// If multiple endpoints need to be used, the option can be repeated multiple
/// times.
///
/// @EXAMPLES
///
/// @verbinclude option-server-endpoint
///
/// Note that if you are using SSL-encrypted endpoints, you must also supply
/// the path to a server certificate using the \-\-server.keyfile option.
////////////////////////////////////////////////////////////////////////////////

        vector<string> _endpoints;

////////////////////////////////////////////////////////////////////////////////
/// @brief disable authentication for ALL client requests
///
/// @CMDOPT{\--server.disable-authentication @CA{value}}
///
/// Setting @CA{value} to true will turn off authentication on the server side
/// so all clients can execute any action without authorisation and privilege
/// checks.
///
/// The default value is @LIT{false}.
////////////////////////////////////////////////////////////////////////////////

        bool _disableAuthentication;

////////////////////////////////////////////////////////////////////////////////
/// @brief timeout for HTTP keep-alive
///
/// @CMDOPT{\--server.keep-alive-timeout}
///
/// Allows to specify the timeout for HTTP keep-alive connections. The timeout
/// value must be specified in seconds.
/// Idle keep-alive connections will be closed by the server automatically when
/// the timeout is reached. A keep-alive-timeout value 0 will disable the keep
/// alive feature entirely.
////////////////////////////////////////////////////////////////////////////////

        double _keepAliveTimeout;

////////////////////////////////////////////////////////////////////////////////
/// @brief listen backlog size
///
/// @CMDOPT{\--server.backlog-size}
///
/// Allows to specify the size of the backlog for the listen system call
/// The default value is 10. The maximum value is platform-dependent.
////////////////////////////////////////////////////////////////////////////////

        int _backlogSize;

////////////////////////////////////////////////////////////////////////////////
/// @brief keyfile containing server certificate
///
/// @CMDOPT{\--server.keyfile @CA{filename}}
///
/// If SSL encryption is used, this option must be used to specify the filename
/// of the server private key. The file must be PEM formatted and contain both
/// the certificate and the server's private key.
///
/// The file specified by @CA{filename} should have the following structure:
///
/// @verbinclude server-keyfile
///
/// You may use certificates issued by a Certificate Authority or self-signed
/// certificates. Self-signed certificates can be created by a tool of your
/// choice. When using OpenSSL for creating the self-signed certificate, the
/// following commands should create a valid keyfile:
///
/// @verbinclude server-keyfile-openssl
///
/// For further information please check the manuals of the tools you use to
/// create the certificate.
///
/// Note: the \-\-server.keyfile option must be set if the server is started with
/// at least one SSL endpoint.
////////////////////////////////////////////////////////////////////////////////

        string _httpsKeyfile;

////////////////////////////////////////////////////////////////////////////////
/// @brief CA file
///
/// @CMDOPT{\--server.cafile @CA{filename}}
///
/// This option can be used to specify a file with CA certificates that are sent
/// to the client whenever the server requests a client certificate. If the
/// file is specified, The server will only accept client requests with
/// certificates issued by these CAs. Do not specify this option if you want
/// clients to be able to connect without specific certificates.
///
/// The certificates in @CA{filename} must be PEM formatted.
///
/// Note: this option is only relevant if at least one SSL endpoint is used.
////////////////////////////////////////////////////////////////////////////////

        string _cafile;

////////////////////////////////////////////////////////////////////////////////
/// @brief SSL protocol type to use
///
/// @CMDOPT{\--server.ssl-protocol @CA{value}}
///
/// Use this option to specify the default encryption protocol to be used.
/// The following variants are available:
/// - 1: SSLv2
/// - 2: SSLv23
/// - 3: SSLv3
/// - 4: TLSv1
///
/// The default @CA{value} is 4 (i.e. TLSv1).
///
/// Note: this option is only relevant if at least one SSL endpoint is used.
////////////////////////////////////////////////////////////////////////////////

        uint32_t _sslProtocol;

////////////////////////////////////////////////////////////////////////////////
/// @brief whether or not to use SSL session caching
///
/// @CMDOPT{\--server.ssl-cache @CA{value}}
///
/// Set to true if SSL session caching should be used.
///
/// @CA{value} has a default value of @LIT{false} (i.e. no caching).
///
/// Note: this option is only relevant if at least one SSL endpoint is used, and
/// only if the client supports sending the session id.
////////////////////////////////////////////////////////////////////////////////

        bool _sslCache;

////////////////////////////////////////////////////////////////////////////////
/// @brief ssl options to use
///
/// @CMDOPT{\--server.ssl-options @CA{value}}
///
/// This option can be used to set various SSL-related options. Individual
/// option values must be combined using bitwise OR.
///
/// Which options are available on your platform is determined by the OpenSSL
/// version you use. The list of options available on your platform might be
/// retrieved by the following shell command:
///
/// @verbinclude openssl-options
///
/// A description of the options can be found online in the OpenSSL documentation
/// at: http://www.openssl.org/docs/ssl/SSL_CTX_set_options.html
///
/// Note: this option is only relevant if at least one SSL endpoint is used.
////////////////////////////////////////////////////////////////////////////////

        uint64_t _sslOptions;

////////////////////////////////////////////////////////////////////////////////
/// @brief ssl cipher list to use
///
/// @CMDOPT{\--server.ssl-cipher-list @CA{cipher-list}}
///
/// This option can be used to restrict the server to certain SSL ciphers only,
/// and to define the relative usage preference of SSL ciphers.
///
/// The format of @CA{cipher-list} is documented in the OpenSSL documentation.
///
/// To check which ciphers are available on your platform, you may use the
/// following shell command:
///
/// @verbinclude openssl-ciphers
///
/// The default value for @CA{cipher-list} is "ALL".
///
/// Note: this option is only relevant if at least one SSL endpoint is used.
////////////////////////////////////////////////////////////////////////////////

        string _sslCipherList;

////////////////////////////////////////////////////////////////////////////////
/// @brief ssl context
////////////////////////////////////////////////////////////////////////////////

        SSL_CTX* _sslContext;

////////////////////////////////////////////////////////////////////////////////
/// @brief random string used for initialisation
////////////////////////////////////////////////////////////////////////////////

        string _rctx;


    };
  }
}

////////////////////////////////////////////////////////////////////////////////
/// @}
////////////////////////////////////////////////////////////////////////////////

#endif

// -----------------------------------------------------------------------------
// --SECTION--                                                       END-OF-FILE
// -----------------------------------------------------------------------------

// Local Variables:
// mode: outline-minor
// outline-regexp: "/// @brief\\|/// {@inheritDoc}\\|/// @addtogroup\\|/// @page\\|// --SECTION--\\|/// @\\}"
// End:<|MERGE_RESOLUTION|>--- conflicted
+++ resolved
@@ -87,11 +87,8 @@
                                    ApplicationDispatcher*,
                                    std::string const&,
                                    HttpHandlerFactory::auth_fptr,
-<<<<<<< HEAD
+                                   HttpHandlerFactory::flush_fptr,
                                    HttpHandlerFactory::context_fptr);
-=======
-                                   HttpHandlerFactory::flush_fptr);
->>>>>>> da8b1b75
 
 ////////////////////////////////////////////////////////////////////////////////
 /// @brief destructor
@@ -260,17 +257,16 @@
         HttpHandlerFactory::auth_fptr _checkAuthentication;
 
 ////////////////////////////////////////////////////////////////////////////////
-<<<<<<< HEAD
 /// @brief set context callback function
 ////////////////////////////////////////////////////////////////////////////////
 
         HttpHandlerFactory::context_fptr _setContext;
-=======
+
+////////////////////////////////////////////////////////////////////////////////
 /// @brief authentication cache flush callback function
 ////////////////////////////////////////////////////////////////////////////////
 
         HttpHandlerFactory::flush_fptr _flushAuthentication;
->>>>>>> da8b1b75
 
 ////////////////////////////////////////////////////////////////////////////////
 /// @brief the handler factory
