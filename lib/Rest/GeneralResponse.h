--- conflicted
+++ resolved
@@ -124,31 +124,14 @@
   // throw an error
   virtual void setPayload(arangodb::velocypack::Slice const&,
                           bool generateBody = true,
-                          arangodb::velocypack::Options const& =
-                              arangodb::velocypack::Options::Defaults) = 0;
+                          arangodb::velocypack::Options const& = arangodb::velocypack::Options::Defaults) = 0;
 
-<<<<<<< HEAD
-  virtual int reservePayload(std::size_t size) { return size; }
-  void addPayloadPreconditions() { TRI_ASSERT(_vpackPayloads.size() == 0); };
-  virtual void addPayloadPreHook(bool inputIsBuffer, bool& resolveExternals,
-                                 bool& skipBody){};
-  void addPayload(VPackSlice const&,
-                  arangodb::velocypack::Options const* = nullptr,
-=======
+
   void addPayloadPreconditions() { TRI_ASSERT(_vpackPayloads.size() == 0); }
-  virtual void addPayloadPreHook(bool inputIsBuffer, bool& resolveExternals) {}
-  virtual void addPayloadPostHook(
-      arangodb::velocypack::Options const* options) {}
-  void addPayload(VPackSlice const& slice,
-                  arangodb::velocypack::Options const* options = nullptr,
->>>>>>> ed111a39
-                  bool resolve_externals = true);
-  void addPayload(VPackBuffer<uint8_t>&&,
-                  arangodb::velocypack::Options const* = nullptr,
-                  bool resolve_externals = true);
-  virtual void addPayloadPostHook(VPackSlice const&,
-                                  arangodb::velocypack::Options const*,
-                                  bool resolveExternals){};
+  virtual void addPayloadPreHook(bool inputIsBuffer, bool& resolveExternals, bool& skipBody){}
+  void addPayload(VPackSlice const&, arangodb::velocypack::Options const* = nullptr, bool resolve_externals = true);
+  void addPayload(VPackBuffer<uint8_t>&&, arangodb::velocypack::Options const* = nullptr, bool resolve_externals = true);
+  virtual void addPayloadPostHook(VPackSlice const&, arangodb::velocypack::Options const*, bool resolveExternals){}
 
   virtual int reservePayload(std::size_t size) { return size; }
   virtual bool setGenerateBody(bool) { return true; };  // used for head
