--- conflicted
+++ resolved
@@ -581,22 +581,7 @@
 ///   Will be raised when the client could not write data.
 /// - 2003: @LIT{could not read from server}
 ///   Will be raised when the client could not read data.
-<<<<<<< HEAD
-/// - 3000: @LIT{malformed manifest file}
-///   The manifest file is malformed. It is not in a valid JSON format.
-/// - 3001: @LIT{manifest file is invalid}
-///   The manifest file of this application is invalid.
-/// - 3002: @LIT{missing manifest attribute}
-///   The manifest file is incomplete. A required attribute is missing.
-/// - 3003: @LIT{unable to extract app root path}
-///   The root path of the application could not be found.
-/// - 10000: @LIT{element not inserted into structure, because key already exists}
-///   Will be returned if the element was not insert because the key already
-///   exists.
-/// - 10001: @LIT{element not inserted into structure, because it already exists}
-=======
 /// - 10000: @LIT{element not inserted into structure, because it already exists}
->>>>>>> a0299f90
 ///   Will be returned if the element was not insert because it already exists.
 /// - 10001: @LIT{element not found in structure}
 ///   Will be returned if the element was not found in the structure.
@@ -3085,62 +3070,7 @@
 #define TRI_SIMPLE_CLIENT_COULD_NOT_READ                                  (2003)
 
 ////////////////////////////////////////////////////////////////////////////////
-<<<<<<< HEAD
-/// @brief 3000: ERROR_MALFORMED_MANIFEST_FILE
-///
-/// malformed manifest file
-///
-/// The manifest file is malformed. It is not in a valid JSON format.
-////////////////////////////////////////////////////////////////////////////////
-
-#define TRI_ERROR_MALFORMED_MANIFEST_FILE                                 (3000)
-
-////////////////////////////////////////////////////////////////////////////////
-/// @brief 3001: ERROR_INVALID_APPLICATION_MANIFEST
-///
-/// manifest file is invalid
-///
-/// The manifest file of this application is invalid.
-////////////////////////////////////////////////////////////////////////////////
-
-#define TRI_ERROR_INVALID_APPLICATION_MANIFEST                            (3001)
-
-////////////////////////////////////////////////////////////////////////////////
-/// @brief 3002: ERROR_MANIFEST_FILE_ATTRIBUTE_MISSING
-///
-/// missing manifest attribute
-///
-/// The manifest file is incomplete. A required attribute is missing.
-////////////////////////////////////////////////////////////////////////////////
-
-#define TRI_ERROR_MANIFEST_FILE_ATTRIBUTE_MISSING                         (3002)
-
-////////////////////////////////////////////////////////////////////////////////
-/// @brief 3003: ERROR_CANNOT_EXTRACT_APPLICATION_ROOT
-///
-/// unable to extract app root path
-///
-/// The root path of the application could not be found.
-////////////////////////////////////////////////////////////////////////////////
-
-#define TRI_ERROR_CANNOT_EXTRACT_APPLICATION_ROOT                         (3003)
-
-////////////////////////////////////////////////////////////////////////////////
-/// @brief 10000: RESULT_KEY_EXISTS
-///
-/// element not inserted into structure, because key already exists
-///
-/// Will be returned if the element was not insert because the key already
-/// exists.
-////////////////////////////////////////////////////////////////////////////////
-
-#define TRI_RESULT_KEY_EXISTS                                             (10000)
-
-////////////////////////////////////////////////////////////////////////////////
-/// @brief 10001: RESULT_ELEMENT_EXISTS
-=======
 /// @brief 10000: RESULT_ELEMENT_EXISTS
->>>>>>> a0299f90
 ///
 /// element not inserted into structure, because it already exists
 ///
