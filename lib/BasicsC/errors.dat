--- conflicted
+++ resolved
@@ -340,7 +340,6 @@
 ERROR_ARANGO_INDEX_BITARRAY_CREATION_FAILURE_DUPLICATE_ATTRIBUTES,3415,"bitarray index creation failure - one or more index attributes are duplicated.","Will be raised when an attempt to create an index with two or more index attributes repeated."
 ERROR_ARANGO_INDEX_BITARRAY_CREATION_FAILURE_DUPLICATE_VALUES,3417,"bitarray index creation failure - one or more index attribute values are duplicated.","Will be raised when an attempt to create an index with two or more index attribute values repeated."
 
-<<<<<<< HEAD
 ################################################################################
 ## ArangoDB pregel errors (4000-4999)
 ## Errors that occur during pregel execution
@@ -353,8 +352,6 @@
 ERROR_PREGEL_TIMEOUT,4005,"Execution timed out.","Will be raised whenever a db server does not report a result to the coordinator within the defined time interval."
 ERROR_PREGEL_NO_TARGET_PROVIDED,4006,"invalid usage of messages.sentTo. a target is required","Will be raised if the target parameter in messages.sentTo is missing."
 
-=======
->>>>>>> 9fa3d22d
 ################################################################################
 ## results, which are not errors
 ################################################################################
