--- conflicted
+++ resolved
@@ -137,21 +137,18 @@
 ///   status.
 /// - 1218: @LIT{collection type invalid}
 ///   Will be raised when an invalid collection type is used in a request.
-<<<<<<< HEAD
-/// - 1219: @LIT{illegal document key}
-///   Will be raised when a document key is corrupt.
-/// - 1220: @LIT{unexpected document key}
-///   Will be raised when a user-defined document key is supplied for
-///   collections with auto key generation.
-/// - 1221: @LIT{index needs resizing}
-///   Will be raised when an index is full and should be resized to contain
-///   more data.
-=======
 /// - 1219: @LIT{validator failed}
 ///   Will be raised when the validation of an attribute of a structure failed.
 /// - 1220: @LIT{parser failed}
 ///   Will be raised when the parsing of an attribute of a structure failed.
->>>>>>> 0747d370
+/// - 1221: @LIT{illegal document key}
+///   Will be raised when a document key is corrupt.
+/// - 1222: @LIT{unexpected document key}
+///   Will be raised when a user-defined document key is supplied for
+///   collections with auto key generation.
+/// - 1223: @LIT{index needs resizing}
+///   Will be raised when an index is full and should be resized to contain
+///   more data.
 /// - 1300: @LIT{datafile full}
 ///   Will be raised when the datafile reaches its limit.
 /// - 1500: @LIT{query killed}
@@ -935,18 +932,37 @@
 #define TRI_ERROR_ARANGO_COLLECTION_TYPE_INVALID                          (1218)
 
 ////////////////////////////////////////////////////////////////////////////////
-<<<<<<< HEAD
-/// @brief 1219: ERROR_ARANGO_DOCUMENT_KEY_BAD
+/// @brief 1219: ERROR_ARANGO_VALIDATION_FAILED
+///
+/// validator failed
+///
+/// Will be raised when the validation of an attribute of a structure failed.
+////////////////////////////////////////////////////////////////////////////////
+
+#define TRI_ERROR_ARANGO_VALIDATION_FAILED                                (1219)
+
+////////////////////////////////////////////////////////////////////////////////
+/// @brief 1220: ERROR_ARANGO_PARSER_FAILED
+///
+/// parser failed
+///
+/// Will be raised when the parsing of an attribute of a structure failed.
+////////////////////////////////////////////////////////////////////////////////
+
+#define TRI_ERROR_ARANGO_PARSER_FAILED                                    (1220)
+
+////////////////////////////////////////////////////////////////////////////////
+/// @brief 1221: ERROR_ARANGO_DOCUMENT_KEY_BAD
 ///
 /// illegal document key
 ///
 /// Will be raised when a document key is corrupt.
 ////////////////////////////////////////////////////////////////////////////////
 
-#define TRI_ERROR_ARANGO_DOCUMENT_KEY_BAD                                 (1219)
-
-////////////////////////////////////////////////////////////////////////////////
-/// @brief 1220: ERROR_ARANGO_DOCUMENT_KEY_UNEXPECTED
+#define TRI_ERROR_ARANGO_DOCUMENT_KEY_BAD                                 (1221)
+
+////////////////////////////////////////////////////////////////////////////////
+/// @brief 1222: ERROR_ARANGO_DOCUMENT_KEY_UNEXPECTED
 ///
 /// unexpected document key
 ///
@@ -954,10 +970,10 @@
 /// with auto key generation.
 ////////////////////////////////////////////////////////////////////////////////
 
-#define TRI_ERROR_ARANGO_DOCUMENT_KEY_UNEXPECTED                          (1220)
-
-////////////////////////////////////////////////////////////////////////////////
-/// @brief 1221: ERROR_ARANGO_INDEX_NEEDS_RESIZE
+#define TRI_ERROR_ARANGO_DOCUMENT_KEY_UNEXPECTED                          (1222)
+
+////////////////////////////////////////////////////////////////////////////////
+/// @brief 1223: ERROR_ARANGO_INDEX_NEEDS_RESIZE
 ///
 /// index needs resizing
 ///
@@ -965,27 +981,7 @@
 /// data.
 ////////////////////////////////////////////////////////////////////////////////
 
-#define TRI_ERROR_ARANGO_INDEX_NEEDS_RESIZE                               (1221)
-=======
-/// @brief 1219: ERROR_ARANGO_VALIDATION_FAILED
-///
-/// validator failed
-///
-/// Will be raised when the validation of an attribute of a structure failed.
-////////////////////////////////////////////////////////////////////////////////
-
-#define TRI_ERROR_ARANGO_VALIDATION_FAILED                                (1219)
-
-////////////////////////////////////////////////////////////////////////////////
-/// @brief 1220: ERROR_ARANGO_PARSER_FAILED
-///
-/// parser failed
-///
-/// Will be raised when the parsing of an attribute of a structure failed.
-////////////////////////////////////////////////////////////////////////////////
-
-#define TRI_ERROR_ARANGO_PARSER_FAILED                                    (1220)
->>>>>>> 0747d370
+#define TRI_ERROR_ARANGO_INDEX_NEEDS_RESIZE                               (1223)
 
 ////////////////////////////////////////////////////////////////////////////////
 /// @brief 1300: ERROR_ARANGO_DATAFILE_FULL
