--- conflicted
+++ resolved
@@ -11,9 +11,6 @@
   def self.exception(*args, &block)
     self.new(*args, &block)
   end
-<<<<<<< HEAD
-end
-=======
 end
 
 # ISO 15.2.24
@@ -56,4 +53,3 @@
 
 class NotImplementedError < ScriptError
 end
->>>>>>> b36fa7c5
